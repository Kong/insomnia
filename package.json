{
  "name": "insomnia",
  "private": true,
  "version": "1.0.0",
  "repository": "https://github.com/kong/studio",
  "bugs": {
    "url": "https://github.com/kong/insomnia"
  },
  "scripts": {
    "lint": "eslint \"**/*.js\" \"**/*.html\" \"**/*.json\"",
    "bootstrap": "npm install && lerna bootstrap && lerna run --parallel --stream bootstrap",
    "publish": "lerna publish",
    "clean": "lerna clean --yes && rimraf node_modules",
    "test": "npm run lint && lerna run --stream --parallel test",
    "app-start": "lerna run start --scope insomnia-app --stream --parallel --bail",
    "app-build": "lerna run build --stream --parallel --bail",
    "app-package": "lerna run package --stream --parallel --bail",
    "app-storybook": "lerna run storybook --scope insomnia-components --stream --parallel --bail",
    "app-storybook-legacy": "lerna run storybook --scope insomnia-app --stream --parallel --bail",
    "format-code": "prettier --write \"**/*.js\""
  },
  "husky": {
    "hooks": {
      "pre-commit": "pretty-quick --staged && npm run lint"
    }
  },
  "devDependencies": {
    "@babel/cli": "^7.4.3",
    "@babel/plugin-proposal-class-properties": "^7.7.4",
    "@babel/plugin-proposal-decorators": "^7.4.0",
    "@babel/preset-env": "^7.4.3",
    "@babel/preset-flow": "^7.0.0",
    "@babel/preset-react": "^7.0.0",
    "babel-eslint": "^8.2.3",
    "babel-jest": "^24.7.1",
    "babel-loader": "^8.0.5",
    "babel-plugin-inline-react-svg": "^1.1.0",
    "babel-plugin-styled-components": "^1.10.6",
    "eslint": "^4.19.1",
    "eslint-config-semistandard": "^12.0.1",
    "eslint-config-standard": "^11.0.0",
    "eslint-plugin-filenames": "^1.2.0",
    "eslint-plugin-flowtype": "^2.46.2",
    "eslint-plugin-html": "^4.0.3",
    "eslint-plugin-import": "^2.11.0",
    "eslint-plugin-jest": "^21.15.1",
    "eslint-plugin-json": "^1.2.0",
    "eslint-plugin-node": "^6.0.1",
    "eslint-plugin-promise": "^3.7.0",
    "eslint-plugin-react": "^7.7.0",
    "eslint-plugin-standard": "^3.0.1",
    "flow-bin": "^0.104.0",
    "husky": "^1.0.0-rc.9",
    "jest": "^24.7.1",
    "lerna": "^3.19.0",
    "prettier": "^1.16.4",
    "pretty-quick": "^1.10.0",
    "rimraf": "^2.6.3"
  },
<<<<<<< HEAD
  "dependencies": {}
=======
  "dependencies": {
    "change-case": "^4.1.1"
  }
>>>>>>> 68b9221b
}<|MERGE_RESOLUTION|>--- conflicted
+++ resolved
@@ -57,11 +57,7 @@
     "pretty-quick": "^1.10.0",
     "rimraf": "^2.6.3"
   },
-<<<<<<< HEAD
-  "dependencies": {}
-=======
   "dependencies": {
     "change-case": "^4.1.1"
   }
->>>>>>> 68b9221b
 }