{
  "name": "insomnia",
  "private": true,
  "version": "1.0.0",
  "description": "Insomnia App",
  "cache": 1,
  "main": "main.js",
  "licence": "GNU AGPLv3",
  "homepage": "https://insomnia.rest",
  "repository": {
    "type": "git",
    "url": "https://github.com/getinsomnia/insomnia"
  },
  "scripts": {
    "test:lint": "eslint \"**/*.js\" \"**/*.html\" \"**/*.json\"",
    "test:noisy": "cross-env NODE_ENV=test jest",
    "test:coverage": "cross-env NODE_ENV=test jest --coverage --silent && open ./coverage/lcov-report/index.html",
    "test:watch": "cross-env NODE_ENV=test jest --silent --watch",
    "test:flow": "flow check",
    "test": "npm run test:flow && npm run test:lint && cross-env NODE_ENV=test jest --silent --maxWorkers 1",
    "start-hot": "npm run build-main && cross-env HOT=1 INSOMNIA_ENV=development electron app",
    "build-main": "cross-env NODE_ENV=development webpack --config ./webpack/webpack.config.electron.babel.js",
    "hot-server": "webpack-dev-server --config ./webpack/webpack.config.development.babel.js",
    "dev": "concurrently --kill-others \"npm run hot-server\" \"npm run start-hot\"",
    "build:clean": "rm -rf ./build/* && rm -rf ./dist/* && mkdirp ./build",
    "build:renderer": "cross-env NODE_ENV=production webpack --config ./webpack/webpack.config.production.babel.js",
    "build:main": "cross-env NODE_ENV=production webpack --config ./webpack/webpack.config.electron.babel.js",
    "build:copy": "cp -r ./app/package.json ./bin ./app/static ./app/icons/* ./build/",
    "build:install": "cd build && npm install",
    "build": "npm run build:clean && npm run build:renderer && npm run build:main && npm run build:copy && npm run build:install",
    "rebuild": "electron-rebuild -f -w node-libcurl",
    "package:mac": "rm -rf dist/mac && electron-builder --publish=never --x64 --mac",
    "package:win": "rm -rf dist/win* && electron-builder --publish=never --x64 --win",
    "package:linux": "rm -rf dist/linux && rm -f dist/*.AppImage && rm -f dist/*.deb && electron-builder --publish=never --x64 --linux",
    "package": "npm test && rm -rf dist/* && npm run package:mac && npm run package:win && npm run package:linux",
    "build-n-package": "npm run build && npm run package",
    "build-n-package:win": "npm run build && npm run package:win",
    "build-n-package:mac": "npm run build && npm run package:mac",
    "build-n-package:linux": "npm run build && npm run package:linux"
  },
  "jest": {
    "setupFiles": [
      "./__jest__/setup.js"
    ],
    "moduleNameMapper": {
      "\\.(css|less|png)$": "<rootDir>/__mocks__/dummy.js",
      "^worker-loader!": "<rootDir>/__mocks__/dummy.js"
    },
    "testMatch": [
      "**/__tests__/**/*.test.js?(x)"
    ],
    "rootDir": "app",
    "verbose": false,
    "resetMocks": true,
    "resetModules": true,
    "collectCoverage": false,
    "collectCoverageFrom": [
      "**/*.js",
      "!**/*.min.js",
      "!**/main.development.js",
      "!**/static/**",
      "!**/ui/components/**",
      "!**/__fixtures__/**",
      "!**/__tests__/**",
      "!**/__jest__/**",
      "!**/__mocks__/**",
      "!**/node_modules/**"
    ]
  },
  "build": {
    "appId": "com.insomnia.app",
<<<<<<< HEAD
    "publish": false,
=======
    "extraResources": [
      {
        "from": "./bin",
        "to": "./bin",
        "filter": "yarn-standalone.js"
      }
    ],
    "category": "public.app-category.developer-tools",
>>>>>>> 7adf8591
    "protocols": [
      {
        "name": "Insomnia",
        "role": "Viewer",
        "schemes": [
          "insomnia"
        ]
      }
    ],
    "fileAssociations": [],
    "directories": {
      "app": "build",
      "output": "dist"
    },
    "mac": {
      "category": "public.app-category.developer-tools"
    },
    "win": {
      "target": [
        "squirrel",
        "zip"
      ]
    },
    "linux": {
      "executableName": "insomnia",
      "synopsis": "A simple, beautiful, and free REST API client",
      "category": "Development",
      "target": [
        "AppImage",
        "deb",
        "tar.gz"
      ]
    },
    "deb": {
      "depends": [
        "gconf2",
        "gconf-service",
        "libnotify4",
        "libappindicator1",
        "libxtst6",
        "libnss3",
        "libcurl3"
      ]
    }
  },
  "dependencies": {
    "autobind-decorator": "^1.3.4",
    "aws4": "^1.6.0",
    "classnames": "^2.2.5",
    "clone": "^2.1.0",
    "codemirror": "^5.24.2",
    "codemirror-graphql": "^0.6.11",
    "deep-equal": "^1.0.1",
    "electron-context-menu": "^0.9.0",
    "electron-squirrel-startup": "^1.0.0",
    "graphql": "^0.10.5",
    "hawk": "^6.0.2",
    "highlight.js": "^9.12.0",
    "hkdf": "^0.0.2",
    "html-entities": "^1.2.0",
    "iconv-lite": "^0.4.15",
    "insomnia-httpsnippet": "^1.16.5",
    "insomnia-importers": "^1.5.0",
    "insomnia-node-libcurl": "^1.2.3",
    "jsonlint": "^1.6.2",
    "jsonpath": "^0.2.12",
    "jwt-authentication": "^0.3.3",
    "marked": "^0.3.6",
    "mime-types": "^2.1.14",
    "mkdirp": "^0.5.1",
    "moment": "^2.18.1",
    "multiparty": "^4.1.3",
    "nedb": "^1.8.0",
    "node-forge": "^0.7.0",
    "nunjucks": "^3.0.0",
    "oauth-1.0a": "^2.2.2",
    "pdfjs-dist": "^1.9.640",
    "prop-types": "^15.5.10",
<<<<<<< HEAD
    "react": "^15.6.2",
=======
    "react": "^16.0.0",
>>>>>>> 7adf8591
    "react-dnd": "^2.4.0",
    "react-dnd-html5-backend": "^2.4.1",
    "react-dom": "^16.0.0",
    "react-redux": "^5.0.6",
    "react-tabs": "^1.1.0",
    "redux": "^3.7.2",
    "redux-thunk": "^2.2.0",
    "reselect": "^3.0.1",
    "srp-js": "^0.2.0",
    "tar": "^3.1.7",
    "tough-cookie": "^2.3.1",
    "uuid": "^3.0.0",
    "vkbeautify": "^0.99.1",
    "whatwg-fetch": "^2.0.1",
    "xmldom": "^0.1.22",
    "xpath": "^0.0.23"
  },
  "devDependencies": {
    "babel-cli": "^6.23.0",
    "babel-core": "^6.23.1",
    "babel-eslint": "^7.1.1",
    "babel-jest": "^19.0.0",
    "babel-loader": "^6.3.2",
    "babel-plugin-transform-decorators-legacy": "^1.3.4",
    "babel-plugin-transform-object-rest-spread": "^6.23.0",
    "babel-preset-env": "^1.6.0",
    "babel-preset-flow": "^6.23.0",
    "babel-preset-react": "^6.23.0",
    "concurrently": "^3.5.0",
    "cross-env": "^2.0.0",
    "css-loader": "^0.26.2",
<<<<<<< HEAD
    "electron": "^1.7.8",
    "electron-builder": "^19.30.2",
    "electron-builder-squirrel-windows": "^19.30.3",
=======
    "electron": "^1.7.9",
    "electron-builder": "^10.17.3",
>>>>>>> 7adf8591
    "electron-rebuild": "^1.6.0",
    "eslint": "^3.16.1",
    "eslint-config-semistandard": "^7.0.0",
    "eslint-config-standard": "^7.0.0",
    "eslint-plugin-filenames": "^1.1.0",
    "eslint-plugin-flowtype": "^2.36.0",
    "eslint-plugin-html": "^2.0.1",
    "eslint-plugin-jest": "^19.0.1",
    "eslint-plugin-json": "^1.2.0",
    "eslint-plugin-promise": "^3.5.0",
    "eslint-plugin-react": "^7.4.0",
    "eslint-plugin-standard": "^2.1.1",
    "file-loader": "^0.10.1",
    "flow-bin": "^0.58.0",
    "jest": "^19.0.2",
    "less": "^2.7.2",
    "less-loader": "^2.2.3",
    "react-hot-loader": "^3.0.0-beta.6",
    "redux-mock-store": "^1.0.2",
    "style-loader": "^0.13.2",
    "url-loader": "^0.5.8",
    "webpack": "^3.5.5",
    "webpack-dev-server": "^2.4.1",
    "webpack-target-electron-renderer": "^0.4.0"
  }
}<|MERGE_RESOLUTION|>--- conflicted
+++ resolved
@@ -69,9 +69,7 @@
   },
   "build": {
     "appId": "com.insomnia.app",
-<<<<<<< HEAD
     "publish": false,
-=======
     "extraResources": [
       {
         "from": "./bin",
@@ -80,7 +78,6 @@
       }
     ],
     "category": "public.app-category.developer-tools",
->>>>>>> 7adf8591
     "protocols": [
       {
         "name": "Insomnia",
@@ -159,11 +156,7 @@
     "oauth-1.0a": "^2.2.2",
     "pdfjs-dist": "^1.9.640",
     "prop-types": "^15.5.10",
-<<<<<<< HEAD
-    "react": "^15.6.2",
-=======
     "react": "^16.0.0",
->>>>>>> 7adf8591
     "react-dnd": "^2.4.0",
     "react-dnd-html5-backend": "^2.4.1",
     "react-dom": "^16.0.0",
@@ -195,14 +188,9 @@
     "concurrently": "^3.5.0",
     "cross-env": "^2.0.0",
     "css-loader": "^0.26.2",
-<<<<<<< HEAD
-    "electron": "^1.7.8",
+    "electron": "^1.7.9",
     "electron-builder": "^19.30.2",
     "electron-builder-squirrel-windows": "^19.30.3",
-=======
-    "electron": "^1.7.9",
-    "electron-builder": "^10.17.3",
->>>>>>> 7adf8591
     "electron-rebuild": "^1.6.0",
     "eslint": "^3.16.1",
     "eslint-config-semistandard": "^7.0.0",
