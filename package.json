{
  "name": "insomnia",
  "private": true,
  "version": "3.0.0",
  "description": "Insomnia App",
  "main": "electron.js",
  "repository": {
    "type": "git",
    "url": "git@bitbucket.org:gschier/insomnia.git"
  },
  "dependencies": {
    "classnames": "^2.2.3",
    "codemirror": "^5.12.0",
    "htmlhint": "^0.9.12",
    "jsonlint": "^1.6.2",
    "jsonschema": "^1.1.0",
    "nunjucks": "^1.3.4",
<<<<<<< HEAD
    "pouchdb": "^5.3.1",
=======
>>>>>>> 61338d09
    "react": "^0.14.7",
    "react-dom": "^0.14.7",
    "react-redux": "^4.4.1",
    "react-tabs": "^0.5.3",
    "redux": "^3.3.1",
    "redux-logger": "^2.6.1",
    "redux-thunk": "^2.0.1",
    "request": "latest",
    "webpack": "^1.12.14"
  },
  "devDependencies": {
    "babel-core": "^6.7.2",
    "babel-jest": "^9.0.3",
    "babel-loader": "^6.2.4",
    "babel-plugin-transform-object-rest-spread": "^6.6.5",
    "babel-polyfill": "^6.7.2",
    "babel-preset-es2015": "^6.6.0",
    "babel-preset-react": "^6.5.0",
    "concurrently": "^2.0.0",
    "css-loader": "^0.23.1",
    "electron-prebuilt": "^0.37.2",
    "express": "latest",
    "file-loader": "^0.8.5",
    "jest": "^0.1.40",
    "jest-cli": "^0.9.2",
    "node-sass": "^3.4.2",
    "react-addons-test-utils": "^0.14.7",
    "react-hot-loader": "^1.3.0",
    "redux-mock-store": "^1.0.2",
    "sass-loader": "^3.2.0",
    "style-loader": "^0.13.0",
    "url-loader": "^0.5.7",
    "webpack-dev-middleware": "latest",
    "webpack-dev-server": "^1.14.1",
    "webpack-hot-middleware": "^2.10.0",
    "webpack-target-electron-renderer": "^0.4.0"
  },
  "scripts": {
    "start": "electron electron/main.js",
    "start-hot": "HOT=1 NODE_ENV=development electron electron.js",
    "hot-server": "node ./webpack/server.js",
    "dev": "concurrently --kill-others \"npm run hot-server\" \"npm run start-hot\"",
    "test": "jest $@",
    "package": "npm test && webpack --config webpack/prod.config.js"
  },
  "jest": {
    "unmockedModulePathPatterns": [
      "<rootDir>/node_modules/redux-thunk",
      "<rootDir>/node_modules/redux-mock-store",
      "<rootDir>/node_modules/nunjucks",
      "<rootDir>/node_modules/jsonschema",
      "<rootDir>/node_modules/react",
      "<rootDir>/node_modules/react-dom",
      "<rootDir>/node_modules/react-addons-test-utils"
    ],
    "testFileExtensions": [
      "test.js"
    ],
    "moduleFileExtensions": [
      "js",
      "electron.js",
      "chrome.js"
    ]
  }
}<|MERGE_RESOLUTION|>--- conflicted
+++ resolved
@@ -15,10 +15,7 @@
     "jsonlint": "^1.6.2",
     "jsonschema": "^1.1.0",
     "nunjucks": "^1.3.4",
-<<<<<<< HEAD
     "pouchdb": "^5.3.1",
-=======
->>>>>>> 61338d09
     "react": "^0.14.7",
     "react-dom": "^0.14.7",
     "react-redux": "^4.4.1",
