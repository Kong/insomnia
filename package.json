{
  "name": "insomnia",
  "private": true,
  "version": "1.0.0",
  "repository": "https://github.com/kong/studio",
  "scripts": {
    "lint": "eslint \"**/*.js\" \"**/*.html\" \"**/*.json\"",
    "bootstrap": "npm install && lerna bootstrap && lerna run --parallel --stream bootstrap",
    "publish": "lerna publish",
    "clean": "lerna clean --yes && rimraf node_modules",
    "test": "npm run lint && lerna run --stream --parallel test",
    "app-start": "lerna run start --stream --parallel --bail",
    "app-build": "lerna run build --stream --parallel --bail",
    "app-package": "lerna run package --stream --parallel --bail",
<<<<<<< HEAD
=======
    "app-release": "lerna run release --stream --parallel --bail",
    "app-storybook": "lerna run storybook --stream --parallel --bail",
>>>>>>> c9f80816
    "format-code": "prettier --write \"**/*.js\""
  },
  "husky": {
    "hooks": {
      "pre-commit": "pretty-quick --staged && npm run lint"
    }
  },
  "devDependencies": {
    "@babel/cli": "^7.4.3",
    "@babel/core": "^7.4.3",
    "@babel/plugin-proposal-decorators": "^7.4.0",
    "@babel/preset-env": "^7.4.3",
    "@babel/preset-flow": "^7.0.0",
    "@babel/preset-react": "^7.0.0",
    "@storybook/addon-info": "^5.2.6",
    "babel-eslint": "^8.2.3",
    "babel-jest": "^24.7.1",
    "babel-loader": "^8.0.5",
    "eslint": "^4.19.1",
    "eslint-config-semistandard": "^12.0.1",
    "eslint-config-standard": "^11.0.0",
    "eslint-plugin-filenames": "^1.2.0",
    "eslint-plugin-flowtype": "^2.46.2",
    "eslint-plugin-html": "^4.0.3",
    "eslint-plugin-import": "^2.11.0",
    "eslint-plugin-jest": "^21.15.1",
    "eslint-plugin-json": "^1.2.0",
    "eslint-plugin-node": "^6.0.1",
    "eslint-plugin-promise": "^3.7.0",
    "eslint-plugin-react": "^7.7.0",
    "eslint-plugin-standard": "^3.0.1",
    "flow-bin": "^0.104.0",
    "husky": "^1.0.0-rc.9",
    "jest": "^24.7.1",
    "lerna": "^3.14.1",
    "prettier": "^1.16.4",
    "pretty-quick": "^1.10.0",
    "rimraf": "^2.6.3"
  },
  "dependencies": {}
}<|MERGE_RESOLUTION|>--- conflicted
+++ resolved
@@ -12,11 +12,7 @@
     "app-start": "lerna run start --stream --parallel --bail",
     "app-build": "lerna run build --stream --parallel --bail",
     "app-package": "lerna run package --stream --parallel --bail",
-<<<<<<< HEAD
-=======
-    "app-release": "lerna run release --stream --parallel --bail",
     "app-storybook": "lerna run storybook --stream --parallel --bail",
->>>>>>> c9f80816
     "format-code": "prettier --write \"**/*.js\""
   },
   "husky": {
