{
  "name": "insomnia-plugin-kong-portal",
  "version": "2.2.21",
  "main": "dist/index.js",
  "scripts": {
    "build": "webpack --config webpack.config.js --display errors-only",
    "watch": "webpack --config webpack.config.js --watch",
    "bootstrap": "npm run build"
  },
  "insomnia": {
    "name": "kong-portal",
    "description": "Deploy API specifications to Kong Portal"
  },
  "devDependencies": {
    "@babel/core": "^7.9.0",
    "@babel/plugin-proposal-class-properties": "^7.8.3",
    "@babel/plugin-proposal-decorators": "^7.8.3",
    "@babel/preset-env": "^7.9.0",
    "@babel/preset-flow": "^7.9.0",
    "@babel/preset-react": "^7.9.4",
    "react": "^16.13.1",
    "react-dom": "^16.13.1",
    "webpack": "^4.42.1",
    "webpack-cli": "^3.3.11"
  },
  "dependencies": {
<<<<<<< HEAD
    "insomnia-components": "^2.2.20",
    "autobind-decorator": "^2.4.0",
=======
    "autobind-decorator": "^2.4.0",
    "insomnia-components": "2.2.19",
    "react": "^16.13.1",
    "react-dom": "^16.13.1",
>>>>>>> c5d36a52
    "url-join": "^4.0.1"
  },
  "peerDependencies": {
    "react": "^16.13.1",
    "react-dom": "^16.13.1"
  },
  "gitHead": "d91e6735a76295166545a42c170328da4ab70dd3"
}<|MERGE_RESOLUTION|>--- conflicted
+++ resolved
@@ -24,15 +24,8 @@
     "webpack-cli": "^3.3.11"
   },
   "dependencies": {
-<<<<<<< HEAD
-    "insomnia-components": "^2.2.20",
+    "insomnia-components": "2.2.19",
     "autobind-decorator": "^2.4.0",
-=======
-    "autobind-decorator": "^2.4.0",
-    "insomnia-components": "2.2.19",
-    "react": "^16.13.1",
-    "react-dom": "^16.13.1",
->>>>>>> c5d36a52
     "url-join": "^4.0.1"
   },
   "peerDependencies": {
