--- conflicted
+++ resolved
@@ -32,15 +32,9 @@
     "@babel/preset-flow": "^7.9.0",
     "@babel/preset-react": "^7.9.4",
     "autobind-decorator": "^2.4.0",
-<<<<<<< HEAD
-    "insomnia-components": "2.7.0",
+    "insomnia-components": "2.8.0",
     "react": "^17.0.2",
     "react-dom": "^17.0.2",
-=======
-    "insomnia-components": "2.8.0",
-    "react": "^16.8.3",
-    "react-dom": "^16.8.3",
->>>>>>> ef855863
     "styled-components": "^4.4.1",
     "url-join": "^4.0.1",
     "webpack": "^4.42.1",
