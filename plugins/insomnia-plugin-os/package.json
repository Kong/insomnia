{
  "name": "insomnia-plugin-os",
<<<<<<< HEAD
  "version": "1.0.13",
=======
  "version": "1.0.14",
>>>>>>> 8112f5d6
  "author": "Gregory Schier <gschier1990@gmail.com>",
  "description": "Template tag to get information about the OS",
  "license": "MIT",
  "repository": "https://github.com/getinsomnia/insomnia/tree/master/plugins/insomnia-plugin-os",
  "bugs": {
    "url": "https://github.com/getinsomnia/insomnia"
  },
  "main": "index.js",
  "insomnia": {
    "name": "os-info",
    "description": "Get information about the OS"
  },
  "dependencies": {
    "jsonpath": "^1.0.0"
  }
}<|MERGE_RESOLUTION|>--- conflicted
+++ resolved
@@ -1,10 +1,6 @@
 {
   "name": "insomnia-plugin-os",
-<<<<<<< HEAD
-  "version": "1.0.13",
-=======
   "version": "1.0.14",
->>>>>>> 8112f5d6
   "author": "Gregory Schier <gschier1990@gmail.com>",
   "description": "Template tag to get information about the OS",
   "license": "MIT",
