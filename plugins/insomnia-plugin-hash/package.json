--- conflicted
+++ resolved
@@ -1,10 +1,6 @@
 {
   "name": "insomnia-plugin-hash",
-<<<<<<< HEAD
-  "version": "1.0.7",
-=======
   "version": "1.0.8",
->>>>>>> 8112f5d6
   "author": "Gregory Schier <gschier1990@gmail.com>",
   "description": "Insomnia hash template tag",
   "license": "MIT",
