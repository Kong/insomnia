{
  "name": "insomnia-plugin-jsonpath",
  "version": "2.3.2",
  "author": "Kong <office@konghq.com>",
  "description": "Template tag to pull data from JSON strings",
  "license": "MIT",
  "repository": {
    "type": "git",
    "url": "https://github.com/Kong/insomnia.git",
    "directory": "plugins/insomnia-plugin-jsonpath"
  },
  "bugs": {
    "url": "https://github.com/Kong/insomnia/issues"
  },
  "main": "dist/index.js",
  "types": "dist/index.d.ts",
  "insomnia": {
    "name": "json-path",
    "description": "Template tag to pull data out of JSON strings",
    "core": true,
    "unlisted": true
  },
  "scripts": {
    "bootstrap": "npm run build",
    "lint": "eslint . --ext .js,.ts,.tsx",
    "lint:fix": "npm run lint -- --fix",
    "clean": "tsc --build tsconfig.build.json --clean",
    "postclean": "rimraf dist",
    "build": "webpack --config webpack.config.js --display errors-only",
    "watch": "npm run build -- --watch",
    "prepublish": "npm run build"
  },
  "dependencies": {
    "jsonpath-plus": "^6.0.1"
<<<<<<< HEAD
  },
  "devDependencies": {
    "@types/webpack": "^4.41.26",
    "ts-loader": "^8.2.0",
    "webpack": "^4.42.1",
    "webpack-cli": "^3.3.11",
    "webpack-node-externals": "^1.7.2"
=======
>>>>>>> 615287cc
  },
  "gitHead": "e46bf021cf4b4379e31d2b2d9025d476d6839fa1"
}<|MERGE_RESOLUTION|>--- conflicted
+++ resolved
@@ -30,18 +30,13 @@
     "watch": "npm run build -- --watch",
     "prepublish": "npm run build"
   },
-  "dependencies": {
-    "jsonpath-plus": "^6.0.1"
-<<<<<<< HEAD
-  },
   "devDependencies": {
     "@types/webpack": "^4.41.26",
+    "jsonpath-plus": "^6.0.1",
     "ts-loader": "^8.2.0",
     "webpack": "^4.42.1",
     "webpack-cli": "^3.3.11",
     "webpack-node-externals": "^1.7.2"
-=======
->>>>>>> 615287cc
   },
   "gitHead": "e46bf021cf4b4379e31d2b2d9025d476d6839fa1"
 }