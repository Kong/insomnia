{
  "name": "insomnia-plugin-cookie-jar",
<<<<<<< HEAD
  "version": "1.0.8",
=======
  "version": "1.0.9",
>>>>>>> 8112f5d6
  "author": "Preston Alvarado <pjalva1@hotmail.com>",
  "description": "Insomnia cookie jar template tag",
  "license": "MIT",
  "repository": "https://github.com/getinsomnia/insomnia/tree/master/plugins/insomnia-plugin-cookie-jar",
  "bugs": {
    "url": "https://github.com/getinsomnia/insomnia"
  },
  "main": "index.js",
  "insomnia": {
    "name": "cookieJar"
  },
  "scripts": {
    "test": "jest --silent"
  },
  "dependencies": {
    "insomnia-cookies": "^0.0.5"
  }
}<|MERGE_RESOLUTION|>--- conflicted
+++ resolved
@@ -1,10 +1,6 @@
 {
   "name": "insomnia-plugin-cookie-jar",
-<<<<<<< HEAD
-  "version": "1.0.8",
-=======
   "version": "1.0.9",
->>>>>>> 8112f5d6
   "author": "Preston Alvarado <pjalva1@hotmail.com>",
   "description": "Insomnia cookie jar template tag",
   "license": "MIT",
