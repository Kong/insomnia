{
  "private": false,
  "name": "insomnia-plugin-response",
  "version": "2.7.0",
  "author": "Kong <office@konghq.com>",
  "description": "Insomnia response template tag",
  "license": "MIT",
  "repository": {
    "type": "git",
    "url": "https://github.com/Kong/insomnia.git",
    "directory": "plugins/insomnia-plugin-response"
  },
  "bugs": {
    "url": "https://github.com/Kong/insomnia/issues"
  },
  "main": "index.js",
  "insomnia": {
    "name": "response",
    "unlisted": true
  },
  "scripts": {
    "test": "jest --silent"
  },
  "dependencies": {
<<<<<<< HEAD
    "iconv-lite": "^0.6.3",
    "insomnia-xpath": "2.7.0-alpha.0",
=======
    "iconv-lite": "^0.4.19",
    "insomnia-xpath": "2.7.0",
>>>>>>> e0b91b5a
    "jsonpath-plus": "^6.0.1"
  }
}<|MERGE_RESOLUTION|>--- conflicted
+++ resolved
@@ -22,13 +22,8 @@
     "test": "jest --silent"
   },
   "dependencies": {
-<<<<<<< HEAD
     "iconv-lite": "^0.6.3",
-    "insomnia-xpath": "2.7.0-alpha.0",
-=======
-    "iconv-lite": "^0.4.19",
     "insomnia-xpath": "2.7.0",
->>>>>>> e0b91b5a
     "jsonpath-plus": "^6.0.1"
   }
 }