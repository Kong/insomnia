{
  "name": "insomnia-plugin-response",
<<<<<<< HEAD
  "version": "1.0.16",
=======
  "version": "1.0.17",
>>>>>>> 8112f5d6
  "author": "Gregory Schier <gschier1990@gmail.com>",
  "description": "Insomnia response template tag",
  "license": "MIT",
  "repository": "https://github.com/getinsomnia/insomnia/tree/master/plugins/insomnia-plugin-response",
  "bugs": {
    "url": "https://github.com/getinsomnia/insomnia"
  },
  "main": "index.js",
  "insomnia": {
    "name": "response"
  },
  "scripts": {
    "test": "jest --silent"
  },
  "dependencies": {
    "iconv-lite": "^0.4.19",
<<<<<<< HEAD
    "insomnia-xpath": "^1.0.9",
=======
    "insomnia-xpath": "^1.0.10",
>>>>>>> 8112f5d6
    "jsonpath": "^1.0.0"
  }
}<|MERGE_RESOLUTION|>--- conflicted
+++ resolved
@@ -1,10 +1,6 @@
 {
   "name": "insomnia-plugin-response",
-<<<<<<< HEAD
-  "version": "1.0.16",
-=======
   "version": "1.0.17",
->>>>>>> 8112f5d6
   "author": "Gregory Schier <gschier1990@gmail.com>",
   "description": "Insomnia response template tag",
   "license": "MIT",
@@ -21,11 +17,7 @@
   },
   "dependencies": {
     "iconv-lite": "^0.4.19",
-<<<<<<< HEAD
-    "insomnia-xpath": "^1.0.9",
-=======
     "insomnia-xpath": "^1.0.10",
->>>>>>> 8112f5d6
     "jsonpath": "^1.0.0"
   }
 }