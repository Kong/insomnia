import webpack from 'webpack';
import baseConfig from './webpack.config.base.babel';

const PORT = 3333;

export default {
  ...baseConfig,
<<<<<<< HEAD
  debug: true,
=======
>>>>>>> 187bbd53
  devtool: 'eval-source-map',
  entry: [
    ...baseConfig.entry,
    `webpack-hot-middleware/client?path=http://localhost:${PORT}/__webpack_hmr`
  ],
  output: {
    ...baseConfig.output,
    publicPath: `http://localhost:${PORT}/build/`
  },
  plugins: [
    ...baseConfig.plugins,
    new webpack.LoaderOptionsPlugin({debug: true}),
    new webpack.HotModuleReplacementPlugin(),
    new webpack.NoEmitOnErrorsPlugin(),
    new webpack.DefinePlugin({
      __DEV__: true,
      'process.env.NODE_ENV': JSON.stringify('development'),
      'process.env.INSOMNIA_ENV': JSON.stringify('development')
    })
  ]
}<|MERGE_RESOLUTION|>--- conflicted
+++ resolved
@@ -5,10 +5,6 @@
 
 export default {
   ...baseConfig,
-<<<<<<< HEAD
-  debug: true,
-=======
->>>>>>> 187bbd53
   devtool: 'eval-source-map',
   entry: [
     ...baseConfig.entry,
