--- conflicted
+++ resolved
@@ -15,17 +15,6 @@
 # Things to install after repo clone
 install:
   - ps: Install-Product node $env:nodejs_version $env:Platform
-<<<<<<< HEAD
-  - npm install -g npm@latest > NUL
-  - npm install > NUL
-#  - npm install -g yarn@latest > Nul
-
-cache:
-  - '%APPDATA%\npm-cache -> .cache.txt'
-  - '%USERPROFILE%\.electron -> .cache.txt'
-  - 'node_modules -> .cache.txt'
-#  - '%LOCALAPPDATA%\Yarn -> .cache.txt'
-=======
   - npm install -g npm@latest > Nul
   - npm install > NUL
 
@@ -33,7 +22,6 @@
   - '%APPDATA%\npm-cache'
   - '%USERPROFILE%\.electron'
   - 'node_modules'
->>>>>>> dd9f2105
 
 #---------------------------------#
 #       tests configuration       #
