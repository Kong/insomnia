# Insomnia REST Client

[![Travis](https://api.travis-ci.org/getinsomnia/insomnia.svg)](https://travis-ci.org/getinsomnia/insomnia)
[![Slack Channel](https://chat.insomnia.rest/badge.svg)](https://chat.insomnia.rest/)
[![license](https://img.shields.io/github/license/mashape/apistatus.svg)](https://github.com/getinsomnia/insomnia/master/LICENSE)
[![CodeFund](https://img.shields.io/badge/codefund-advertiser-success.svg)](https://codefund.io)

Insomnia is a cross-platform _REST client_, built on top of [Electron](http://electron.atom.io/).

![Insomnia REST Client Screenshot](https://raw.githubusercontent.com/getinsomnia/insomnia/master/screenshots/main.png)

## Download

Insomnia is available for Mac, Windows, and Linux and can be downloaded
from the website.

**[https://insomnia.rest/download](https://insomnia.rest/download/)**

## Bugs and Feature Requests

Have a bug or a feature request? First, read the
[issue guidelines](CONTRIBUTING.md#using-the-issue-tracker) and search for existing and
closed issues. If your problem or idea is not addressed yet, [please open a new issue](/issues).

For more generic product questions and feedback, join the [Slack Team](https://chat.insomnia.rest) or email
[support@insomnia.rest](mailto:support@insomnia.rest)

## Contributing

Please read through our [contributing guidelines](CONTRIBUTING.md) and [code of conduct](CODE_OF_CONDUCT.md). Included are directions
for opening issues, coding standards, and notes on development.

Editor preferences are available in the [editor config](.editorconfig) for easy use in
common text editors. Read more and download plugins at [editorconfig.org](http://editorconfig.org).

## Developing

Development on Insomnia can be done on Mac, Windows, or Linux as long as you have
[NodeJS 8](https://nodejs.org) and [Git](https://git-scm.com/).

<details>
<summary>Initial Dev Setup</summary>

This repository is structured as a monorepo and contains many Node.JS packages. Each package has
its own set of commands, but the most common commands are available from the
root `[package.json](package.json)` and can be accessed using the `npm run ...` command. Here
are the only three commands you should need to start developing on the app.

```bash
# Install and Link Dependencies
npm run bootstrap

# Run Tests
npm test

# Start App with Live Reload
npm run app-start
```

<<<<<<< HEAD
## Windows

If you are on Windows and have problems, you may need to install [Windows Build Tools](https://github.com/felixrieseberg/windows-build-tools)

## Ubuntu 18.04.3

Building from source can require to install additial to build-essentials:

- libfontconfig1-dev for fontconfig headers
- libcurl4-gnutls-dev for curl-config

=======
If you are on Linux and have problems, you may need to install `libfontconfig-dev`

```bash
# Install libfontconfig-dev
sudo apt-get install libfontconfig-dev
```

If you are on Windows and have problems, you may need to install [Windows Build Tools](https://github.com/felixrieseberg/windows-build-tools)

>>>>>>> 80737978
</details>

<details>
<summary>Editor Requirements</summary>

You can use any editor you'd like, but make sure to have support/plugins for
the following tools:

- [ESLint](http://eslint.org/) – For catching syntax problems and common errors
- [JSX Syntax](https://facebook.github.io/react/docs/jsx-in-depth.html) – For React components
- [Flow](https://flow.org/) – For type annotations

</details>

## Plugins

Here is a list of plugins available for installation via NPM.

- [Chance](https://www.npmjs.com/package/insomnia-plugin-chance) – Generates a random value using Chance.JS
- [Cuid](https://www.npmjs.com/package/insomnia-plugin-cuid) – Generate random cuids
- [Custom Timestamp](https://www.npmjs.com/package/insomnia-plugin-customtimestamp) – Advanced timestamp creator
- [Default Headers](https://www.npmjs.com/package/insomnia-plugin-default-headers) – Set default headers on requests
- [Defaults](https://www.npmjs.com/package/insomnia-plugin-defaults) - Set request defaults through your environment
- [Faker](https://www.npmjs.com/package/insomnia-plugin-faker) - Generate Faker data right within Insomnia!
- [Github Apps](https://www.npmjs.com/package/insomnia-plugin-github-apps-helper) – Generates a JWT for auth with the GitHub API as your GitHub App
- [Javascript Eval](https://www.npmjs.com/package/insomnia-plugin-js-eval) - Evaluate/run Javascript code
- [JWT Decode](https://www.npmjs.com/package/insomnia-plugin-jwtdecode) – Decode header or payload of JWT tokens
- [OS Util](https://www.npmjs.com/package/insomnia-plugin-os) – Get OS information
- [Random Credit Card](https://www.npmjs.com/package/insomnia-plugin-randomcreditcard) – Generate random credit card numbers
- [Random Number](https://www.npmjs.com/package/insomnia-plugin-randomnumber) – Generate a random integer between a minimum and maximum
- [Random UK Sort Code](https://www.npmjs.com/package/insomnia-plugin-randomuksortcode) – Generate random UK bank sort codes
- [Regex](https://www.npmjs.com/package/insomnia-plugin-regex) – Extract a value from an environment variable using a regular expression
- [Swagger Validator](https://www.npmjs.com/package/insomnia-plugin-validator) – Validate an API response to a swagger spec
- [XDebug](https://www.npmjs.com/package/insomnia-plugin-xdebug) – Enable Xdebug debugging by adding an `XDEBUG_SESSION` cookie to the request

## Community Projects

- [Insomnia Documenter](https://github.com/jozsefsallai/insomnia-documenter) – Generate beautiful API documentation pages using your Insomnia export file.
- [GitHub API Spec Importer](https://github.com/swinton/github-rest-apis-for-insomnia) – A complete set of GitHub REST API route specifications that can be imported straight into Insomnia
- [Swaggymnia](https://github.com/mlabouardy/swaggymnia) – Generate [Swagger](https://swagger.io/) documentation for your existing API in Insomnia.

## License

[MIT](LICENSE) &copy; [Insomnia](https://insomnia.rest)<|MERGE_RESOLUTION|>--- conflicted
+++ resolved
@@ -57,19 +57,6 @@
 npm run app-start
 ```
 
-<<<<<<< HEAD
-## Windows
-
-If you are on Windows and have problems, you may need to install [Windows Build Tools](https://github.com/felixrieseberg/windows-build-tools)
-
-## Ubuntu 18.04.3
-
-Building from source can require to install additial to build-essentials:
-
-- libfontconfig1-dev for fontconfig headers
-- libcurl4-gnutls-dev for curl-config
-
-=======
 If you are on Linux and have problems, you may need to install `libfontconfig-dev`
 
 ```bash
@@ -79,7 +66,6 @@
 
 If you are on Windows and have problems, you may need to install [Windows Build Tools](https://github.com/felixrieseberg/windows-build-tools)
 
->>>>>>> 80737978
 </details>
 
 <details>
