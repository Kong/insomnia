const { appConfig } = require('../config');
const childProcess = require('child_process');
const webpack = require('webpack');
const licenseChecker = require('license-checker');
const rimraf = require('rimraf');
const ncp = require('ncp').ncp;
const path = require('path');
const mkdirp = require('mkdirp');
const fs = require('fs');
const { getBuildContext } = require('./getBuildContext');
const { APP_ID_INSOMNIA, APP_ID_DESIGNER } = require('../config');

// Start build if ran from CLI
if (require.main === module) {
  process.nextTick(async () => {
    await module.exports.start(false);
  });
}

module.exports.start = async function(forceFromGitRef) {
  const buildContext = getBuildContext(forceFromGitRef);
  if (!buildContext.smokeTest && !buildContext.version) {
    console.log(`[build] Skipping build for ref "${buildContext.gitRef}"`);
    process.exit(0);
  }

  if (process.env.APP_ID) {
    console.log('Should not set APP_ID for builds. Use Git tag instead');
    process.exit(1);
  }

  // Configure APP_ID env based on what we detected
  if (buildContext.app === 'designer') {
    process.env.APP_ID = APP_ID_DESIGNER;
  } else if (buildContext.app === 'core') {
    process.env.APP_ID = APP_ID_INSOMNIA;
  }

  if (!buildContext.smokeTest && appConfig().version !== buildContext.version) {
    console.log(
      `[build] App version mismatch with Git tag ${appConfig().version} != ${buildContext.version}`,
    );
    process.exit(1);
  }

  // These must be required after APP_ID environment variable is set above
  const configRenderer = require('../webpack/webpack.config.production.babel');
  const configMain = require('../webpack/webpack.config.electron.babel');
  const buildFolder = path.join('../build', appConfig().appId);

  if (buildContext.smokeTest) {
    console.log(`[build] Starting build to smoke test ${buildContext.app}`);
  } else {
    console.log(`[build] Starting build for ref "${buildContext.gitRef}"`);
  }
  console.log(`[build] npm: ${childProcess.spawnSync('npm', ['--version']).stdout}`.trim());
  console.log(`[build] node: ${childProcess.spawnSync('node', ['--version']).stdout}`.trim());

  if (process.version.indexOf('v12.') !== 0) {
    console.log('[build] Node v12.x.x is required to build');
    process.exit(1);
  }

  // Remove folders first
  console.log('[build] Removing existing directories');
  await emptyDir(buildFolder);

  // Build the things
  console.log('[build] Building license list');
  await buildLicenseList('../', path.join(buildFolder, 'opensource-licenses.txt'));
  console.log('[build] Building Webpack renderer');
  await buildWebpack(configRenderer);
  console.log('[build] Building Webpack main');
  await buildWebpack(configMain);

  // Copy necessary files
  console.log('[build] Copying files');
  await copyFiles('../bin', buildFolder);
  await copyFiles('../app/static', path.join(buildFolder, 'static'));
  await copyFiles(`../app/icons/${appConfig().appId}`, buildFolder);

  // Generate necessary files needed by `electron-builder`
<<<<<<< HEAD
  await generatePackageJson('../package.json', '../build/package.json');
=======
  await generatePackageJson(
    '../package.json',
    path.join(buildFolder, 'package.json'),
    forcedVersion,
  );
>>>>>>> c3678d6e

  // Install Node modules
  console.log('[build] Installing dependencies');
  await install(buildFolder);

  console.log('[build] Complete!');
  return buildContext;
};

async function buildWebpack(config) {
  return new Promise((resolve, reject) => {
    const compiler = webpack(config);
    compiler.run((err, stats) => {
      if (err) {
        reject(err);
      } else if (stats.hasErrors()) {
        reject(new Error('Failed to build webpack'));
        console.log(stats.toJson().errors);
      } else {
        resolve();
      }
    });
  });
}

async function emptyDir(relPath) {
  return new Promise((resolve, reject) => {
    const dir = path.resolve(__dirname, relPath);
    rimraf(dir, err => {
      if (err) {
        reject(err);
      } else {
        mkdirp.sync(dir);
        resolve();
      }
    });
  });
}

async function copyFiles(relSource, relDest) {
  return new Promise((resolve, reject) => {
    const source = path.resolve(__dirname, relSource);
    const dest = path.resolve(__dirname, relDest);
    console.log(`[build] copy "${relSource}" to "${relDest}"`);
    ncp(source, dest, err => {
      if (err) {
        reject(err);
      } else {
        resolve();
      }
    });
  });
}

async function buildLicenseList(relSource, relDest) {
  return new Promise((resolve, reject) => {
    const source = path.resolve(__dirname, relSource);
    const dest = path.resolve(__dirname, relDest);
    mkdirp.sync(path.dirname(dest));

    licenseChecker.init(
      {
        start: source,
        production: true,
      },
      (err, packages) => {
        if (err) {
          return reject(err);
        }

        const out = [];
        for (const pkgName of Object.keys(packages)) {
          const { licenses, repository, publisher, email, licenseFile: lf } = packages[pkgName];
          const licenseFile = (lf || '').includes('README') ? null : lf;
          const txt = licenseFile ? fs.readFileSync(licenseFile) : '[no license file]';
          const body = [
            '-------------------------------------------------------------------------',
            '',
            `PACKAGE: ${pkgName}`,
            licenses ? `LICENSES: ${licenses}` : null,
            repository ? `REPOSITORY: ${repository}` : null,
            publisher ? `PUBLISHER: ${publisher}` : null,
            email ? `EMAIL: ${email}` : null,
            '\n' + txt,
          ]
            .filter(v => v !== null)
            .join('\n');

          out.push(`${body}\n\n`);
        }

        const header = [
          'This application bundles the following third-party packages in ',
          'accordance with the following licenses:',
          '-------------------------------------------------------------------------',
          '',
          '',
        ].join('\n');

        fs.writeFileSync(dest, header + out.join('\n\n'));
        resolve();
      },
    );
  });
}

async function install(relDir) {
  return new Promise(resolve => {
    const prefix = path.resolve(__dirname, relDir);

    const p = childProcess.spawn('npm', ['install', '--production', '--no-optional'], {
      cwd: prefix,
      shell: true,
    });

    p.stdout.on('data', data => {
      console.log(data.toString());
    });

    p.stderr.on('data', data => {
      console.log(data.toString());
    });

    p.on('exit', code => {
      console.log('child process exited with code ' + code.toString());
      resolve();
    });
  });
}

function generatePackageJson(relBasePkg, relOutPkg) {
  // Read package.json's
  const basePath = path.resolve(__dirname, relBasePkg);
  const outPath = path.resolve(__dirname, relOutPkg);

  const basePkg = JSON.parse(fs.readFileSync(basePath));

  const app = appConfig();
  const appPkg = {
    name: app.name,
    version: app.version,
    productName: app.productName,
    longName: app.longName,
    description: basePkg.description,
    license: basePkg.license,
    homepage: basePkg.homepage,
    author: basePkg.author,
    copyright: `Copyright © ${new Date().getFullYear()} ${basePkg.author}`,
    main: 'main.min.js',
    dependencies: {},
  };

  console.log(`[build] Generated build config for ${appPkg.name} ${appPkg.version}`);

  for (const key of Object.keys(appPkg)) {
    if (key === undefined) {
      throw new Error(`[build] missing "app.${key}" from package.json`);
    }
  }

  // Figure out which dependencies to pack
  const allDependencies = Object.keys(basePkg.dependencies);
  const packedDependencies = basePkg.packedDependencies;
  const unpackedDependencies = allDependencies.filter(name => !packedDependencies.includes(name));

  // Add dependencies
  console.log(`[build] Adding ${unpackedDependencies.length} node dependencies`);
  for (const name of unpackedDependencies) {
    const version = basePkg.dependencies[name];
    if (!version) {
      throw new Error(`Failed to find packed dep "${name}" in dependencies`);
    }
    appPkg.dependencies[name] = version;
  }

  fs.writeFileSync(outPath, JSON.stringify(appPkg, null, 2));
}<|MERGE_RESOLUTION|>--- conflicted
+++ resolved
@@ -80,15 +80,7 @@
   await copyFiles(`../app/icons/${appConfig().appId}`, buildFolder);
 
   // Generate necessary files needed by `electron-builder`
-<<<<<<< HEAD
-  await generatePackageJson('../package.json', '../build/package.json');
-=======
-  await generatePackageJson(
-    '../package.json',
-    path.join(buildFolder, 'package.json'),
-    forcedVersion,
-  );
->>>>>>> c3678d6e
+  await generatePackageJson('../package.json', path.join(buildFolder, 'package.json'));
 
   // Install Node modules
   console.log('[build] Installing dependencies');
