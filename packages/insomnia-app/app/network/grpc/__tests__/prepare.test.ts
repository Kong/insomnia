import { globalBeforeEach } from '../../../__jest__/before-each';
import {
  getRenderedGrpcRequest as _getRenderedGrpcRequest,
  getRenderedGrpcRequestMessage as _getRenderedGrpcRequestMessage,
  RENDER_PURPOSE_SEND,
} from '../../../common/render';
import * as models from '../../../models';
import { GrpcMethodTypeEnum } from '../method';
<<<<<<< HEAD
import { mocked } from 'ts-jest/utils';
=======
import { prepareGrpcMessage, prepareGrpcRequest } from '../prepare';
>>>>>>> 0178533e

jest.mock('../../../common/render');

const getRenderedGrpcRequest = mocked(_getRenderedGrpcRequest);
const getRenderedGrpcRequestMessage = mocked(_getRenderedGrpcRequestMessage);

describe('prepareGrpcRequest', () => {
  beforeEach(globalBeforeEach);

  it.each([GrpcMethodTypeEnum.unary, GrpcMethodTypeEnum.server])(
    'should prepare grpc request with all properties: %s',
    async methodType => {
      const w = await models.workspace.create();
      const env = await models.environment.create({
        parentId: w._id,
      });
      const gr = await models.grpcRequest.create({
        parentId: w._id,
      });
      getRenderedGrpcRequest.mockResolvedValue(gr);
      const result = await prepareGrpcRequest(gr._id, env._id, methodType);
      expect(getRenderedGrpcRequest).toHaveBeenLastCalledWith(
        {
          request: gr,
          environmentId: env._id,
          purpose: RENDER_PURPOSE_SEND,
          skipBody: false,
        },
      );
      expect(result).toEqual({
        request: gr,
      });
    },
  );

  it.each([GrpcMethodTypeEnum.client, GrpcMethodTypeEnum.bidi])(
    'should prepare grpc request and ignore body: %s',
    async methodType => {
      const w = await models.workspace.create();
      const env = await models.environment.create({
        parentId: w._id,
      });
      const gr = await models.grpcRequest.create({
        parentId: w._id,
      });
      getRenderedGrpcRequest.mockResolvedValue(gr);
      const result = await prepareGrpcRequest(gr._id, env._id, methodType);
      expect(getRenderedGrpcRequest).toHaveBeenLastCalledWith(
        {
          request: gr,
          environmentId: env._id,
          purpose: RENDER_PURPOSE_SEND,
          skipBody: true,
        },
      );
      expect(result).toEqual({
        request: gr,
      });
    },
  );
});

describe('prepareGrpcMessage', () => {
  beforeEach(globalBeforeEach);

  it('should prepare grpc message with only body', async () => {
    const w = await models.workspace.create();
    const env = await models.environment.create({
      parentId: w._id,
    });
    const gr = await models.grpcRequest.create({
      parentId: w._id,
    });
    getRenderedGrpcRequestMessage.mockResolvedValue(gr.body);
    const result = await prepareGrpcMessage(gr._id, env._id);
    expect(getRenderedGrpcRequestMessage).toHaveBeenLastCalledWith(
      {
        request: gr,
        environmentId: env._id,
        purpose: RENDER_PURPOSE_SEND,
      },
    );
    expect(result).toEqual({
      body: gr.body,
      requestId: gr._id,
    });
  });
});<|MERGE_RESOLUTION|>--- conflicted
+++ resolved
@@ -1,3 +1,5 @@
+import { mocked } from 'ts-jest/utils';
+
 import { globalBeforeEach } from '../../../__jest__/before-each';
 import {
   getRenderedGrpcRequest as _getRenderedGrpcRequest,
@@ -6,11 +8,7 @@
 } from '../../../common/render';
 import * as models from '../../../models';
 import { GrpcMethodTypeEnum } from '../method';
-<<<<<<< HEAD
-import { mocked } from 'ts-jest/utils';
-=======
 import { prepareGrpcMessage, prepareGrpcRequest } from '../prepare';
->>>>>>> 0178533e
 
 jest.mock('../../../common/render');
 
