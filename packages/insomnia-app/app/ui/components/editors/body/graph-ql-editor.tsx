import { autoBindMethodsForReact } from 'class-autobind-decorator';
import classnames from 'classnames';
import { EditorFromTextArea, LintOptions, ShowHintOptions, TextMarker } from 'codemirror';
import { GraphQLInfoOptions } from 'codemirror-graphql/info';
import { ModifiedGraphQLJumpOptions } from 'codemirror-graphql/jump';
import electron, { OpenDialogOptions } from 'electron';
import { readFileSync } from 'fs';
import { DefinitionNode, DocumentNode, GraphQLNonNull, GraphQLSchema, NonNullTypeNode, OperationDefinitionNode } from 'graphql';
import { parse, typeFromAST } from 'graphql';
import Maybe from 'graphql/tsutils/Maybe';
import { buildClientSchema, getIntrospectionQuery } from 'graphql/utilities';
import { json as jsonPrettify } from 'insomnia-prettify';
import prettier from 'prettier';
import { complement } from 'ramda';
import React, { PureComponent } from 'react';
import ReactDOM from 'react-dom';
import { SetRequired } from 'type-fest';

import { AUTOBIND_CFG, CONTENT_TYPE_JSON, DEBOUNCE_MILLIS } from '../../../../common/constants';
import { database as db } from '../../../../common/database';
import { hotKeyRefs } from '../../../../common/hotkeys';
import { executeHotKey } from '../../../../common/hotkeys-listener';
import { markdownToHTML } from '../../../../common/markdown-to-html';
import { jsonParseOr } from '../../../../common/misc';
import * as models from '../../../../models/index';
import type { Request } from '../../../../models/request';
import { newBodyRaw } from '../../../../models/request';
import type { Settings } from '../../../../models/settings';
import type { Workspace } from '../../../../models/workspace';
import type { ResponsePatch } from '../../../../network/network';
import * as network from '../../../../network/network';
import { Dropdown } from '../../base/dropdown/dropdown';
import { DropdownButton } from '../../base/dropdown/dropdown-button';
import { DropdownDivider } from '../../base/dropdown/dropdown-divider';
import { DropdownItem } from '../../base/dropdown/dropdown-item';
import { CodeEditor } from '../../codemirror/code-editor';
import { GraphQLExplorer } from '../../graph-ql-explorer/graph-ql-explorer';
import { ActiveReference } from '../../graph-ql-explorer/graph-ql-types';
import { HelpTooltip } from '../../help-tooltip';
import { KeydownBinder } from '../../keydown-binder';
import { showModal } from '../../modals';
import { ResponseDebugModal } from '../../modals/response-debug-modal';
import { TimeFromNow } from '../../time-from-now';
import { Tooltip } from '../../tooltip';
const explorerContainer = document.querySelector('#graphql-explorer-container');

if (!explorerContainer) {
  throw new Error('Failed to find #graphql-explorer-container');
}

function isOperationDefinition(def: DefinitionNode): def is OperationDefinitionNode {
  return def.kind === 'OperationDefinition';
}

type HasLocation = SetRequired<OperationDefinitionNode, 'loc'>;
const hasLocation = (def: OperationDefinitionNode): def is HasLocation => Boolean(def.loc);

/** note that `null` is a valid operation name.  For example, `null` is the operation name of an anonymous `query` operation. */
const matchesOperation = (operationName: string | null | undefined) => ({ name }: OperationDefinitionNode) => {
  // For matching an anonymous function, `operationName` will be `null` and `operation.name` will be `undefined`
  if (operationName === null && name === undefined) {
    return true;
  }
  return name?.value === operationName;
};

interface GraphQLBody {
  query: string;
  variables?: Record<string, any>;
  operationName?: string;
}

interface Props {
  onChange: Function;
  content: string;
  request: Request;
  workspace: Workspace;
  settings: Settings;
  environmentId: string;
  isVariableUncovered: boolean;
  className?: string;
  uniquenessKey?: string;
}

interface State {
  body: GraphQLBody;
  schema: GraphQLSchema | null;
  schemaFetchError: {
    message: string;
    response: ResponsePatch | null;
  } | null;
  schemaLastFetchTime: number;
  schemaIsFetching: boolean;
  hideSchemaFetchErrors: boolean;
  variablesSyntaxError: string;
  automaticFetch: boolean;
  explorerVisible: boolean;
  activeReference: null | ActiveReference;
}

@autoBindMethodsForReact(AUTOBIND_CFG)
export class GraphQLEditor extends PureComponent<Props, State> {
  _disabledOperationMarkers: TextMarker[] = [];
  _documentAST: null | DocumentNode = null;
  _isMounted = false;
  _queryEditor: null | EditorFromTextArea = null;
  _schemaFetchTimeout: NodeJS.Timeout | null = null;

  constructor(props: Props) {
    super(props);

    const body = GraphQLEditor._stringToGraphQL(props.content);
    this._setDocumentAST(body.query);
    let automaticFetch = true;

    try {
      const automaticFetchStringified = window.localStorage.getItem('graphql.automaticFetch');
      if (automaticFetchStringified) {
        automaticFetch = JSON.parse(automaticFetchStringified);
      }
    } catch (err) {
      if (err instanceof Error) {
        console.warn('Could not parse value of graphql.automaticFetch from localStorage:', err.message);
      }
    }

    this.state = {
      body,
      schema: null,
      schemaFetchError: null,
      schemaLastFetchTime: 0,
      schemaIsFetching: false,
      hideSchemaFetchErrors: false,
      variablesSyntaxError: '',
      activeReference: null,
      explorerVisible: false,
      automaticFetch,
    };
  }

  _getCurrentOperation(): string | null {
    const { _queryEditor } = this;

    if (!_queryEditor) {
      return this.state.body.operationName || null;
    }

    // Ignore cursor position when editor isn't focused
    if (!_queryEditor.hasFocus()) {
      return this.state.body.operationName || null;
    }

    const operations = this._getOperations();

    const cursor = _queryEditor.getCursor();

    const cursorIndex = _queryEditor.indexFromPos(cursor);

    let operationName: string | null = null;
    const allOperationNames: (string | null)[] = [];

    // Loop through all operations to see if one contains the cursor.
    for (let i = 0; i < operations.length; i++) {
      const operation = operations[i];

      if (!operation.name) {
        continue;
      }

      allOperationNames.push(operation.name.value);
      const { start, end } = operation.loc;

      if (start <= cursorIndex && end >= cursorIndex) {
        operationName = operation.name.value;
      }
    }

    if (!operationName && operations.length > 0) {
      operationName = this.state.body.operationName || null;
    }

    if (!allOperationNames.includes(operationName)) {
      return null;
    }

    return operationName;
  }

  _handleCloseExplorer() {
    this.setState({
      explorerVisible: false,
    });
  }

  _handleKeyDown(event: KeyboardEvent) {
    executeHotKey(event, hotKeyRefs.BEAUTIFY_REQUEST_BODY, this._handlePrettify);
  }

  _handleClickReference(reference: Maybe<ActiveReference>, event: MouseEvent) {
    event.preventDefault();

    if (reference) {
      this.setState({
        explorerVisible: true,
        activeReference: reference,
      });
    }

  }

  _handleQueryFocus() {
    this._handleQueryUserActivity();
  }

  _handleQueryUserActivity() {
    const newOperationName = this._getCurrentOperation();

    const { query, variables, operationName } = this.state.body;

    if (newOperationName !== operationName) {
      this._handleBodyChange(query, variables, newOperationName);
    }
  }

  _highlightOperation(operationName: string | null) {
    const { _documentAST, _queryEditor } = this;

    if (!_documentAST || !_queryEditor) {
      return;
    }

    // Remove current query highlighting
    for (const textMarker of this._disabledOperationMarkers) {
      textMarker.clear();
    }

    this._disabledOperationMarkers = _documentAST.definitions
      .filter(isOperationDefinition)
      .filter(complement(matchesOperation(operationName)))
      .filter(hasLocation)
      .map(({ loc: { startToken, endToken } }) => {
        const from = {
          line: startToken.line - 1,
          ch: startToken.column - 1,
        };
        const to = {
          line: endToken.line,
          ch: endToken.column - 1,
        };

        return _queryEditor.getDoc().markText(from, to, {
          className: 'cm-gql-disabled',
        });
      });
  }

  _handleViewResponse() {
    const { schemaFetchError } = this.state;

    if (!schemaFetchError || !schemaFetchError.response) {
      return;
    }

    const { response } = schemaFetchError;
    showModal(ResponseDebugModal, {
      title: 'GraphQL Introspection Response',
      response: response,
    });
  }

  _hideSchemaFetchError() {
    this.setState({
      hideSchemaFetchErrors: true,
    });
  }

  _handleQueryEditorInit(codeMirror: EditorFromTextArea) {
    this._queryEditor = codeMirror;
    // @ts-expect-error -- TSCONVERSION window.cm doesn't exist
    window.cm = this._queryEditor;
    const { query, variables, operationName } = this.state.body;

    this._handleBodyChange(query, variables, operationName);
  }

  async _fetchAndSetSchema(rawRequest: Request) {
    this.setState({
      schemaIsFetching: true,
    });
    const { environmentId } = this.props;
    const newState = {
      schema: this.state.schema,
      schemaFetchError: null as any,
      schemaLastFetchTime: this.state.schemaLastFetchTime,
      schemaIsFetching: false,
    };
    let responsePatch: ResponsePatch | null = null;

    try {
      const bodyJson = JSON.stringify({
        query: getIntrospectionQuery(),
        operationName: 'IntrospectionQuery',
      });
      const introspectionRequest = await db.upsert(
        Object.assign({}, rawRequest, {
          _id: rawRequest._id + '.graphql',
          settingMaxTimelineDataSize: 5000,
          parentId: rawRequest._id,
          isPrivate: true,
          // So it doesn't get synced or exported
          body: newBodyRaw(bodyJson, CONTENT_TYPE_JSON),
        }),
      );
      responsePatch = await network.send(introspectionRequest._id, environmentId);
      const bodyBuffer = models.response.getBodyBuffer(responsePatch);
      const status = typeof responsePatch.statusCode === 'number' ? responsePatch.statusCode : 0;
      const error = typeof responsePatch.error === 'string' ? responsePatch.error : '';

      if (error) {
        newState.schemaFetchError = {
          message: error,
          response: responsePatch,
        };
      } else if (status < 200 || status >= 300) {
        const renderedURL = responsePatch.url || rawRequest.url;
        newState.schemaFetchError = {
          message: `Got status ${status} fetching schema from "${renderedURL}"`,
          response: responsePatch,
        };
      } else if (bodyBuffer) {
        const { data } = JSON.parse(bodyBuffer.toString());
        newState.schema = buildClientSchema(data);
        newState.schemaLastFetchTime = Date.now();
      } else {
        newState.schemaFetchError = {
          message: 'No response body received when fetching schema',
          response: responsePatch,
        };
      }
    } catch (err) {
      console.log('[graphql] ERROR: Failed to fetch schema', err);
      newState.schemaFetchError = {
        message: `Failed to fetch schema: ${err.message}`,
        response: responsePatch,
      };
    }

    if (this._isMounted) {
      this.setState(newState);
    }
  }

  async _loadAndSetLocalSchema() {
    const options: OpenDialogOptions = {
      title: 'Import GraphQL introspection schema',
      buttonLabel: 'Import',
      properties: ['openFile'],
      filters: [
        // @ts-expect-error https://github.com/electron/electron/pull/29322
        {
          extensions: ['', 'json'],
        },
      ],
    };

    const { canceled, filePaths } = await electron.remote.dialog.showOpenDialog(options);

    if (canceled) {
      return;
    }

    try {
      const filePath = filePaths[0]; // showOpenDialog is single select
      const file = readFileSync(filePath);

      const content = JSON.parse(file.toString());
      if (!content.data) {
        throw new Error('JSON file should have a data field with the introspection results');
      }

      if (!this._isMounted) {
        return;
      }
      this.setState({
        schema: buildClientSchema(content.data),
        schemaLastFetchTime: Date.now(),
        schemaFetchError: null,
        schemaIsFetching: false,
      });
    } catch (err) {
      console.log('[graphql] ERROR: Failed to fetch schema', err);
      if (!this._isMounted) {
        return;
      }
      this.setState({
        schemaFetchError: {
          message: `Failed to fetch schema: ${err.message}`,
          response: null,
        },
        schemaIsFetching: false,
      });
    }
  }

  _buildVariableTypes(
    schema: GraphQLSchema | null,
  ): Record<string, GraphQLNonNull<any>> | null {
    if (!schema) {
      return null;
    }

    const definitions = this._documentAST ? this._documentAST.definitions : [];
    const variableToType: Record<string, GraphQLNonNull<any>> = {};

    for (const definition of definitions) {
      if (!isOperationDefinition(definition)) {
        continue;
      }

      if (!definition.variableDefinitions) {
        continue;
      }

      for (const { variable, type } of definition.variableDefinitions) {
        const inputType = typeFromAST(schema, type as NonNullTypeNode);

        if (!inputType) {
          continue;
        }

        variableToType[variable.name.value] = inputType;
      }
    }

    return variableToType;
  }

  _handleShowDocumentation() {
    this.setState({
      explorerVisible: true,
    });
  }

  _handleRefreshSchema() {
    // First, "forget" preference to hide errors so they always show
    // again after a refresh
    this.setState(
      {
        hideSchemaFetchErrors: false,
      },
      async () => {
        await this._fetchAndSetSchema(this.props.request);
      },
    );
  }

  _handleSetLocalSchema() {
    this.setState({ hideSchemaFetchErrors: false }, this._loadAndSetLocalSchema);
  }

  async _handleToggleAutomaticFetching() {
    const automaticFetch = !this.state.automaticFetch;
    this.setState({
      automaticFetch,
    });

    window.localStorage.setItem('graphql.automaticFetch', automaticFetch.toString());
  }

  _handlePrettify() {
    const { body } = this.state;
    const { variables, query } = body;
    const prettyQuery = prettier.format(query, {
      parser: 'graphql',
      useTabs: this.props.settings.editorIndentWithTabs,
      tabWidth: this.props.settings.editorIndentSize,
    });
    const prettyVariables = variables && JSON.parse(jsonPrettify(JSON.stringify(variables)));

    this._handleBodyChange(prettyQuery, prettyVariables, this.state.body.operationName);

    // Update editor contents
    if (this._queryEditor) {
      this._queryEditor.setValue(prettyQuery);
    }
  }

  _getOperations(): any[] {
    if (!this._documentAST) {
      return [];
    }

    return this._documentAST.definitions.filter(def => def.kind === 'OperationDefinition');
  }

  _setDocumentAST(query: string) {
    try {
      this._documentAST = parse(query);
    } catch (e) {
      this._documentAST = null;
    }
  }

  _handleBodyChange(
    query: string,
    variables?: Record<string, any> | null,
    operationName?: string | null,
  ) {
    this._setDocumentAST(query);

    const body: GraphQLBody = {
      query,
    };

    if (variables) {
      body.variables = variables;
    }

    if (operationName) {
      body.operationName = operationName;
    }

    // Find op if there isn't one yet
    if (!body.operationName) {
      const newOperationName = this._getCurrentOperation();

      if (newOperationName) {
        body.operationName = newOperationName;
      }
    }

    const newContent = GraphQLEditor._graphQLToString(body);

    this.setState({
      variablesSyntaxError: '',
      body,
    });
    this.props.onChange(newContent);

    this._highlightOperation(body.operationName || null);
  }

  _handleQueryChange(query: string) {
    // Since we're editing the query, we may be changing the operation name, so
    // Don't pass it to the body change in order to automatically re-detect it
    // based on the current cursor position.
    this._handleBodyChange(query, this.state.body.variables, null);
  }

  _handleVariablesChange(variables: string) {
    try {
      const variablesObj = JSON.parse(variables || 'null');

      this._handleBodyChange(this.state.body.query, variablesObj, this.state.body.operationName);
    } catch (err) {
      this.setState({
        variablesSyntaxError: err.message,
      });
    }
  }

  static _stringToGraphQL(text: string): GraphQLBody {
    let obj: GraphQLBody;

    try {
      obj = JSON.parse(text);
    } catch (err) {
      obj = {
        query: '',
      };
    }

    if (typeof obj.variables === 'string') {
      obj.variables = jsonParseOr(obj.variables, '');
    }

    const query = obj.query || '';
    const variables = obj.variables || null;
    const operationName = obj.operationName || null;
    const body: GraphQLBody = {
      query,
    };

    if (variables) {
      body.variables = variables;
    }

    if (operationName) {
      body.operationName = operationName;
    }

    return body;
  }

  static _graphQLToString(body: GraphQLBody) {
    return JSON.stringify(body);
  }

  // eslint-disable-next-line camelcase
  UNSAFE_componentWillReceiveProps(nextProps: Props) {
    if (this.state.automaticFetch && nextProps.request.url !== this.props.request.url) {
      if (this._schemaFetchTimeout !== null) {
        clearTimeout(this._schemaFetchTimeout);
      }
      this._schemaFetchTimeout = setTimeout(async () => {
        await this._fetchAndSetSchema(nextProps.request);
      }, 2000);
    }
  }

  componentDidMount() {
    this._isMounted = true;

    (async () => {
      await this._fetchAndSetSchema(this.props.request);
    })();
  }

  componentWillUnmount() {
    this._isMounted = false;
    if (this._schemaFetchTimeout !== null) {
      clearTimeout(this._schemaFetchTimeout);
    }
  }

  renderSelectedOperationName() {
    const { operationName } = this.state.body;

    if (!operationName) {
      return null;
    } else {
      return <span title="Current operationName">{operationName}</span>;
    }
  }

  renderSchemaFetchMessage() {
    let message;
    const { schemaLastFetchTime, schemaIsFetching } = this.state;

    if (schemaIsFetching) {
      message = 'fetching schema...';
    } else if (schemaLastFetchTime > 0) {
      message = (
        <span>
          schema fetched <TimeFromNow timestamp={schemaLastFetchTime} />
        </span>
      );
    } else {
      message = <span>schema not yet fetched</span>;
    }

    return message;
  }

  static renderMarkdown(text: string) {
    const html = markdownToHTML(text);
    return `<div class="markdown-preview__content">${html}</div>`;
  }

  render() {
    const {
      content,
<<<<<<< HEAD
      settings,
=======
      render,
      getRenderContext,
>>>>>>> f3c6ae19
      className,
      uniquenessKey,
      isVariableUncovered,
    } = this.props;
    const {
      schema,
      schemaFetchError,
      hideSchemaFetchErrors,
      variablesSyntaxError,
      schemaIsFetching,
      automaticFetch,
      activeReference,
      explorerVisible,
      schemaLastFetchTime,
    } = this.state;

    const { query, variables: variablesObject } = GraphQLEditor._stringToGraphQL(content);

    const variables = jsonPrettify(JSON.stringify(variablesObject));

    const variableTypes = this._buildVariableTypes(schema);

    // Create portal for GraphQL Explorer
    let graphQLExplorerPortal: React.ReactPortal | null = null;
    if (explorerContainer) {
      graphQLExplorerPortal = ReactDOM.createPortal(
        <GraphQLExplorer
          schema={schema}
          key={schemaLastFetchTime}
          visible={explorerVisible}
          reference={activeReference}
          handleClose={this._handleCloseExplorer}
        />,
        explorerContainer
      );
    }

    let graphqlOptions: {
      hintOptions: ShowHintOptions;
      infoOptions: GraphQLInfoOptions;
      jumpOptions: ModifiedGraphQLJumpOptions;
      lintOptions: LintOptions;
    } | undefined;

    if (schema) {
      graphqlOptions = {
        hintOptions: {
          schema,
          completeSingle: false,
        },
        infoOptions: {
          schema,
          renderDescription: GraphQLEditor.renderMarkdown,
          onClick: this._handleClickReference,
        },
        jumpOptions: {
          schema,
          onClick: this._handleClickReference,
        },
        lintOptions: {
          schema,
        },
      };
    }

    return (
      <div className="graphql-editor">
        <KeydownBinder onKeydown={this._handleKeyDown} />
        <Dropdown right className="graphql-editor__schema-dropdown margin-bottom-xs">

          <DropdownButton className="space-left btn btn--micro btn--outlined">
            schema <i className="fa fa-wrench" />
          </DropdownButton>

          <DropdownItem onClick={this._handleShowDocumentation} disabled={!schema}>
            <i className="fa fa-file-code-o" /> Show Documentation
          </DropdownItem>

          <DropdownDivider>Remote GraphQL Schema</DropdownDivider>

          <DropdownItem onClick={this._handleRefreshSchema} stayOpenAfterClick>
            <i className={classnames('fa', 'fa-refresh', { 'fa-spin': schemaIsFetching })} /> Refresh Schema
          </DropdownItem>
          <DropdownItem onClick={this._handleToggleAutomaticFetching} stayOpenAfterClick>
            <i className={`fa fa-toggle-${automaticFetch ? 'on' : 'off'}`} />{' '}
            Automatic Fetch
            <HelpTooltip>Automatically fetch schema when request URL is modified</HelpTooltip>
          </DropdownItem>

          <DropdownDivider>Local GraphQL Schema</DropdownDivider>

          <DropdownItem onClick={this._handleSetLocalSchema}>
            <i className="fa fa-file-code-o" /> Load schema from JSON
            <HelpTooltip>
              Run <i>apollo-codegen introspect-schema schema.graphql --output schema.json</i> to
              convert GraphQL DSL to JSON.
            </HelpTooltip>
          </DropdownItem>
        </Dropdown>

        <div className="graphql-editor__query">
          <CodeEditor
            dynamicHeight
            manualPrettify
            uniquenessKey={uniquenessKey ? uniquenessKey + '::query' : undefined}
            defaultValue={query}
            className={className}
            onChange={this._handleQueryChange}
            onCodeMirrorInit={this._handleQueryEditorInit}
            onCursorActivity={this._handleQueryUserActivity}
            onFocus={this._handleQueryFocus}
            mode="graphql"
            placeholder=""
            {...graphqlOptions}
          />
        </div>
        <div className="graphql-editor__schema-error">
          {!hideSchemaFetchErrors && schemaFetchError && (
            <div className="notice error margin no-margin-top margin-bottom-sm">
              <div className="pull-right">
                <Tooltip position="top" message="View introspection request/response timeline">
                  <button className="icon icon--success" onClick={this._handleViewResponse}>
                    <i className="fa fa-bug" />
                  </button>
                </Tooltip>{' '}
                <button className="icon" onClick={this._hideSchemaFetchError}>
                  <i className="fa fa-times" />
                </button>
              </div>
              {schemaFetchError.message}
              <br />
            </div>
          )}
        </div>
        <div className="graphql-editor__meta">
          {this.renderSchemaFetchMessage()}
          <div className="graphql-editor__operation-name">{this.renderSelectedOperationName()}</div>
        </div>
        <h2 className="no-margin pad-left-sm pad-top-sm pad-bottom-sm">
          Query Variables
          <HelpTooltip className="space-left">
            Variables to use in GraphQL query <br />
            (JSON format)
          </HelpTooltip>
          {variablesSyntaxError && (
            <span className="text-danger italic pull-right">{variablesSyntaxError}</span>
          )}
        </h2>
        <div className="graphql-editor__variables">
          <CodeEditor
            dynamicHeight
            uniquenessKey={uniquenessKey ? uniquenessKey + '::variables' : undefined}
            debounceMillis={DEBOUNCE_MILLIS * 4}
            manualPrettify={false}
            defaultValue={variables}
            className={className}
            getAutocompleteConstants={() => Object.keys(variableTypes || {})}
            lintOptions={{
              variableToType: variableTypes,
            }}
            noLint={!variableTypes}
            isVariableUncovered={isVariableUncovered}
            onChange={this._handleVariablesChange}
            mode="graphql-variables"
            placeholder=""
          />
        </div>
        <div className="pane__footer">
          <button className="pull-right btn btn--compact" onClick={this._handlePrettify}>
            Prettify GraphQL
          </button>
        </div>

        {graphQLExplorerPortal}
      </div>
    );
  }
}<|MERGE_RESOLUTION|>--- conflicted
+++ resolved
@@ -660,12 +660,6 @@
   render() {
     const {
       content,
-<<<<<<< HEAD
-      settings,
-=======
-      render,
-      getRenderContext,
->>>>>>> f3c6ae19
       className,
       uniquenessKey,
       isVariableUncovered,
