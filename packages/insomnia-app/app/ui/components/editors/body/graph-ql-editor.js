--- conflicted
+++ resolved
@@ -273,11 +273,7 @@
         };
       }
     } catch (err) {
-<<<<<<< HEAD
-      console.log('Failed to fetch GraphQL schema', err);
-=======
       console.log('[graphql] ERROR: Failed to fetch schema', err);
->>>>>>> eee0bfe0
       newState.schemaFetchError = {
         message: `Failed to to fetch schema: ${err.message}`,
         response: responsePatch,
