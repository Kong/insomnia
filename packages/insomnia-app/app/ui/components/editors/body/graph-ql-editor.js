--- conflicted
+++ resolved
@@ -4,16 +4,10 @@
 import classnames from 'classnames';
 import * as React from 'react';
 import autobind from 'autobind-decorator';
-<<<<<<< HEAD
-import {parse, print, typeFromAST, type Document as DocumentAST} from 'graphql';
-import {introspectionQuery} from 'graphql/utilities/introspectionQuery';
-import {buildClientSchema} from 'graphql/utilities/buildClientSchema';
-import type {CodeMirror, TextMarker} from 'codemirror';
-=======
-import { parse, print, typeFromAST } from 'graphql';
+import { parse, print, typeFromAST, type Document as DocumentAST } from 'graphql';
 import { introspectionQuery } from 'graphql/utilities/introspectionQuery';
 import { buildClientSchema } from 'graphql/utilities/buildClientSchema';
->>>>>>> 2de3a4d0
+import type {CodeMirror, TextMarker} from 'codemirror';
 import CodeEditor from '../../codemirror/code-editor';
 import { jsonParseOr } from '../../../../common/misc';
 import HelpTooltip from '../../help-tooltip';
@@ -95,7 +89,6 @@
     };
   }
 
-<<<<<<< HEAD
   _getCurrentOperation () {
     const {_queryEditor} = this;
     if (!_queryEditor) return null;
@@ -157,14 +150,10 @@
     });
   }
 
-  _handleViewResponse () {
+  _handleViewResponse() {
     const {settings} = this.props;
     const {schemaFetchError} = this.state;
-=======
-  _handleViewResponse() {
-    const { settings } = this.props;
-    const { schemaFetchError } = this.state;
->>>>>>> 2de3a4d0
+    
     if (!schemaFetchError || !schemaFetchError.response) {
       return;
     }
@@ -191,7 +180,6 @@
     this.setState({ hideSchemaFetchErrors: true });
   }
 
-<<<<<<< HEAD
   _handleQueryCodeMirrorInit (codeMirror: CodeMirror) {
     this._queryEditor = codeMirror;
     const { query } = GraphQLEditor._stringToGraphQL(this.props.content);
@@ -215,12 +203,8 @@
   }
 
   async _fetchAndSetSchema (rawRequest: Request) {
-    this.setState({schemaIsFetching: true});
-=======
-  async _fetchAndSetSchema(rawRequest: Request) {
     this.setState({ schemaIsFetching: true });
->>>>>>> 2de3a4d0
-
+  
     const { environmentId } = this.props;
 
     const newState = {
@@ -328,27 +312,18 @@
     await this._fetchAndSetSchema(this.props.request);
   }
 
-<<<<<<< HEAD
-  _handlePrettify () {
-    const {body, forceRefreshKey} = this.state;
-    const {variables, query} = body;
-    const prettyQuery = query && print(this._documentAST);
-    const prettyVariables = variables && JSON.parse(prettify.json(JSON.stringify(variables)));
-=======
   _handlePrettify() {
     const { body, forceRefreshKey } = this.state;
     const { variables, query } = body;
     const prettyQuery = query && print(parse(query));
     const prettyVariables =
       variables && JSON.parse(prettify.json(JSON.stringify(variables)));
->>>>>>> 2de3a4d0
     this._handleBodyChange(prettyQuery, prettyVariables);
     setTimeout(() => {
       this.setState({ forceRefreshKey: forceRefreshKey + 1 });
     }, 200);
   }
 
-<<<<<<< HEAD
   _getOperations () {
     if (!this._documentAST) {
       return [];
@@ -365,21 +340,6 @@
   }
 
   _handleBodyChange (query: string, variables?: Object): void {
-=======
-  _getOperationNames(query: string, documentAST: Object | null): Array<string> {
-    if (!documentAST) {
-      return [];
-    }
-
-    return documentAST.definitions
-      .filter(def => def.kind === 'OperationDefinition')
-      .map(def => (def.name ? def.name.value : null))
-      .filter(Boolean);
-  }
-
-  _handleBodyChange(query: string, variables?: Object): void {
-    let documentAST;
->>>>>>> 2de3a4d0
     try {
       this._documentAST = parse(query);
     } catch (e) {
