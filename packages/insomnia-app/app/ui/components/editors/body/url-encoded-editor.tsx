--- conflicted
+++ resolved
@@ -16,12 +16,6 @@
     const {
       parameters,
       onChange,
-<<<<<<< HEAD
-      nunjucksPowerUserMode,
-=======
-      handleRender,
-      handleGetRenderContext,
->>>>>>> f3c6ae19
       isVariableUncovered,
     } = this.props;
     return (
@@ -34,12 +28,6 @@
             valuePlaceholder="value"
             descriptionPlaceholder="description"
             onChange={onChange}
-<<<<<<< HEAD
-            nunjucksPowerUserMode={nunjucksPowerUserMode}
-=======
-            handleRender={handleRender}
-            handleGetRenderContext={handleGetRenderContext}
->>>>>>> f3c6ae19
             isVariableUncovered={isVariableUncovered}
             pairs={parameters}
           />
