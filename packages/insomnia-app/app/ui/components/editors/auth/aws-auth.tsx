--- conflicted
+++ resolved
@@ -52,12 +52,6 @@
   renderRow(key: string, label: string, onChange: (...args: any[]) => any, help?: string) {
     const {
       request,
-<<<<<<< HEAD
-      nunjucksPowerUserMode,
-=======
-      handleRender,
-      handleGetRenderContext,
->>>>>>> f3c6ae19
       isVariableUncovered,
     } = this.props;
     return (
@@ -78,12 +72,6 @@
               id={key}
               onChange={onChange}
               defaultValue={request.authentication[key] || ''}
-<<<<<<< HEAD
-              nunjucksPowerUserMode={nunjucksPowerUserMode}
-=======
-              render={handleRender}
-              getRenderContext={handleGetRenderContext}
->>>>>>> f3c6ae19
               isVariableUncovered={isVariableUncovered}
             />
           </div>
