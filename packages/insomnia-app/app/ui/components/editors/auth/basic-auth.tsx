--- conflicted
+++ resolved
@@ -47,12 +47,6 @@
     const {
       request,
       showPasswords,
-<<<<<<< HEAD
-      nunjucksPowerUserMode,
-=======
-      handleRender,
-      handleGetRenderContext,
->>>>>>> f3c6ae19
       isVariableUncovered,
     } = this.props;
     const { authentication } = request;
@@ -78,12 +72,6 @@
                     disabled={authentication.disabled}
                     onChange={this._handleChangeUsername}
                     defaultValue={authentication.username || ''}
-<<<<<<< HEAD
-                    nunjucksPowerUserMode={nunjucksPowerUserMode}
-=======
-                    render={handleRender}
-                    getRenderContext={handleGetRenderContext}
->>>>>>> f3c6ae19
                     isVariableUncovered={isVariableUncovered}
                   />
                 </div>
@@ -101,12 +89,6 @@
                   disabled={authentication.disabled}
                   password={authentication.password}
                   onChange={this._handleChangePassword}
-<<<<<<< HEAD
-                  nunjucksPowerUserMode={nunjucksPowerUserMode}
-=======
-                  handleRender={handleRender}
-                  handleGetRenderContext={handleGetRenderContext}
->>>>>>> f3c6ae19
                   isVariableUncovered={isVariableUncovered}
                 />
               </td>
