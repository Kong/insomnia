--- conflicted
+++ resolved
@@ -55,43 +55,27 @@
     const asapIssuer = this.renderTextInput(
       'Issuer (iss)',
       'issuer',
-<<<<<<< HEAD
-      'client-name',
-      'text/plain',
-      (value) => this._handleChangeProperty('issuer', value)
-=======
+      'text/plain',
       value => this._handleChangeProperty('issuer', value)
->>>>>>> dc0695de
     );
 
     const asapSubject = this.renderTextInput(
       'Subject (sub)',
       'subject',
-<<<<<<< HEAD
-      'some-username',
       'text/plain',
       (value) => this._handleChangeProperty('subject', value)
-=======
-      value => this._handleChangeProperty('subject', value)
->>>>>>> dc0695de
     );
 
     const asapAudience = this.renderTextInput(
       'Audience (aud)',
       'audience',
-<<<<<<< HEAD
-      'resource-server-name',
-      'text/plain',
-      (value) => this._handleChangeProperty('audience', value)
-=======
+      'text/plain',
       value => this._handleChangeProperty('audience', value)
->>>>>>> dc0695de
     );
 
     const asapAdditionalClaims = this.renderTextInput(
       'Additional Claims',
       'additionalClaims',
-      'additional-claims (JSON Object)',
       'application/json',
       (value) => this._handleChangeProperty('additionalClaims', value)
     );
@@ -99,13 +83,8 @@
     const asapKeyId = this.renderTextInput(
       'Key ID (kid)',
       'keyId',
-<<<<<<< HEAD
-      'key-identifier',
-      'text/plain',
-      (value) => this._handleChangeProperty('keyId', value)
-=======
+      'text/plain',
       value => this._handleChangeProperty('keyId', value)
->>>>>>> dc0695de
     );
 
     const asapPrivateKey = this.renderPrivateKeyInput(
@@ -118,11 +97,7 @@
   renderTextInput (
     label: string,
     property: string,
-<<<<<<< HEAD
-    placeholder: string,
     mode: string,
-=======
->>>>>>> dc0695de
     onChange: Function
   ): React.Element<*> {
     const {handleRender, handleGetRenderContext, authentication, nunjucksPowerUserMode} = this.props;
@@ -140,11 +115,7 @@
           })}>
             <OneLineEditor
               id={id}
-<<<<<<< HEAD
               mode={mode}
-              placeholder={placeholder}
-=======
->>>>>>> dc0695de
               onChange={onChange}
               defaultValue={authentication[property] || ''}
               nunjucksPowerUserMode={nunjucksPowerUserMode}
