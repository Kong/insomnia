import { autoBindMethodsForReact } from 'class-autobind-decorator';
import classnames from 'classnames';
import React, { PureComponent, ReactElement } from 'react';

import { AUTOBIND_CFG } from '../../../../common/constants';
import { HandleGetRenderContext, HandleRender } from '../../../../common/render';
import type { Request, RequestAuthentication } from '../../../../models/request';
import { Button } from '../../base/button';
import { OneLineEditor } from '../../codemirror/one-line-editor';
import { HelpTooltip } from '../../help-tooltip';
import { showModal } from '../../modals';
import { CodePromptModal } from '../../modals/code-prompt-modal';

const PRIVATE_KEY_PLACEHOLDER = `
-----BEGIN RSA PRIVATE KEY-----
MIIEpQIBAAKCAQEA39k9udklHnmkU0GtTLpnYtKk1l5txYmUD/cGI0bFd3HHOOLG
mI0av55vMFEhxL7yrFrcL8pRKp0+pnOVStMDmbwsPE/pu9pf3uxD+m9/Flv89bUk
mml+R3E8PwAYzkX0cr4yQTPN9PSSqy+d2+KrZ9QZmpc3tqltTbMVV93cxKCxfBrf
jbiMIAVh7silDVY5+V46SJu8zY2kXOBBtlrE7/JoMiTURCkRjNIA8/sgSmRxBTdM
313lKJM7NgxaGnREbP75U7ErfBvReJsf5p6h5+XXFirG7F2ntcqjUoR3M+opngp0
CgffdGcsK7MmUUgAG7r05b0mljhI35t/0Y57MwIDAQABAoIBAQCH1rLohudJmROp
Gl/qAewfQiiZlfATQavCDGuDGL1YAIme8a8GgApNYf2jWnidhiqJgRHBRor+yzFr
cJV+wRTs/Szp6LXAgMmTkKMJ+9XXErUIUgwbl27Y3Rv/9ox1p5VRg+A=
-----END RSA PRIVATE KEY-----
`.trim();

interface Props {
  request: Request;
  handleRender: HandleRender;
  handleGetRenderContext: HandleGetRenderContext;
  isVariableUncovered: boolean;
  onChange: (arg0: Request, arg1: RequestAuthentication) => Promise<Request>;
}

@autoBindMethodsForReact(AUTOBIND_CFG)
export class AsapAuth extends PureComponent<Props> {
  _handleDisable() {
    const { request, onChange } = this.props;
    onChange(request, { ...request.authentication, disabled: !request.authentication.disabled });
  }

  _handleChangeProperty(property: string, value: string | boolean) {
    const { request, onChange } = this.props;
    onChange(request, { ...request.authentication, [property]: value });
  }

  _handleChangePrivateKey(value: string) {
    const { request, onChange } = this.props;
    onChange(request, { ...request.authentication, privateKey: value });
  }

  renderAsapAuthenticationFields() {
    const asapIssuer = this.renderTextInput('Issuer (iss)', 'issuer', 'text/plain', value =>
      this._handleChangeProperty('issuer', value),
    );
    const asapSubject = this.renderTextInput('Subject (sub)', 'subject', 'text/plain', value =>
      this._handleChangeProperty('subject', value),
    );
    const asapAudience = this.renderTextInput('Audience (aud)', 'audience', 'text/plain', value =>
      this._handleChangeProperty('audience', value),
    );
    const asapAdditionalClaims = this.renderTextInput(
      'Additional Claims',
      'additionalClaims',
      'application/json',
      value => this._handleChangeProperty('additionalClaims', value),
    );
    const asapKeyId = this.renderTextInput('Key ID (kid)', 'keyId', 'text/plain', value =>
      this._handleChangeProperty('keyId', value),
    );
    const asapPrivateKey = this.renderPrivateKeyInput('Private Key');
    return [asapIssuer, asapSubject, asapAudience, asapAdditionalClaims, asapKeyId, asapPrivateKey];
  }

  renderTextInput(
    label: string,
    property: string,
    mode: string,
    onChange: (...args: any[]) => any,
  ): ReactElement<any> {
    const {
      request,
      isVariableUncovered,
    } = this.props;
    const { authentication } = request;
    const id = label.replace(/ /g, '-');
    return (
      <tr key={id}>
        <td className="pad-right no-wrap valign-middle">
          <label htmlFor={id} className="label--small no-pad">
            {label}
          </label>
        </td>
        <td className="wide">
          <div
            className={classnames('form-control form-control--underlined no-margin', {
              'form-control--inactive': authentication.disabled,
            })}
          >
            <OneLineEditor
              id={id}
              mode={mode}
              onChange={onChange}
              defaultValue={authentication[property] || ''}
<<<<<<< HEAD
              nunjucksPowerUserMode={nunjucksPowerUserMode}
=======
              render={handleRender}
              getRenderContext={handleGetRenderContext}
>>>>>>> f3c6ae19
              isVariableUncovered={isVariableUncovered}
            />
          </div>
        </td>
      </tr>
    );
  }

  _handleEditPrivateKey() {
    const { handleRender, handleGetRenderContext, request } = this.props;
    const { authentication } = request;
    showModal(CodePromptModal, {
      submitName: 'Done',
      title: 'Edit Private Key',
      defaultValue: authentication.privateKey,
      onChange: this._handleChangePrivateKey,
      enableRender: handleRender || handleGetRenderContext,
      placeholder: PRIVATE_KEY_PLACEHOLDER,
      mode: 'text/plain',
      hideMode: true,
    });
  }

  renderPrivateKeyInput(label: string) {
    const { authentication } = this.props.request;
    const id = label.replace(/ /g, '-');
    return (
      <tr key={id}>
        <td className="pad-right pad-top-sm no-wrap valign-top">
          <label htmlFor={id} className="label--small no-pad">
            {label}
            <HelpTooltip>
              Can also use single line data-uri format (e.g. obtained from asap-cli
              export-as-data-uri command), useful for saving as environment data
            </HelpTooltip>
          </label>
        </td>
        <td className="wide">
          <div
            className={classnames(
              'form-control form-control--underlined form-control--tall no-margin',
              {
                'form-control--inactive': authentication.disabled,
              },
            )}
          >
            <button className="btn btn--clicky wide" onClick={this._handleEditPrivateKey}>
              <i className="fa fa-edit space-right" />
              {authentication.privateKey ? 'Click to Edit' : 'Click to Add'}
            </button>
          </div>
        </td>
      </tr>
    );
  }

  render() {
    const { authentication } = this.props.request;
    const fields = this.renderAsapAuthenticationFields();
    return (
      <div className="pad">
        <table>
          <tbody>
            {fields}
            <tr>
              <td className="pad-right no-wrap valign-middle">
                <label htmlFor="enabled" className="label--small no-pad">
                  Enabled
                </label>
              </td>
              <td className="wide">
                <div className="form-control form-control--underlined">
                  <Button
                    className="btn btn--super-duper-compact"
                    id="enabled"
                    onClick={this._handleDisable}
                    value={!authentication.disabled}
                    title={authentication.disabled ? 'Enable item' : 'Disable item'}
                  >
                    {authentication.disabled ? (
                      <i className="fa fa-square-o" />
                    ) : (
                      <i className="fa fa-check-square-o" />
                    )}
                  </Button>
                </div>
              </td>
            </tr>
          </tbody>
        </table>
      </div>
    );
  }
}<|MERGE_RESOLUTION|>--- conflicted
+++ resolved
@@ -102,12 +102,6 @@
               mode={mode}
               onChange={onChange}
               defaultValue={authentication[property] || ''}
-<<<<<<< HEAD
-              nunjucksPowerUserMode={nunjucksPowerUserMode}
-=======
-              render={handleRender}
-              getRenderContext={handleGetRenderContext}
->>>>>>> f3c6ae19
               isVariableUncovered={isVariableUncovered}
             />
           </div>
