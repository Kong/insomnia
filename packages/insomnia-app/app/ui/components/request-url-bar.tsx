--- conflicted
+++ resolved
@@ -349,11 +349,6 @@
   render() {
     const {
       request,
-<<<<<<< HEAD
-      nunjucksPowerUserMode,
-=======
-      handleRender,
->>>>>>> f3c6ae19
       isVariableUncovered,
       handleAutocompleteUrls,
       uniquenessKey,
@@ -376,11 +371,6 @@
               onPaste={this._handleUrlPaste}
               forceEditor
               type="text"
-<<<<<<< HEAD
-              nunjucksPowerUserMode={nunjucksPowerUserMode}
-=======
-              render={handleRender}
->>>>>>> f3c6ae19
               isVariableUncovered={isVariableUncovered}
               getAutocompleteConstants={handleAutocompleteUrls}
               placeholder="https://api.myproduct.com/v1/users"
