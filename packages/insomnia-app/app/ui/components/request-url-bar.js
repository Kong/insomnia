// @flow
import * as React from 'react';
import autobind from 'autobind-decorator';
import { remote } from 'electron';
import { DEBOUNCE_MILLIS, isMac } from '../../common/constants';
import {
  Dropdown,
  DropdownButton,
  DropdownDivider,
  DropdownHint,
  DropdownItem,
} from './base/dropdown';
import { showPrompt } from './modals/index';
import MethodDropdown from './dropdowns/method-dropdown';
import PromptButton from './base/prompt-button';
import OneLineEditor from './codemirror/one-line-editor';
import * as hotkeys from '../../common/hotkeys';
import KeydownBinder from './keydown-binder';

type Props = {
  handleSend: () => void,
  handleSendAndDownload: (filepath?: string) => void,
  handleRender: string => Promise<string>,
  handleGetRenderContext: Function,
  handleImport: Function,
  handleAutocompleteUrls: Function,
  onUrlChange: (url: string) => void,
  onMethodChange: (method: string) => void,
  handleGenerateCode: Function,
  nunjucksPowerUserMode: boolean,
  url: string,
  method: string,
  requestId: string,
  uniquenessKey: string
};

type State = {
  currentInterval: number | null,
  currentTimeout: number | null,
  downloadPath: string | null
};

@autobind
class RequestUrlBar extends React.PureComponent<Props, State> {
  _urlChangeDebounceTimeout: TimeoutID;
  _sendTimeout: TimeoutID;
  _sendInterval: IntervalID;
  _lastPastedText: string | null;
  _dropdown: ?Dropdown;
  _methodDropdown: ?Dropdown;
  _input: ?OneLineEditor;

  constructor(props: Props) {
    super(props);
    this.state = {
      currentInterval: null,
      currentTimeout: null,
      downloadPath: null,
    };

    this._lastPastedText = null;
  }

  _setDropdownRef(n: Dropdown | null) {
    this._dropdown = n;
  }

  _setMethodDropdownRef(n: Dropdown | null) {
    this._methodDropdown = n;
  }

  _setInputRef(n: HTMLInputElement | null) {
    this._input = n;
  }

  _handleMetaClickSend(e: MouseEvent) {
    e.preventDefault();
    this._dropdown && this._dropdown.show();
  }

  _handleFormSubmit(e?: SyntheticEvent<HTMLFormElement>) {
    if (e) {
      e.preventDefault();
      e.stopPropagation();
    }

    this._handleSend();
  }

  _handleMethodChange(method: string) {
    this.props.onMethodChange(method);
  }

  _handleUrlChange(url: string) {
    clearTimeout(this._urlChangeDebounceTimeout);
    this._urlChangeDebounceTimeout = setTimeout(async () => {
      const pastedText = this._lastPastedText;

      // If no pasted text in the queue, just fire the regular change handler
      if (!pastedText) {
        this.props.onUrlChange(url);
        return;
      }

      // Reset pasted text cache
      this._lastPastedText = null;

      // Attempt to import the pasted text
      const importedRequest = await this.props.handleImport(pastedText);

      // Update depending on whether something was imported
      if (!importedRequest) {
        this.props.onUrlChange(url);
      }
    }, DEBOUNCE_MILLIS);
  }

  _handleUrlPaste(e: SyntheticClipboardEvent<HTMLInputElement>) {
    // NOTE: We're not actually doing the import here to avoid races with onChange
    this._lastPastedText = e.clipboardData.getData('text/plain');
  }

  _handleGenerateCode() {
    this.props.handleGenerateCode();
  }

  _handleSetDownloadLocation() {
    const options = {
      title: 'Select Download Location',
      buttonLabel: 'Select',
      properties: ['openDirectory'],
    };

    remote.dialog.showOpenDialog(options, paths => {
      if (!paths || paths.length === 0) {
        return;
      }

      this.setState({ downloadPath: paths[0] });
    });
  }

  _handleClearDownloadLocation() {
    this.setState({ downloadPath: null });
  }

  _handleKeyDown(e: KeyboardEvent) {
    if (!this._input) {
      return;
    }

    hotkeys.executeHotKey(e, hotkeys.FOCUS_URL, () => {
      this._input && this._input.focus();
      this._input && this._input.selectAll();
    });

    hotkeys.executeHotKey(e, hotkeys.TOGGLE_METHOD_DROPDOWN, () => {
      this._methodDropdown && this._methodDropdown.toggle();
    });

    hotkeys.executeHotKey(e, hotkeys.SHOW_SEND_OPTIONS, () => {
      this._dropdown && this._dropdown.toggle(true);
    });
  }

  _handleSend() {
    // Don't stop interval because duh, it needs to keep going!
    // XXX this._handleStopInterval(); XXX

    this._handleStopTimeout();

    const { downloadPath } = this.state;
    if (downloadPath) {
      this.props.handleSendAndDownload(downloadPath);
    } else {
      this.props.handleSend();
    }
  }

  _handleClickSendAndDownload() {
    this.props.handleSendAndDownload();
  }

  _handleSendAfterDelay() {
    showPrompt({
      inputType: 'decimal',
      title: 'Send After Delay',
      label: 'Delay in seconds',
      defaultValue: 3,
      submitName: 'Start',
      onComplete: seconds => {
        this._handleStopTimeout();
        this._sendTimeout = setTimeout(this._handleSend, seconds * 1000);
        this.setState({ currentTimeout: seconds });
      },
    });
  }

  _handleSendOnInterval() {
    showPrompt({
      inputType: 'decimal',
      title: 'Send on Interval',
      label: 'Interval in seconds',
      defaultValue: 3,
      submitName: 'Start',
      onComplete: seconds => {
        this._handleStopInterval();
        this._sendInterval = setInterval(this._handleSend, seconds * 1000);
        this.setState({ currentInterval: seconds });
      },
    });
  }

  _handleStopInterval() {
    clearInterval(this._sendInterval);
    if (this.state.currentInterval) {
      this.setState({ currentInterval: null });
    }
  }

  _handleStopTimeout() {
    clearTimeout(this._sendTimeout);
    if (this.state.currentTimeout) {
      this.setState({ currentTimeout: null });
    }
  }

  _handleResetTimeouts() {
    this._handleStopTimeout();
    this._handleStopInterval();
  }

  _handleClickSend(e: MouseEvent) {
    const metaPressed = isMac() ? e.metaKey : e.ctrlKey;

    // If we're pressing a meta key, let the dropdown open
    if (metaPressed) {
      e.preventDefault(); // Don't submit the form
      return;
    }

    // If we're not pressing a meta key, cancel dropdown and send the request
    e.stopPropagation(); // Don't trigger the dropdown
    this._handleFormSubmit();
  }

  componentWillReceiveProps(nextProps: Props) {
    if (nextProps.requestId !== this.props.requestId) {
      this._handleResetTimeouts();
    }
  }

  renderSendButton() {
    const { currentInterval, currentTimeout, downloadPath } = this.state;

    let cancelButton = null;
    if (currentInterval) {
      cancelButton = (
        <button
          type="button"
          key="cancel-interval"
          className="urlbar__send-btn danger"
          onClick={this._handleStopInterval}>
          Stop
        </button>
      );
    } else if (currentTimeout) {
      cancelButton = (
        <button
          type="button"
          key="cancel-timeout"
          className="urlbar__send-btn danger"
          onClick={this._handleStopTimeout}>
          Cancel
        </button>
      );
    }

    let sendButton;
    if (!cancelButton) {
      sendButton = (
        <Dropdown key="dropdown" className="tall" right ref={this._setDropdownRef}>
          <DropdownButton
            className="urlbar__send-btn"
            onContextMenu={this._handleMetaClickSend}
            onClick={this._handleClickSend}
            type="submit">
            {downloadPath ? 'Download' : 'Send'}
          </DropdownButton>
          <DropdownDivider>Basic</DropdownDivider>
          <DropdownItem type="submit">
            <i className="fa fa-arrow-circle-o-right" /> Send Now
            <DropdownHint hotkey={hotkeys.SEND_REQUEST} />
          </DropdownItem>
          <DropdownItem onClick={this._handleGenerateCode}>
            <i className="fa fa-code" /> Generate Client Code
          </DropdownItem>
          <DropdownDivider>Advanced</DropdownDivider>
          <DropdownItem onClick={this._handleSendAfterDelay}>
            <i className="fa fa-clock-o" /> Send After Delay
          </DropdownItem>
          <DropdownItem onClick={this._handleSendOnInterval}>
            <i className="fa fa-repeat" /> Repeat on Interval
          </DropdownItem>
          {downloadPath ? (
            <DropdownItem
              stayOpenAfterClick
              addIcon
              buttonClass={PromptButton}
              onClick={this._handleClearDownloadLocation}>
              <i className="fa fa-stop-circle" /> Stop Auto-Download
            </DropdownItem>
          ) : (
            <DropdownItem onClick={this._handleSetDownloadLocation}>
              <i className="fa fa-download" /> Download After Send
            </DropdownItem>
          )}
          <DropdownItem onClick={this._handleClickSendAndDownload}>
            <i className="fa fa-download" /> Send And Download
          </DropdownItem>
        </Dropdown>
      );
    }

    return [cancelButton, sendButton];
  }

  render() {
    const {
      url,
      method,
      handleRender,
      nunjucksPowerUserMode,
      isVariableUncovered,
      handleGetRenderContext,
      handleAutocompleteUrls,
      uniquenessKey,
    } = this.props;

    return (
      <KeydownBinder onKeydown={this._handleKeyDown}>
        <div className="urlbar">
          <MethodDropdown
            ref={this._setMethodDropdownRef}
            onChange={this._handleMethodChange}
            method={method}>
            {method} <i className="fa fa-caret-down" />
          </MethodDropdown>
          <form onSubmit={this._handleFormSubmit}>
            <OneLineEditor
              key={uniquenessKey}
              ref={this._setInputRef}
              onPaste={this._handleUrlPaste}
              forceEditor
              type="text"
              render={handleRender}
              nunjucksPowerUserMode={nunjucksPowerUserMode}
              isVariableUncovered={isVariableUncovered}
              getAutocompleteConstants={handleAutocompleteUrls}
              getRenderContext={handleGetRenderContext}
              placeholder="https://api.myproduct.com/v1/users"
              defaultValue={url}
              onChange={this._handleUrlChange}
            />
            {this.renderSendButton()}
          </form>
        </div>
      </KeydownBinder>
    );
  }
}

<<<<<<< HEAD
=======
RequestUrlBar.propTypes = {
  handleSend: PropTypes.func.isRequired,
  handleSendAndDownload: PropTypes.func.isRequired,
  handleRender: PropTypes.func.isRequired,
  handleGetRenderContext: PropTypes.func.isRequired,
  handleImport: PropTypes.func.isRequired,
  handleAutocompleteUrls: PropTypes.func.isRequired,
  onUrlChange: PropTypes.func.isRequired,
  onMethodChange: PropTypes.func.isRequired,
  handleGenerateCode: PropTypes.func.isRequired,
  url: PropTypes.string.isRequired,
  nunjucksPowerUserMode: PropTypes.bool.isRequired,
  isVariableUncovered: PropTypes.bool.isRequired,
  method: PropTypes.string.isRequired,
  requestId: PropTypes.string.isRequired,
  uniquenessKey: PropTypes.string.isRequired,
};

>>>>>>> eee0bfe0
export default RequestUrlBar;<|MERGE_RESOLUTION|>--- conflicted
+++ resolved
@@ -18,20 +18,21 @@
 import KeydownBinder from './keydown-binder';
 
 type Props = {
+  handleAutocompleteUrls: Function,
+  handleGenerateCode: Function,
+  handleGetRenderContext: Function,
+  handleImport: Function,
+  handleRender: string => Promise<string>,
   handleSend: () => void,
   handleSendAndDownload: (filepath?: string) => void,
-  handleRender: string => Promise<string>,
-  handleGetRenderContext: Function,
-  handleImport: Function,
-  handleAutocompleteUrls: Function,
+  isVariableUncovered: boolean,
+  method: string,
+  nunjucksPowerUserMode: boolean,
+  onMethodChange: (method: string) => void,
   onUrlChange: (url: string) => void,
-  onMethodChange: (method: string) => void,
-  handleGenerateCode: Function,
-  nunjucksPowerUserMode: boolean,
+  requestId: string,
+  uniquenessKey: string,
   url: string,
-  method: string,
-  requestId: string,
-  uniquenessKey: string
 };
 
 type State = {
@@ -370,25 +371,4 @@
   }
 }
 
-<<<<<<< HEAD
-=======
-RequestUrlBar.propTypes = {
-  handleSend: PropTypes.func.isRequired,
-  handleSendAndDownload: PropTypes.func.isRequired,
-  handleRender: PropTypes.func.isRequired,
-  handleGetRenderContext: PropTypes.func.isRequired,
-  handleImport: PropTypes.func.isRequired,
-  handleAutocompleteUrls: PropTypes.func.isRequired,
-  onUrlChange: PropTypes.func.isRequired,
-  onMethodChange: PropTypes.func.isRequired,
-  handleGenerateCode: PropTypes.func.isRequired,
-  url: PropTypes.string.isRequired,
-  nunjucksPowerUserMode: PropTypes.bool.isRequired,
-  isVariableUncovered: PropTypes.bool.isRequired,
-  method: PropTypes.string.isRequired,
-  requestId: PropTypes.string.isRequired,
-  uniquenessKey: PropTypes.string.isRequired,
-};
-
->>>>>>> eee0bfe0
 export default RequestUrlBar;