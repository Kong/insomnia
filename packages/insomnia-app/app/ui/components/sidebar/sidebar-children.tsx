--- conflicted
+++ resolved
@@ -7,17 +7,13 @@
 import { HandleRender } from '../../../common/render';
 import type { Environment } from '../../../models/environment';
 import { GrpcRequest, isGrpcRequest } from '../../../models/grpc-request';
-<<<<<<< HEAD
-import { HandleRender } from '../../../common/render';
-import { Space } from '../../../models/space';
-=======
 import { isRequest, Request } from '../../../models/request';
 import type { RequestGroup } from '../../../models/request-group';
+import { Space } from '../../../models/space';
 import type { Workspace } from '../../../models/workspace';
 import SidebarCreateDropdown from './sidebar-create-dropdown';
 import SidebarRequestGroupRow from './sidebar-request-group-row';
 import SidebarRequestRow from './sidebar-request-row';
->>>>>>> 0178533e
 
 export interface Child {
   doc: Request | GrpcRequest | RequestGroup;
