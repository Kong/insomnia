--- conflicted
+++ resolved
@@ -65,14 +65,7 @@
       gridLeft={
         <Fragment>
           <img src={coreLogo} alt="Insomnia" width="24" height="24" />
-<<<<<<< HEAD
-          <Breadcrumb
-            crumbs={[{ id: 'home', node: strings.home.singular, onClick: homeCallback },
-              { id: 'workspace', node: <Fragment key="workspace-dd">{workspace}</Fragment> }]}
-          />
-=======
           <Breadcrumb crumbs={crumbs}/>
->>>>>>> be2c347c
         </Fragment>
       }
       gridCenter={
