import { autoBindMethodsForReact } from 'class-autobind-decorator';
import clone from 'clone';
import { cookieToString } from 'insomnia-cookies';
import React, { PureComponent } from 'react';
import { Tab, TabList, TabPanel, Tabs } from 'react-tabs';
import * as toughCookie from 'tough-cookie';

import { AUTOBIND_CFG, DEBOUNCE_MILLIS } from '../../../common/constants';
import * as models from '../../../models';
import type { Cookie, CookieJar } from '../../../models/cookie-jar';
import type { Workspace } from '../../../models/workspace';
import { Modal, ModalProps } from '../base/modal';
import { ModalBody } from '../base/modal-body';
import { ModalFooter } from '../base/modal-footer';
import { ModalHeader } from '../base/modal-header';
import { OneLineEditor } from '../codemirror/one-line-editor';

interface Props extends ModalProps {
<<<<<<< HEAD
  nunjucksPowerUserMode: boolean;
=======
  handleRender: HandleRender;
  handleGetRenderContext: HandleGetRenderContext;
>>>>>>> f3c6ae19
  isVariableUncovered: boolean;
  workspace: Workspace;
  cookieJar: CookieJar;
}

interface State {
  cookie: Cookie | null;
  rawValue: string;
}

@autoBindMethodsForReact(AUTOBIND_CFG)
export class CookieModifyModal extends PureComponent<Props, State> {
  modal: Modal | null = null;
  _rawTimeout: NodeJS.Timeout | null = null;
  _cookieUpdateTimeout: NodeJS.Timeout | null = null;

  state: State = {
    cookie: null,
    rawValue: '',
  };

  _setModalRef(n: Modal) {
    this.modal = n;
  }

  async show(cookie: Cookie) {
    // Dunno why this is sent as an array
    cookie = cookie[0] || cookie;
    const { cookieJar } = this.props;
    const oldCookie = cookieJar.cookies.find(c => c.id === cookie.id);

    if (!oldCookie) {
      // Cookie not found in jar
      return;
    }

    this.setState({
      cookie,
    });
    this.modal?.show();
  }

  hide() {
    this.modal?.hide();
  }

  static async _saveChanges(cookieJar: CookieJar) {
    await models.cookieJar.update(cookieJar);
  }

  _handleChangeRawValue(e: React.SyntheticEvent<HTMLInputElement>) {
    const value = e.currentTarget.value;
    if (this._rawTimeout !== null) {
      clearTimeout(this._rawTimeout);
    }
    this._rawTimeout = setTimeout(async () => {
      const oldCookie = this.state.cookie;
      let cookie;

      try {
        // NOTE: Perform toJSON so we have a plain JS object instead of Cookie instance
        // @ts-expect-error -- TSCONVERSION
        cookie = toughCookie.Cookie.parse(value).toJSON();
      } catch (err) {
        console.warn(`Failed to parse cookie string "${value}"`, err);
        return;
      }

      if (!this.state.cookie || !oldCookie) {
        return;
      }

      // Make sure cookie has an id
      cookie.id = oldCookie.id;
      await this._handleCookieUpdate(cookie);
    }, DEBOUNCE_MILLIS * 2);
  }

  async _handleCookieUpdate(newCookie: Cookie) {
    const oldCookie = this.state.cookie;

    if (!oldCookie) {
      // We don't have a cookie to edit
      return;
    }

    const cookie = clone(newCookie);
    // Sanitize expires field
    const expires = new Date(cookie.expires || '').getTime();

    if (isNaN(expires)) {
      cookie.expires = null;
    } else {
      cookie.expires = expires;
    }

    // Clone so we don't modify the original
    const cookieJar = clone(this.props.cookieJar);
    const { cookies } = cookieJar;
    const index = cookies.findIndex(c => c.id === cookie.id);

    if (index < 0) {
      console.warn(`Could not find cookie with id=${cookie.id} to edit`);
      return;
    }

    cookieJar.cookies = [...cookies.slice(0, index), cookie, ...cookies.slice(index + 1)];
    this.setState({
      cookie,
    });
    await CookieModifyModal._saveChanges(cookieJar);
    return cookie;
  }

  _handleChange(field: string, eventOrValue: string | React.ChangeEvent<HTMLInputElement>) {
    const { cookie } = this.state;
    let value;

    if (typeof eventOrValue === 'string') {
      value = eventOrValue.trim();
    } else if (eventOrValue.target instanceof HTMLInputElement) {
      if (eventOrValue.target.type === 'checkbox') {
        value = eventOrValue.target.checked;
      } else {
        value = eventOrValue.target.value.trim();
      }
    } else {
      // Should never happen
    }

    const newCookie = Object.assign({}, cookie, {
      [field]: value,
    });
    if (this._cookieUpdateTimeout !== null) {
      clearTimeout(this._cookieUpdateTimeout);
    }
    this._cookieUpdateTimeout = setTimeout(async () => {
      await this._handleCookieUpdate(newCookie);
      this.setState({
        cookie: newCookie,
      });
    }, DEBOUNCE_MILLIS * 2);
  }

  static _capitalize(str: string) {
    return str.charAt(0).toUpperCase() + str.slice(1);
  }

  _getRawCookieString() {
    const { cookie } = this.state;

    if (!cookie) {
      return '';
    }

    try {
      return cookieToString(toughCookie.Cookie.fromJSON(JSON.stringify(cookie)));
    } catch (err) {
      console.warn('Failed to parse cookie string', err);
      return '';
    }
  }

  _renderInputField(field: string, error: string | null = null) {
    const { cookie } = this.state;
    const {
<<<<<<< HEAD
      nunjucksPowerUserMode,
=======
      handleRender,
      handleGetRenderContext,
>>>>>>> f3c6ae19
      isVariableUncovered,
    } = this.props;

    if (!cookie) {
      return null;
    }

    const val = (cookie[field] || '').toString();
    return (
      <div className="form-control form-control--outlined">
        <label>
          {CookieModifyModal._capitalize(field)} <span className="danger">{error}</span>
          <OneLineEditor
<<<<<<< HEAD
            nunjucksPowerUserMode={nunjucksPowerUserMode}
=======
            render={handleRender}
            getRenderContext={handleGetRenderContext}
>>>>>>> f3c6ae19
            isVariableUncovered={isVariableUncovered}
            defaultValue={val || ''}
            onChange={value => this._handleChange(field, value)}
          />
        </label>
      </div>
    );
  }

  render() {
    const { cookieJar } = this.props;
    const { cookie } = this.state;
    const checkFields = ['secure', 'httpOnly'];
    return (
      <Modal ref={this._setModalRef} {...this.props}>
        <ModalHeader>Edit Cookie</ModalHeader>
        <ModalBody className="cookie-modify">
          {cookieJar && cookie && (
            <Tabs>
              <TabList>
                <Tab tabIndex="-1">
                  <button>Friendly</button>
                </Tab>
                <Tab tabIndex="-1">
                  <button>Raw</button>
                </Tab>
              </TabList>
              <TabPanel>
                <div className="pad">
                  <div className="form-row">
                    {this._renderInputField('key')}
                    {this._renderInputField('value')}
                  </div>
                  <div className="form-row">
                    {this._renderInputField('domain')}
                    {this._renderInputField('path')}
                  </div>
                  {this._renderInputField(
                    'expires',
                    isNaN(new Date(cookie.expires || 0).getTime()) ? 'Invalid Date' : null,
                  )}
                </div>
                <div className="pad no-pad-top cookie-modify__checkboxes row-around txt-lg">
                  {checkFields.map((field, i) => {
                    const checked = !!cookie[field];
                    return (
                      <label key={i}>
                        {CookieModifyModal._capitalize(field)}
                        <input
                          className="space-left"
                          type="checkbox"
                          name={field}
                          defaultChecked={checked || false}
                          onChange={e => this._handleChange(field, e)}
                        />
                      </label>
                    );
                  })}
                </div>
              </TabPanel>
              <TabPanel className="react-tabs__tab-panel pad">
                <div className="form-control form-control--outlined">
                  <label>
                    Raw Cookie String
                    <input
                      type="text"
                      onChange={this._handleChangeRawValue}
                      defaultValue={this._getRawCookieString()}
                    />
                  </label>
                </div>
              </TabPanel>
            </Tabs>
          )}
        </ModalBody>
        <ModalFooter>
          <button className="btn" onClick={this.hide}>
            Done
          </button>
        </ModalFooter>
      </Modal>
    );
  }
}<|MERGE_RESOLUTION|>--- conflicted
+++ resolved
@@ -16,12 +16,6 @@
 import { OneLineEditor } from '../codemirror/one-line-editor';
 
 interface Props extends ModalProps {
-<<<<<<< HEAD
-  nunjucksPowerUserMode: boolean;
-=======
-  handleRender: HandleRender;
-  handleGetRenderContext: HandleGetRenderContext;
->>>>>>> f3c6ae19
   isVariableUncovered: boolean;
   workspace: Workspace;
   cookieJar: CookieJar;
@@ -188,12 +182,6 @@
   _renderInputField(field: string, error: string | null = null) {
     const { cookie } = this.state;
     const {
-<<<<<<< HEAD
-      nunjucksPowerUserMode,
-=======
-      handleRender,
-      handleGetRenderContext,
->>>>>>> f3c6ae19
       isVariableUncovered,
     } = this.props;
 
@@ -207,12 +195,6 @@
         <label>
           {CookieModifyModal._capitalize(field)} <span className="danger">{error}</span>
           <OneLineEditor
-<<<<<<< HEAD
-            nunjucksPowerUserMode={nunjucksPowerUserMode}
-=======
-            render={handleRender}
-            getRenderContext={handleGetRenderContext}
->>>>>>> f3c6ae19
             isVariableUncovered={isVariableUncovered}
             defaultValue={val || ''}
             onChange={value => this._handleChange(field, value)}
