--- conflicted
+++ resolved
@@ -6,7 +6,8 @@
 import { AUTOBIND_CFG } from '../../../common/constants';
 import { strings } from '../../../common/strings';
 import * as models from '../../../models/index';
-import { Space } from '../../../models/space';
+import { isBaseSpace, isRemoteSpace } from '../../../models/space';
+import { RootState } from '../../redux/modules';
 import * as spaceActions from '../../redux/modules/space';
 import { selectActiveSpace } from '../../redux/selectors';
 import DebouncedInput from '../base/debounced-input';
@@ -14,17 +15,6 @@
 import ModalBody from '../base/modal-body';
 import ModalHeader from '../base/modal-header';
 import PromptButton from '../base/prompt-button';
-<<<<<<< HEAD
-import * as models from '../../../models/index';
-import { isBaseSpace, isRemoteSpace } from '../../../models/space';
-import { strings } from '../../../common/strings';
-import { selectActiveSpace } from '../../redux/selectors';
-import { bindActionCreators } from 'redux';
-import * as spaceActions from '../../redux/modules/space';
-import { connect } from 'react-redux';
-import { RootState } from '../../redux/modules';
-=======
->>>>>>> 0178533e
 
 export type ReduxProps = ReturnType<typeof mapStateToProps> & ReturnType<typeof mapDispatchToProps>;
 
