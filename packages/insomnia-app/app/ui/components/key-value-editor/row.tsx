// eslint-disable-next-line filenames/match-exported
import { autoBindMethodsForReact } from 'class-autobind-decorator';
import classnames from 'classnames';
import React, { PureComponent } from 'react';
import { ConnectDragPreview, ConnectDragSource, ConnectDropTarget, DragSource, DropTarget } from 'react-dnd';
import ReactDOM from 'react-dom';

import { AUTOBIND_CFG } from '../../../common/constants';
import { describeByteSize } from '../../../common/misc';
import { HandleGetRenderContext, HandleRender } from '../../../common/render';
import { Button } from '../base/button';
import { Dropdown } from '../base/dropdown/dropdown';
import { DropdownButton } from '../base/dropdown/dropdown-button';
import { DropdownItem } from '../base/dropdown/dropdown-item';
import { FileInputButton } from '../base/file-input-button';
import { PromptButton } from '../base/prompt-button';
import { OneLineEditor } from '../codemirror/one-line-editor';
import { CodePromptModal } from '../modals/code-prompt-modal';
import { showModal } from '../modals/index';

interface Props {
  onChange: Function;
  onDelete: Function;
  onFocusName: Function;
  onFocusValue: Function;
  onFocusDescription: Function;
  displayDescription: boolean;
  index: number;
  pair: {
    id: string;
    name: string;
    value: string;
    description: string;
    fileName: string;
    type: string;
    disabled: boolean;
  };
  readOnly?: boolean;
  onMove?: Function;
  onKeyDown?: Function;
  onBlurName?: Function;
  onBlurValue?: Function;
  onBlurDescription?: Function;
  handleRender?: HandleRender;
  handleGetRenderContext?: HandleGetRenderContext;
  isVariableUncovered?: boolean;
  handleGetAutocompleteNameConstants?: Function;
  handleGetAutocompleteValueConstants?: Function;
  namePlaceholder?: string;
  valuePlaceholder?: string;
  descriptionPlaceholder?: string;
  valueInputType?: string;
  forceInput?: boolean;
  allowMultiline?: boolean;
  allowFile?: boolean;
  sortable?: boolean;
  noDelete?: boolean;
  noDropZone?: boolean;
  hideButtons?: boolean;
  className?: string;
  renderLeftIcon?: Function;
  // For drag-n-drop
  connectDragSource?: ConnectDragSource;
  connectDragPreview?: ConnectDragPreview;
  connectDropTarget?: ConnectDropTarget;
  isDragging?: boolean;
  isDraggingOver?: boolean;
}

interface State {
  dragDirection: number;
}

@autoBindMethodsForReact(AUTOBIND_CFG)
class KeyValueEditorRow extends PureComponent<Props, State> {
  _nameInput: OneLineEditor | null = null;
  _valueInput: OneLineEditor | FileInputButton | null = null;
  _descriptionInput: OneLineEditor | null = null;
  state: State = {
    dragDirection: 0,
  };

  focusNameEnd() {
    if (this._nameInput) {
      this._nameInput.focusEnd();
    }
  }

  focusValueEnd() {
    if (this._valueInput) {
      this._valueInput?.focusEnd();
    }
  }

  focusDescriptionEnd() {
    this._descriptionInput?.focusEnd();
  }

  setDragDirection(dragDirection) {
    if (dragDirection !== this.state.dragDirection) {
      this.setState({
        dragDirection,
      });
    }
  }

  _setDescriptionInputRef(n: OneLineEditor) {
    this._descriptionInput = n;
  }

  _sendChange(patch) {
    const pair = Object.assign({}, this.props.pair, patch);
    this.props.onChange?.(pair);
  }

  _handleNameChange(name) {
    this._sendChange({
      name,
    });
  }

  _handleValuePaste(e) {
    if (!this.props.allowMultiline) {
      return;
    }

    const value = e.clipboardData.getData('text/plain');

    if (value?.includes('\n')) {
      e.preventDefault();

      // Insert the pasted text into the current selection.
      // Unfortunately, this is the easiest way to do this.
      // @ts-expect-error -- TSCONVERSION
      const currentValue = this._valueInput?.getValue();

      // @ts-expect-error -- TSCONVERSION
      const prefix = currentValue.slice(0, this._valueInput?.getSelectionStart());
      // @ts-expect-error -- TSCONVERSION
      const suffix = currentValue.slice(this._valueInput?.getSelectionEnd());
      const finalValue = `${prefix}${value}${suffix}`;

      // Update type and value
      this._handleTypeChange({
        type: 'text',
        multiline: 'text/plain',
      });

      this._handleValueChange(finalValue);
    }
  }

  _handleValueChange(value) {
    this._sendChange({
      value,
    });
  }

  _handleFileNameChange(fileName) {
    this._sendChange({
      fileName,
    });
  }

  _handleDescriptionChange(description) {
    this._sendChange({
      description,
    });
  }

  _handleTypeChange(def) {
    // Remove newlines if converting to text
    // WARNING: props should never be overwritten!
    let value = this.props.pair.value || '';

    if (def.type === 'text' && !def.multiline && value.includes('\n')) {
      value = value.replace(/\n/g, '');
    }

    this._sendChange({
      type: def.type,
      multiline: def.multiline,
      value,
    });
  }

  _handleDisableChange(disabled) {
    this._sendChange({
      disabled,
    });
  }

  _handleFocusName(e) {
    this.props.onFocusName(this.props.pair, e);
  }

  _handleFocusValue(e) {
    this.props.onFocusValue(this.props.pair, e);
  }

  _handleFocusDescription(e) {
    this.props.onFocusDescription(this.props.pair, e);
  }

  _handleBlurName(e) {
    if (this.props.onBlurName) {
      this.props.onBlurName(this.props.pair, e);
    }
  }

  _handleBlurValue(e) {
    if (this.props.onBlurName) {
      this.props.onBlurValue?.(this.props.pair, e);
    }
  }

  _handleBlurDescription(e: FocusEvent) {
    if (this.props.onBlurDescription) {
      this.props.onBlurDescription(this.props.pair, e);
    }
  }

  _handleDelete() {
    if (this.props.onDelete) {
      this.props.onDelete(this.props.pair);
    }
  }

  _handleKeyDown(e, value) {
    if (this.props.onKeyDown) {
      this.props.onKeyDown(this.props.pair, e, value);
    }
  }

  _handleAutocompleteNames() {
    const { handleGetAutocompleteNameConstants } = this.props;

    if (handleGetAutocompleteNameConstants) {
      return handleGetAutocompleteNameConstants(this.props.pair);
    }
  }

  _handleAutocompleteValues() {
    const { handleGetAutocompleteValueConstants } = this.props;

    if (handleGetAutocompleteValueConstants) {
      return handleGetAutocompleteValueConstants(this.props.pair);
    }
  }

  _handleEditMultiline() {
    const { pair, handleRender, handleGetRenderContext } = this.props;
    showModal(CodePromptModal, {
      submitName: 'Done',
      title: `Edit ${pair.name}`,
      defaultValue: pair.value,
      onChange: this._handleValueChange,
      enableRender: handleRender || handleGetRenderContext,
      // @ts-expect-error -- TSCONVERSION
      mode: pair.multiline || 'text/plain',
      onModeChange: mode => {
        this._handleTypeChange(
          Object.assign({}, pair, {
            multiline: mode,
          }),
        );
      },
    });
  }

  renderPairDescription() {
    const {
      displayDescription,
      readOnly,
      forceInput,
      descriptionPlaceholder,
      pair,
<<<<<<< HEAD
      nunjucksPowerUserMode,
=======
      handleRender,
      handleGetRenderContext,
>>>>>>> f3c6ae19
      isVariableUncovered,
    } = this.props;
    return displayDescription ? (
      <div
        className={classnames(
          'form-control form-control--underlined form-control--wide no-min-width',
          {
            'form-control--inactive': pair.disabled,
          },
        )}
      >
        <OneLineEditor
          ref={this._setDescriptionInputRef}
          readOnly={readOnly}
          forceInput={forceInput}
          placeholder={descriptionPlaceholder || 'Description'}
          defaultValue={pair.description || ''}
          onChange={this._handleDescriptionChange}
          onBlur={this._handleBlurDescription}
          onKeyDown={this._handleKeyDown}
          onFocus={this._handleFocusDescription}
<<<<<<< HEAD
          nunjucksPowerUserMode={nunjucksPowerUserMode}
=======
          render={handleRender}
          getRenderContext={handleGetRenderContext}
>>>>>>> f3c6ae19
          isVariableUncovered={isVariableUncovered}
        />
      </div>
    ) : null;
  }

  renderPairValue() {
    const {
      pair,
      readOnly,
      forceInput,
      valueInputType,
      valuePlaceholder,
<<<<<<< HEAD
      nunjucksPowerUserMode,
=======
      handleRender,
      handleGetRenderContext,
>>>>>>> f3c6ae19
      isVariableUncovered,
    } = this.props;

    if (pair.type === 'file') {
      return (
        <FileInputButton
          ref={ref => { this._valueInput = ref; }}
          showFileName
          showFileIcon
          className="btn btn--outlined btn--super-duper-compact wide ellipsis"
          path={pair.fileName || ''}
          onChange={this._handleFileNameChange}
        />
      );
      // @ts-expect-error -- TSCONVERSION
    } else if (pair.type === 'text' && pair.multiline) {
      const bytes = Buffer.from(pair.value, 'utf8').length;
      return (
        <button
          className="btn btn--outlined btn--super-duper-compact wide ellipsis"
          onClick={this._handleEditMultiline}
        >
          <i className="fa fa-pencil-square-o space-right" />
          {bytes > 0 ? describeByteSize(bytes, true) : 'Click to Edit'}
        </button>
      );
    } else {
      return (
        <OneLineEditor
          ref={ref => { this._valueInput = ref; }}
          readOnly={readOnly}
          forceInput={forceInput}
          type={valueInputType || 'text'}
          placeholder={valuePlaceholder || 'Value'}
          defaultValue={pair.value}
          onPaste={this._handleValuePaste}
          onChange={this._handleValueChange}
          onBlur={this._handleBlurValue}
          onKeyDown={this._handleKeyDown}
          onFocus={this._handleFocusValue}
<<<<<<< HEAD
          nunjucksPowerUserMode={nunjucksPowerUserMode}
=======
          render={handleRender}
          getRenderContext={handleGetRenderContext}
>>>>>>> f3c6ae19
          isVariableUncovered={isVariableUncovered}
          getAutocompleteConstants={this._handleAutocompleteValues}
        />
      );
    }
  }

  renderPairSelector() {
    const { hideButtons, allowMultiline, allowFile } = this.props;
    const showDropdown = allowMultiline || allowFile;

    // Put a spacer in for dropdown if needed
    if (hideButtons && showDropdown) {
      return (
        <button>
          <i className="fa fa-empty" />
        </button>
      );
    }

    if (hideButtons) {
      return null;
    }

    if (showDropdown) {
      return (
        <Dropdown right>
          <DropdownButton className="tall">
            <i className="fa fa-caret-down" />
          </DropdownButton>
          <DropdownItem
            onClick={this._handleTypeChange}
            value={{
              type: 'text',
              multiline: false,
            }}
          >
            Text
          </DropdownItem>
          {allowMultiline && (
            <DropdownItem
              onClick={this._handleTypeChange}
              value={{
                type: 'text',
                multiline: true,
              }}
            >
              Text (Multi-line)
            </DropdownItem>
          )}
          {allowFile && (
            <DropdownItem
              onClick={this._handleTypeChange}
              value={{
                type: 'file',
              }}
            >
              File
            </DropdownItem>
          )}
        </Dropdown>
      );
    } else {
      return null;
    }
  }

  render() {
    const {
      pair,
      namePlaceholder,
<<<<<<< HEAD
      nunjucksPowerUserMode,
=======
      handleRender,
      handleGetRenderContext,
>>>>>>> f3c6ae19
      isVariableUncovered,
      sortable,
      noDropZone,
      hideButtons,
      forceInput,
      readOnly,
      className,
      isDragging,
      isDraggingOver,
      noDelete,
      renderLeftIcon,
      connectDragSource,
      connectDragPreview,
      connectDropTarget,
    } = this.props;
    const { dragDirection } = this.state;
    const classes = classnames(className, {
      'key-value-editor__row-wrapper': true,
      'key-value-editor__row-wrapper--dragging': isDragging,
      'key-value-editor__row-wrapper--dragging-above': isDraggingOver && dragDirection > 0,
      'key-value-editor__row-wrapper--dragging-below': isDraggingOver && dragDirection < 0,
      'key-value-editor__row-wrapper--disabled': pair.disabled,
    });

    let handle: ConnectDragSource | JSX.Element | undefined | null = null;

    if (sortable) {
      handle = renderLeftIcon ? (
        <div className="key-value-editor__drag">{renderLeftIcon()}</div>
      ) : (
        connectDragSource?.(
          <div className="key-value-editor__drag">
            <i className={'fa ' + (hideButtons ? 'fa-empty' : 'fa-reorder')} />
          </div>,
        )
      );
    }

    const row = (
      <li className={classes}>
        {handle}
        <div className="key-value-editor__row">
          <div
            className={classnames('form-control form-control--underlined form-control--wide', {
              'form-control--inactive': pair.disabled,
            })}
          >
            <OneLineEditor
              ref={ref => { this._nameInput = ref; }}
              placeholder={namePlaceholder || 'Name'}
              defaultValue={pair.name}
<<<<<<< HEAD
              nunjucksPowerUserMode={nunjucksPowerUserMode}
=======
              render={handleRender}
              getRenderContext={handleGetRenderContext}
>>>>>>> f3c6ae19
              isVariableUncovered={isVariableUncovered}
              getAutocompleteConstants={this._handleAutocompleteNames}
              forceInput={forceInput}
              readOnly={readOnly}
              onBlur={this._handleBlurName}
              onChange={this._handleNameChange}
              onFocus={this._handleFocusName}
              onKeyDown={this._handleKeyDown}
            />
          </div>
          <div
            className={classnames('form-control form-control--underlined form-control--wide', {
              'form-control--inactive': pair.disabled,
            })}
          >
            {this.renderPairValue()}
          </div>
          {this.renderPairDescription()}

          {this.renderPairSelector()}

          {!hideButtons ? (
            <Button
              onClick={this._handleDisableChange}
              value={!pair.disabled}
              title={pair.disabled ? 'Enable item' : 'Disable item'}
            >
              {pair.disabled ? (
                <i className="fa fa-square-o" />
              ) : (
                <i className="fa fa-check-square-o" />
              )}
            </Button>
          ) : (
            <button>
              <i className="fa fa-empty" />
            </button>
          )}

          {!noDelete &&
            (!hideButtons ? (
              <PromptButton
                key={Math.random()}
                tabIndex={-1}
                confirmMessage=""
                addIcon
                onClick={this._handleDelete}
                title="Delete item"
              >
                <i className="fa fa-trash-o" />
              </PromptButton>
            ) : (
              <button>
                <i className="fa fa-empty" />
              </button>
            ))}
        </div>
      </li>
    );

    if (noDropZone) {
      return row;
    } else {
      const dropTarget = connectDropTarget?.(row);
      // @ts-expect-error -- TSCONVERSION investigate whether a cast is actually appropriate here
      return connectDragPreview?.(dropTarget);
    }
  }
}

const dragSource = {
  beginDrag(props: Props) {
    return {
      pair: props.pair,
    };
  },
};

function isAbove(monitor, component) {
  const hoveredNode = ReactDOM.findDOMNode(component);
  // @ts-expect-error -- TSCONVERSION
  const hoveredTop = hoveredNode.getBoundingClientRect().top;
  // @ts-expect-error -- TSCONVERSION
  const height = hoveredNode.clientHeight;
  const draggedTop = monitor.getSourceClientOffset().y;
  // NOTE: Not quite sure why it's height / 3 (seems to work)
  return hoveredTop > draggedTop - height / 3;
}

const dragTarget = {
  drop(props, monitor, component) {
    if (isAbove(monitor, component)) {
      props.onMove(monitor.getItem().pair, props.pair, 1);
    } else {
      props.onMove(monitor.getItem().pair, props.pair, -1);
    }
  },

  hover(_props, monitor, component) {
    if (isAbove(monitor, component)) {
      component.setDragDirection(1);
    } else {
      component.setDragDirection(-1);
    }
  },
};

const source = DragSource('KEY_VALUE_EDITOR', dragSource, (connect, monitor) => ({
  connectDragSource: connect.dragSource(),
  connectDragPreview: connect.dragPreview(),
  isDragging: monitor.isDragging(),
}))(KeyValueEditorRow);

export const Row = DropTarget('KEY_VALUE_EDITOR', dragTarget, (connect, monitor) => ({
  connectDropTarget: connect.dropTarget(),
  isDraggingOver: monitor.isOver(),
}))(source);

Row.prototype.focusNameEnd = function() {
  this.decoratedRef.current.decoratedRef.current.focusNameEnd();
};

Row.prototype.focusValueEnd = function() {
  this.decoratedRef.current.decoratedRef.current.focusValueEnd();
};

Row.prototype.focusDescriptionEnd = function() {
  this.decoratedRef.current.decoratedRef.current.focusDescriptionEnd();
};<|MERGE_RESOLUTION|>--- conflicted
+++ resolved
@@ -275,12 +275,6 @@
       forceInput,
       descriptionPlaceholder,
       pair,
-<<<<<<< HEAD
-      nunjucksPowerUserMode,
-=======
-      handleRender,
-      handleGetRenderContext,
->>>>>>> f3c6ae19
       isVariableUncovered,
     } = this.props;
     return displayDescription ? (
@@ -302,12 +296,6 @@
           onBlur={this._handleBlurDescription}
           onKeyDown={this._handleKeyDown}
           onFocus={this._handleFocusDescription}
-<<<<<<< HEAD
-          nunjucksPowerUserMode={nunjucksPowerUserMode}
-=======
-          render={handleRender}
-          getRenderContext={handleGetRenderContext}
->>>>>>> f3c6ae19
           isVariableUncovered={isVariableUncovered}
         />
       </div>
@@ -321,12 +309,6 @@
       forceInput,
       valueInputType,
       valuePlaceholder,
-<<<<<<< HEAD
-      nunjucksPowerUserMode,
-=======
-      handleRender,
-      handleGetRenderContext,
->>>>>>> f3c6ae19
       isVariableUncovered,
     } = this.props;
 
@@ -367,12 +349,6 @@
           onBlur={this._handleBlurValue}
           onKeyDown={this._handleKeyDown}
           onFocus={this._handleFocusValue}
-<<<<<<< HEAD
-          nunjucksPowerUserMode={nunjucksPowerUserMode}
-=======
-          render={handleRender}
-          getRenderContext={handleGetRenderContext}
->>>>>>> f3c6ae19
           isVariableUncovered={isVariableUncovered}
           getAutocompleteConstants={this._handleAutocompleteValues}
         />
@@ -444,12 +420,6 @@
     const {
       pair,
       namePlaceholder,
-<<<<<<< HEAD
-      nunjucksPowerUserMode,
-=======
-      handleRender,
-      handleGetRenderContext,
->>>>>>> f3c6ae19
       isVariableUncovered,
       sortable,
       noDropZone,
@@ -501,12 +471,6 @@
               ref={ref => { this._nameInput = ref; }}
               placeholder={namePlaceholder || 'Name'}
               defaultValue={pair.name}
-<<<<<<< HEAD
-              nunjucksPowerUserMode={nunjucksPowerUserMode}
-=======
-              render={handleRender}
-              getRenderContext={handleGetRenderContext}
->>>>>>> f3c6ae19
               isVariableUncovered={isVariableUncovered}
               getAutocompleteConstants={this._handleAutocompleteNames}
               forceInput={forceInput}
