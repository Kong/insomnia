import { autoBindMethodsForReact } from 'class-autobind-decorator';
import classnames from 'classnames';
import React, { PureComponent } from 'react';

import { AUTOBIND_CFG, DEBOUNCE_MILLIS } from '../../../common/constants';
import { generateId, nullFn } from '../../../common/misc';
import { Dropdown } from '../base/dropdown/dropdown';
import { DropdownButton } from '../base/dropdown/dropdown-button';
import { DropdownItem } from '../base/dropdown/dropdown-item';
import { Lazy } from '../base/lazy';
import { PromptButton } from '../base/prompt-button';
import { Row } from './row';

const NAME = 'name';
const VALUE = 'value';
const DESCRIPTION = 'description';
const ENTER = 13;
const BACKSPACE = 8;
const UP = 38;
const DOWN = 40;
const LEFT = 37;
const RIGHT = 39;

interface Props {
  onChange: Function;
  pairs: any[];
<<<<<<< HEAD
  nunjucksPowerUserMode?: boolean;
=======
  handleRender?: HandleRender;
  handleGetRenderContext?: HandleGetRenderContext;
>>>>>>> f3c6ae19
  isVariableUncovered?: boolean;
  handleGetAutocompleteNameConstants?: Function;
  handleGetAutocompleteValueConstants?: Function;
  allowFile?: boolean;
  allowMultiline?: boolean;
  sortable?: boolean;
  maxPairs?: number;
  namePlaceholder?: string;
  valuePlaceholder?: string;
  descriptionPlaceholder?: string;
  valueInputType?: string;
  disableDelete?: boolean;
  onToggleDisable?: Function;
  onChangeType?: Function;
  onChooseFile?: Function;
  onDelete?: Function;
  onCreate?: Function;
  className?: string;
}

interface State {
  pairs: Props['pairs'];
  displayDescription: boolean;
}

@autoBindMethodsForReact(AUTOBIND_CFG)
export class KeyValueEditor extends PureComponent<Props, State> {
  _focusedPairId: string | null = null;
  _focusedField: string | null = NAME;
  // @ts-expect-error -- TSCONVERSION being imported as a value but should be usable as a type
  private _rows: Row[] = [];
  _triggerTimeout: NodeJS.Timeout | null = null;

  constructor(props: Props) {
    super(props);
    // Migrate and add IDs to all pairs (pairs didn't used to have IDs)
    const pairs = [...props.pairs];

    for (const pair of pairs) {
      if (props.maxPairs !== 1 && !pair.id) {
        pair.id = generateId('pair');
      }
    }

    this.state = {
      pairs,
      // If any pair has a description, display description field
      displayDescription: props.pairs.some(p => p.description),
    };
  }

  // @ts-expect-error -- TSCONVERSION being imported as a value but should be usable as a type
  private _setRowRef(n?: Row) {
    // NOTE: We're not handling unmounting (may lead to a bug)
    if (n) {
      this._rows[n.props.pair.id] = n;
    }
  }

  _handlePairChange(pair) {
    const i = this._getPairIndex(pair);

    const pairs = [
      ...this.state.pairs.slice(0, i),
      Object.assign({}, pair),
      ...this.state.pairs.slice(i + 1),
    ];

    this._onChange(pairs);
  }

  _handleDeleteAll() {
    this._onChange([]);
  }

  _handleMove(pairToMove, pairToTarget, targetOffset) {
    if (pairToMove.id === pairToTarget.id) {
      // Nothing to do
      return;
    }

    const withoutPair = this.state.pairs.filter(p => p.id !== pairToMove.id);
    let toIndex = withoutPair.findIndex(p => p.id === pairToTarget.id);

    // If we're moving below, add 1 to the index
    if (targetOffset < 0) {
      toIndex += 1;
    }

    const pairs = [
      ...withoutPair.slice(0, toIndex),
      Object.assign({}, pairToMove),
      ...withoutPair.slice(toIndex),
    ];

    this._onChange(pairs);
  }

  _handlePairDelete(pair) {
    const i = this.state.pairs.findIndex(p => p.id === pair.id);

    this._deletePair(i, true);
  }

  _handleBlurName() {
    this._focusedField = null;
  }

  _handleBlurValue() {
    this._focusedField = null;
  }

  _handleBlurDescription() {
    this._focusedField = null;
  }

  _handleFocusName(pair) {
    this._setFocusedPair(pair);

    this._focusedField = NAME;

    this._rows[pair.id].focusNameEnd();
  }

  _handleFocusValue(pair) {
    this._setFocusedPair(pair);

    this._focusedField = VALUE;

    this._rows[pair.id].focusValueEnd();
  }

  _handleFocusDescription(pair) {
    this._setFocusedPair(pair);

    this._focusedField = DESCRIPTION;

    this._rows[pair.id].focusDescriptionEnd();
  }

  _handleAddFromName() {
    this._focusedField = NAME;

    this._addPair();
  }

  // Sometimes multiple focus events come in, so lets debounce it
  _handleAddFromValue() {
    this._focusedField = VALUE;

    this._addPair();
  }

  _handleAddFromDescription() {
    this._focusedField = DESCRIPTION;

    this._addPair();
  }

  _handleKeyDown(_pair, e, value) {
    if (e.metaKey || e.ctrlKey) {
      return;
    }

    if (e.keyCode === ENTER) {
      this._focusNext(true);
    } else if (e.keyCode === BACKSPACE) {
      if (!value) {
        this._focusPrevious(true);
      }
    } else if (e.keyCode === DOWN) {
      e.preventDefault();

      this._focusNextPair();
    } else if (e.keyCode === UP) {
      e.preventDefault();

      this._focusPreviousPair();
    } else if (e.keyCode === LEFT) {
      // TODO: Implement this
    } else if (e.keyCode === RIGHT) {
      // TODO: Implement this
    }
  }

  _onChange(pairs) {
    this.setState(
      {
        pairs,
      },
      () => {
        if (this._triggerTimeout !== null) {
          clearTimeout(this._triggerTimeout);
        }
        this._triggerTimeout = setTimeout(() => {
          this.props.onChange(pairs);
        }, DEBOUNCE_MILLIS);
      },
    );
  }

  _addPair(position?: number) {
    const numPairs = this.state.pairs.length;
    const { maxPairs } = this.props;

    // Don't add any more pairs
    if (maxPairs !== undefined && numPairs >= maxPairs) {
      return;
    }

    position = position === undefined ? numPairs : position;
    const pair = {
      id: '',
      name: '',
      value: '',
      description: '',
    };

    // Only add ids if we need 'em
    if (this.props.maxPairs !== 1) {
      pair.id = generateId('pair');
    }

    const pairs = [
      ...this.state.pairs.slice(0, position),
      pair,
      ...this.state.pairs.slice(position),
    ];

    this._setFocusedPair(pair);

    this._onChange(pairs);

    this.props.onCreate?.();
  }

  _deletePair(position, breakFocus = false) {
    if (this.props.disableDelete) {
      return;
    }

    const focusedPosition = this._getFocusedPairIndex();

    const pair = this.state.pairs[position];
    this.props.onDelete?.(pair);
    const pairs = [...this.state.pairs.slice(0, position), ...this.state.pairs.slice(position + 1)];

    if (focusedPosition >= position) {
      const newPosition = breakFocus ? -1 : focusedPosition - 1;

      this._setFocusedPair(pairs[newPosition]);
    }

    this._onChange(pairs);
  }

  _focusNext(addIfValue = false) {
    if (this.props.maxPairs === 1) {
      return;
    }

    if (this._focusedField === NAME) {
      this._focusedField = VALUE;

      this._updateFocus();
    } else if (this._focusedField === VALUE && this.state.displayDescription) {
      this._focusedField = DESCRIPTION;

      this._updateFocus();
    } else if (this._focusedField === VALUE || this._focusedField === DESCRIPTION) {
      this._focusedField = NAME;

      if (addIfValue) {
        this._addPair(this._getFocusedPairIndex() + 1);
      } else {
        this._focusNextPair();
      }
    }
  }

  _focusPrevious(deleteIfEmpty = false) {
    if (this._focusedField === DESCRIPTION) {
      this._focusedField = VALUE;

      this._updateFocus();
    } else if (this._focusedField === VALUE) {
      this._focusedField = NAME;

      this._updateFocus();
    } else if (this._focusedField === NAME) {
      const p = this._getFocusedPair();

      const notEmpty = !p.name && !p.value && !p.fileName;

      if (!this.props.disableDelete && notEmpty && deleteIfEmpty) {
        this._focusedField = VALUE;

        this._deletePair(this._getFocusedPairIndex());
      } else if (!p.name) {
        this._focusedField = VALUE;

        this._focusPreviousPair();
      }
    }
  }

  _focusNextPair() {
    if (this.props.maxPairs === 1) {
      return;
    }

    const i = this._getFocusedPairIndex();

    if (i === -1) {
      // No focused pair currently
      return;
    }

    if (i >= this.state.pairs.length - 1) {
      // Focused on last one, so add another
      this._addPair();
    } else {
      this._setFocusedPair(this.state.pairs[i + 1]);

      this._updateFocus();
    }
  }

  _focusPreviousPair() {
    if (this.props.maxPairs === 1) {
      return;
    }

    const i = this._getFocusedPairIndex();

    if (i > 0) {
      this._setFocusedPair(this.state.pairs[i - 1]);

      this._updateFocus();
    }
  }

  _updateFocus() {
    const pair = this._getFocusedPair();

    const id = pair ? pair.id : 'n/a';
    const row = this._rows[id];

    if (!row) {
      return;
    }

    if (this._focusedField === NAME) {
      row.focusNameEnd();
    } else if (this._focusedField === VALUE) {
      row.focusValueEnd();
    } else if (this._focusedField === DESCRIPTION) {
      row.focusDescriptionEnd();
    }
  }

  _getPairIndex(pair) {
    if (pair) {
      return this.state.pairs.findIndex(p => p.id === pair.id);
    } else {
      return -1;
    }
  }

  _getFocusedPairIndex() {
    return this._getPairIndex(this._getFocusedPair());
  }

  _getFocusedPair() {
    return this.state.pairs.find(p => p.id === this._focusedPairId) || null;
  }

  _setFocusedPair(pair) {
    if (pair) {
      this._focusedPairId = pair.id;
    } else {
      this._focusedPairId = null;
    }
  }

  _toggleDescription() {
    this.setState({
      displayDescription: !this.state.displayDescription,
    });
  }

  componentDidUpdate() {
    this._updateFocus();
  }

  render() {
    const {
      maxPairs,
      className,
      valueInputType,
      valuePlaceholder,
      namePlaceholder,
      descriptionPlaceholder,
<<<<<<< HEAD
      nunjucksPowerUserMode,
=======
      handleRender,
      handleGetRenderContext,
>>>>>>> f3c6ae19
      isVariableUncovered,
      handleGetAutocompleteNameConstants,
      handleGetAutocompleteValueConstants,
      allowFile,
      allowMultiline,
      sortable,
      disableDelete,
    } = this.props;
    const { pairs } = this.state;
    const classes = classnames('key-value-editor', 'wide', className);
    return (
      <Lazy delay={pairs.length > 20 ? 50 : -1}>
        <ul className={classes}>
          {pairs.map((pair, i) => (
            <Row
              noDelete={disableDelete}
              key={pair.id || 'no-id'}
              index={i} // For dragging
              ref={this._setRowRef}
              sortable={sortable}
              displayDescription={this.state.displayDescription}
              namePlaceholder={namePlaceholder}
              valuePlaceholder={valuePlaceholder}
              descriptionPlaceholder={descriptionPlaceholder}
              valueInputType={valueInputType}
              onChange={this._handlePairChange}
              onDelete={this._handlePairDelete}
              onFocusName={this._handleFocusName}
              onFocusValue={this._handleFocusValue}
              onFocusDescription={this._handleFocusDescription}
              onKeyDown={this._handleKeyDown}
              onBlurName={this._handleBlurName}
              onBlurValue={this._handleBlurValue}
              onBlurDescription={this._handleBlurDescription}
              onMove={this._handleMove}
              isVariableUncovered={isVariableUncovered}
              handleGetAutocompleteNameConstants={handleGetAutocompleteNameConstants}
              handleGetAutocompleteValueConstants={handleGetAutocompleteValueConstants}
              allowMultiline={allowMultiline}
              allowFile={allowFile}
              pair={pair}
            />
          ))}

          {!maxPairs || pairs.length < maxPairs ? (
            <Row
              key="empty-row"
              hideButtons
              sortable
              noDropZone
              readOnly
              forceInput
              index={-1}
              onChange={nullFn}
              onDelete={nullFn}
              renderLeftIcon={() => (
                <Dropdown>
                  <DropdownButton>
                    <i className="fa fa-cog" />
                  </DropdownButton>
                  <DropdownItem onClick={this._handleDeleteAll} buttonClass={PromptButton}>
                    Delete All Items
                  </DropdownItem>
                  <DropdownItem onClick={this._toggleDescription}>Toggle Description</DropdownItem>
                </Dropdown>
              )}
              className="key-value-editor__row-wrapper--clicker"
              displayDescription={this.state.displayDescription}
              namePlaceholder={`New ${namePlaceholder}`}
              valuePlaceholder={`New ${valuePlaceholder}`}
              descriptionPlaceholder={`New ${descriptionPlaceholder}`}
              onFocusName={this._handleAddFromName}
              onFocusValue={this._handleAddFromValue}
              onFocusDescription={this._handleAddFromDescription}
              allowMultiline={allowMultiline}
              allowFile={allowFile}
              // @ts-expect-error -- TSCONVERSION missing defaults
              pair={{
                name: '',
                value: '',
                description: '',
              }}
            />
          ) : null}
        </ul>
      </Lazy>
    );
  }
}<|MERGE_RESOLUTION|>--- conflicted
+++ resolved
@@ -24,12 +24,6 @@
 interface Props {
   onChange: Function;
   pairs: any[];
-<<<<<<< HEAD
-  nunjucksPowerUserMode?: boolean;
-=======
-  handleRender?: HandleRender;
-  handleGetRenderContext?: HandleGetRenderContext;
->>>>>>> f3c6ae19
   isVariableUncovered?: boolean;
   handleGetAutocompleteNameConstants?: Function;
   handleGetAutocompleteValueConstants?: Function;
@@ -433,12 +427,6 @@
       valuePlaceholder,
       namePlaceholder,
       descriptionPlaceholder,
-<<<<<<< HEAD
-      nunjucksPowerUserMode,
-=======
-      handleRender,
-      handleGetRenderContext,
->>>>>>> f3c6ae19
       isVariableUncovered,
       handleGetAutocompleteNameConstants,
       handleGetAutocompleteValueConstants,
