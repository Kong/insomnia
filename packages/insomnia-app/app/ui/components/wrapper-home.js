--- conflicted
+++ resolved
@@ -27,13 +27,8 @@
 import YAML from 'yaml';
 import TimeFromNow from './time-from-now';
 import Highlight from './base/highlight';
-<<<<<<< HEAD
-import type { GlobalActivity } from './activity-bar/activity-bar';
-import { ACTIVITY_DEBUG, ACTIVITY_HOME, ACTIVITY_SPEC } from './activity-bar/activity-bar';
-=======
 import type { GlobalActivity } from '../../common/constants';
 import { ACTIVITY_DEBUG, ACTIVITY_HOME, ACTIVITY_SPEC } from '../../common/constants';
->>>>>>> e80c7a33
 import { fuzzyMatchAll } from '../../common/misc';
 import type { WrapperProps } from './wrapper';
 import Notice from './notice';
