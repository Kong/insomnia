--- conflicted
+++ resolved
@@ -5,47 +5,9 @@
 import type { ApiSpec } from '../../../models/api-spec';
 import * as Tree from 'react-animated-tree';
 
-const parentTree = {
-  position: 'relative',
-  padding: '10px 0px 0px 15px',
-  color: 'white',
-  fill: 'white',
-  width: '90%',
-};
-
-const childTree = {
-  position: 'relative',
-  padding: '0px 0px 0px 0px',
-  color: 'white',
-  fill: 'white',
-  width: '90%',
-};
-
-const styleGet = {
-  fill: '#B799F4',
-  color: '#B799F4',
-  fontWeight: 'bold',
-};
-
-const stylePost = {
-  fill: '#59CA93',
-  color: '#59CA93',
-  fontWeight: 'bold',
-};
-
-const styleDelete = {
-  fill: '#F8686D',
-  color: '#F8686D',
-  fontWeight: 'bold',
-};
-
 type Props = {|
   apiSpec: ApiSpec,
-<<<<<<< HEAD
-  handleJumpToLine: (line: number) => void,
-=======
-  handleJumpToLine: (vale: string, value: string | Object) => void,
->>>>>>> 107d30e2
+  handleJumpToLine: (value: string, value: string | Object) => void,
 |};
 
 type State = {|
@@ -73,16 +35,10 @@
     this.setState({ parsedSpec: spec });
   }
 
-<<<<<<< HEAD
-  _handleScrollEditor() {
-    const { handleJumpToLine } = this.props;
-    handleJumpToLine(10);
-=======
-  _handleScrollEditor(key, value) {
+  _handleScrollEditor(key: string, value: string) {
     const { handleJumpToLine } = this.props;
     console.log(key, value);
     handleJumpToLine(key, value);
->>>>>>> 107d30e2
   }
 
   componentWillReceiveProps(nextProps: Props) {
@@ -113,7 +69,7 @@
         if (v instanceof Array) {
           return v.length > 0
             ? v.map((value, i) => (
-                <Tree content={i} canHide onClick={e => this._handleScrollEditor(i, value)}>
+                <Tree content={i} canHide onClick={e => this._handleScrollEditor(i + '', value)}>
                   {parse(value)}
                 </Tree>
               ))
@@ -137,14 +93,7 @@
     console.dir(parsedSpec);
     return (
       <React.Fragment>
-<<<<<<< HEAD
-        <div className="pad">{title}</div>
-        <button onClick={this._handleScrollEditor} className="btn btn--clicky-small">
-          Scroll to 10
-        </button>
-=======
         <div>{this.state.parsedSpec ? parse(this.state.parsedSpec) : ''}</div>
->>>>>>> 107d30e2
       </React.Fragment>
     );
   }
