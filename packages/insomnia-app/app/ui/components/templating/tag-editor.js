// @flow
import * as React from 'react';

import classnames from 'classnames';
import clone from 'clone';
import * as templating from '../../../templating';
import type {
  NunjucksActionTag,
  NunjucksParsedTag,
  NunjucksParsedTagArg,
} from '../../../templating/utils';
import * as templateUtils from '../../../templating/utils';
import * as db from '../../../common/database';
import * as models from '../../../models';
import HelpTooltip from '../help-tooltip';
import { delay, fnOrString } from '../../../common/misc';
import { metaSortKeySort } from '../../../common/sorting';
import type { BaseModel } from '../../../models/index';
import type { Workspace } from '../../../models/workspace';
import type { Request } from '../../../models/request';
import type { RequestGroup } from '../../../models/request-group';
import { isRequest, isRequestGroup } from '../../../models/helpers/is-model';
import type { PluginArgumentEnumOption } from '../../../templating/extensions/index';
import { Dropdown, DropdownButton, DropdownDivider, DropdownItem } from '../base/dropdown/index';
import FileInputButton from '../base/file-input-button';
import { getTemplateTags } from '../../../plugins';
import * as pluginContexts from '../../../plugins/context';

type Props = {
  handleRender: Function,
  handleGetRenderContext: Function,
  defaultValue: string,
  onChange: Function,
  workspace: Workspace,
};

type State = {
  activeTagData: NunjucksParsedTag | null,
  activeTagDefinition: NunjucksParsedTag | null,
  tagDefinitions: Array<Object>,
  loadingDocs: boolean,
  allDocs: { [string]: Array<BaseModel> },
  rendering: boolean,
  preview: string,
  error: string,
  variables: Array<{ name: string, value: string }>,
};

class TagEditor extends React.PureComponent<Props, State> {
  _select: ?HTMLSelectElement;

  constructor(props: Props) {
    super(props);

    this.state = {
      activeTagData: null,
      activeTagDefinition: null,
      tagDefinitions: [],
      loadingDocs: false,
      allDocs: {},
      rendering: true,
      preview: '',
      error: '',
      variables: [],
    };
  }

  load = async () => {
    const activeTagData = templateUtils.tokenizeTag(this.props.defaultValue);

    const tagDefinitions = await templating.getTagDefinitions();
    const activeTagDefinition: NunjucksParsedTag | null =
      tagDefinitions.find(d => d.name === activeTagData.name) || null;

    // Edit tags raw that we don't know about
    if (!activeTagDefinition) {
      activeTagData.rawValue = this.props.defaultValue;
    }

    await Promise.all([
      this._refreshModels(this.props.workspace),
      this._update(tagDefinitions, activeTagDefinition, activeTagData, true),
    ]);
  };

  loadVariables = async () => {
    const context = await this.props.handleGetRenderContext();
    const variables = context.keys;
    this.setState({ variables });
  };

  componentDidMount = () => {
    this.load();
    this.loadVariables();
  };

  // eslint-disable-next-line camelcase
  UNSAFE_componentWillReceiveProps = (nextProps: Props) => {
    const { workspace } = nextProps;

    if (this.props.workspace._id !== workspace._id) {
      this._refreshModels(workspace);
    }
  };

  _handleRefresh = async () => {
    await this._update(
      this.state.tagDefinitions,
      this.state.activeTagDefinition,
      this.state.activeTagData,
      true,
    );
  };

<<<<<<< HEAD
  _refreshModels = async (workspace: Workspace) => {
=======
  _sortRequests(_models: Array<Request | RequestGroup>, parentId: string) {
    let sortedModels = [];
    _models
      .filter(model => model.parentId === parentId)
      .sort(metaSortKeySort)
      .forEach(model => {
        if (isRequest(model)) sortedModels.push(model);
        if (isRequestGroup(model))
          sortedModels = sortedModels.concat(this._sortRequests(_models, model._id));
      });

    return sortedModels;
  }

  async _refreshModels(workspace: Workspace) {
>>>>>>> 6d5b8dd1
    this.setState({ loadingDocs: true });

    const allDocs = {};
    for (const type of models.types()) {
      allDocs[type] = [];
    }

    for (const doc of await db.withDescendants(workspace, models.request.type)) {
      allDocs[doc.type].push(doc);
    }

    const requests = allDocs[models.request.type] || [];
    const requestGroups = allDocs[models.requestGroup.type] || [];
    const sortedReqs = this._sortRequests(requests.concat(requestGroups), this.props.workspace._id);
    allDocs[models.request.type] = sortedReqs;
    this.setState({
      allDocs,
      loadingDocs: false,
    });
  };

  _updateArg = async (
    argValue: string | number | boolean,
    argIndex: number,
    forceNewType: string | null = null,
    patch: Object = {},
  ) => {
    const { tagDefinitions, activeTagData, activeTagDefinition } = this.state;

    if (!activeTagData) {
      console.warn('No active tag data to update', { state: this.state });
      return;
    }

    if (!activeTagDefinition) {
      console.warn('No active tag definition to update', { state: this.state });
      return;
    }

    // Fix strings
    if (typeof argValue === 'string') {
      argValue = argValue.replace(/\\/g, '\\\\');
    }

    // Ensure all arguments exist
    const defaultArgs = TagEditor._getDefaultTagData(activeTagDefinition).args;
    for (let i = 0; i < defaultArgs.length; i++) {
      if (activeTagData.args[i]) {
        continue;
      }
      activeTagData.args[i] = defaultArgs[i];
    }

    const tagData = clone(activeTagData);
    const argData: NunjucksParsedTagArg = tagData.args[argIndex];

    if (!argData) {
      // Should never happen
      console.warn('Could not find arg data to update', {
        tagData,
        argIndex,
      });
      return;
    }

    // Update it
    argData.value = argValue;

    // Update type if we need to
    if (forceNewType) {
      // Ugh, what a hack (because it's enum)
      Object.assign((argData: any), { type: forceNewType }, patch);
    }

    await this._update(tagDefinitions, activeTagDefinition, tagData, false);
  };

  _handleChangeArgVariable = async (options: { argIndex: number, variable: boolean }) => {
    const { variable, argIndex } = options;
    const { activeTagData, activeTagDefinition, variables } = this.state;

    if (!activeTagData || !activeTagDefinition) {
      console.warn('Failed to change arg variable', { state: this.state });
      return;
    }

    const argData = activeTagData.args[argIndex];
    const argDef = activeTagDefinition.args[argIndex];
    const existingValue = argData ? argData.value : '';

    if (variable) {
      const variable = variables.find(v => v.value === existingValue);
      const firstVariable = variables.length ? variables[0].name : '';
      const value = variable ? variable.name : firstVariable;
      return this._updateArg(value || 'my_variable', argIndex, 'variable');
    } else {
      const initialType = argDef ? argDef.type : 'string';
      const variable = variables.find(v => v.name === existingValue);
      const value = variable ? variable.value : '';
      return this._updateArg(value, argIndex, initialType, { quotedBy: "'" });
    }
  };

  _handleChangeFile = (path: string, argIndex: number) => this._updateArg(path, argIndex);

  _handleChange = (e: SyntheticEvent<HTMLInputElement>) => {
    const parent = e.currentTarget.parentNode;
    let argIndex = -1;
    if (parent instanceof HTMLElement) {
      const index = parent && parent.getAttribute('data-arg-index');
      argIndex = typeof index === 'string' ? parseInt(index, 10) : -1;
    }

    // Handle special types
    if (e.currentTarget.getAttribute('data-encoding') === 'base64') {
      return this._updateArg(
        templateUtils.encodeEncoding(e.currentTarget.value, 'base64'),
        argIndex,
      );
    }

    // Handle normal types
    if (e.currentTarget.type === 'number') {
      return this._updateArg(parseFloat(e.currentTarget.value), argIndex);
    } else if (e.currentTarget.type === 'checkbox') {
      return this._updateArg(e.currentTarget.checked, argIndex);
    } else {
      return this._updateArg(e.currentTarget.value, argIndex);
    }
  };

  _handleChangeCustomArg = (e: SyntheticEvent<HTMLInputElement>) => {
    const { tagDefinitions, activeTagData, activeTagDefinition } = this.state;

    const tagData: NunjucksParsedTag | null = clone(activeTagData);

    if (tagData) {
      tagData.rawValue = e.currentTarget.value;
    }

    this._update(tagDefinitions, activeTagDefinition, tagData, false);
  };

  _handleChangeTag = async (e: SyntheticEvent<HTMLInputElement>) => {
    const name = e.currentTarget.value;
    const tagDefinitions = await templating.getTagDefinitions();
    const tagDefinition = tagDefinitions.find(d => d.name === name) || null;
    this._update(this.state.tagDefinitions, tagDefinition, null, false);
  };

  _handleActionClick = async (action: NunjucksActionTag) => {
    const templateTags = await getTemplateTags();
    const activeTemplateTag = templateTags.find(({ templateTag }) => {
      return templateTag.name === this.state.activeTagData.name;
    });

    const helperContext = {
      ...pluginContexts.store.init(activeTemplateTag.plugin),
    };

    await action.run(helperContext);
    return this._handleRefresh();
  };

  _setSelectRef = (n: ?HTMLSelectElement) => {
    this._select = n;

    // Let it render, then focus the input
    setTimeout(() => {
      if (this._select instanceof HTMLSelectElement) {
        this._select.focus();
      }
    }, 100);
  };

  static _getDefaultTagData = (tagDefinition: NunjucksParsedTag): NunjucksParsedTag => {
    const defaultFill: string = templateUtils.getDefaultFill(
      tagDefinition.name,
      tagDefinition.args,
    );

    return templateUtils.tokenizeTag(defaultFill);
  };

  _update = async (
    tagDefinitions: Array<NunjucksParsedTag>,
    tagDefinition: NunjucksParsedTag | null,
    tagData: NunjucksParsedTag | null,
    noCallback: boolean = false,
  ) => {
    const { handleRender } = this.props;
    this.setState({ rendering: true });

    // Start render loader
    const start = Date.now();
    this.setState({ rendering: true });

    let preview = '';
    let error = '';

    let activeTagData: NunjucksParsedTag | null = tagData;
    if (!activeTagData && tagDefinition) {
      activeTagData = TagEditor._getDefaultTagData(tagDefinition);
    } else if (!activeTagData && !tagDefinition && this.state.activeTagData) {
      activeTagData = {
        name: 'custom',
        displayName: 'Custom',
        args: [],
        rawValue: templateUtils.unTokenizeTag(this.state.activeTagData),
      };
    }

    let template;
    if (activeTagData) {
      try {
        template =
          typeof activeTagData.rawValue === 'string'
            ? activeTagData.rawValue
            : templateUtils.unTokenizeTag(activeTagData);
        preview = await handleRender(template);
      } catch (err) {
        error = err.message;
      }
    }

    this.setState({
      tagDefinitions,
      activeTagData,
      error,
      activeTagDefinition: tagDefinition,
    });

    // Call the callback if we need to
    if (!noCallback) {
      this.props.onChange(template);
    }

    // Make rendering take at least this long so we can see a spinner
    await delay(300 - (Date.now() - start));
    this.setState({
      rendering: false,
      preview,
    });
  };

  renderArgVariable = (path: string) => {
    const { variables } = this.state;

    if (variables.length === 0) {
      return (
        <select disabled>
          <option>-- No Environment Variables Found --</option>
        </select>
      );
    }

    return (
      <select value={path || ''} onChange={this._handleChange}>
        <option key="n/a" value="NO_VARIABLE">
          -- Select Variable --
        </option>
        {variables.map((v, i) => (
          <option key={`${i}::${v.name}`} value={v.name}>
            {v.name}
          </option>
        ))}
      </select>
    );
  };

  renderArgString = (value: string, placeholder: string, encoding: string) => (
    <input
      type="text"
      defaultValue={value || ''}
      placeholder={placeholder}
      onChange={this._handleChange}
      data-encoding={encoding || 'utf8'}
    />
  );

  renderArgNumber = (value: string, placeholder: string) => (
    <input
      type="number"
      defaultValue={value || '0'}
      placeholder={placeholder}
      onChange={this._handleChange}
    />
  );

  renderArgBoolean = (checked: boolean) => (
    <input type="checkbox" checked={checked} onChange={this._handleChange} />
  );

  renderArgFile = (
    value: string,
    argIndex: number,
    itemTypes?: Array<string>,
    extensions?: Array<string>,
  ) => (
    <FileInputButton
      showFileIcon
      showFileName
      className="btn btn--clicky btn--super-compact"
      onChange={path => this._handleChangeFile(path, argIndex)}
      path={value}
      itemtypes={itemTypes}
      extensions={extensions}
    />
  );

  renderArgEnum = (value: string, options: Array<PluginArgumentEnumOption>) => {
    const argDatas = this.state.activeTagData ? this.state.activeTagData.args : [];

    let unsetOption = null;
    if (!options.find(o => o.value === value)) {
      unsetOption = <option value="">-- Select Option --</option>;
    }

    return (
      <select value={value} onChange={this._handleChange}>
        {unsetOption}
        {options.map(option => {
          let label: string;
          const { description } = option;
          if (description) {
            label = `${fnOrString(option.displayName, argDatas)} – ${description}`;
          } else {
            label = fnOrString(option.displayName, argDatas);
          }

          return (
            <option key={option.value.toString()} value={option.value}>
              {label}
            </option>
          );
        })}
      </select>
    );
  };

  resolveRequestGroupPrefix = (requestGroupId: string, allRequestGroups: Array<any>): string => {
    let prefix = '';
    let reqGroup: any;

    do {
      // Get prefix from inner most request group.
      reqGroup = allRequestGroups.find(rg => rg._id === requestGroupId);
      if (reqGroup == null) {
        break;
      }
      const name = typeof reqGroup.name === 'string' ? reqGroup.name : '';
      prefix = `[${name}] ` + prefix;
      requestGroupId = reqGroup.parentId;
    } while (true);

    return prefix;
  };

  renderArgModel = (value: string, modelType: string) => {
    const { allDocs, loadingDocs } = this.state;
    const docs = allDocs[modelType] || [];
    const id = value || 'n/a';

    if (loadingDocs) {
      return (
        <select disabled={loadingDocs}>
          <option>Loading...</option>
        </select>
      );
    }

    return (
      <select value={id} onChange={this._handleChange}>
        <option value="n/a">-- Select Item --</option>
        {docs.map((doc: any) => {
          let namePrefix = null;

          // Show paren't folder with name if it's a request
          if (doc.type === models.request.type) {
            const requests = allDocs[models.request.type] || [];
            const request: any = requests.find(r => r._id === doc._id);
            const method = request && typeof request.method === 'string' ? request.method : 'GET';
            const parentId = request ? request.parentId : 'n/a';
            const allRequestGroups = allDocs[models.requestGroup.type] || [];
            const requestGroupPrefix = this.resolveRequestGroupPrefix(parentId, allRequestGroups);
            namePrefix = `${requestGroupPrefix + method} `;
          }

          const docName = typeof doc.name === 'string' ? doc.name : 'Unknown Request';
          return (
            <option key={doc._id} value={doc._id}>
              {namePrefix}
              {docName}
            </option>
          );
        })}
      </select>
    );
  };

  renderArg = (
    argDefinition: NunjucksParsedTagArg,
    argDatas: Array<NunjucksParsedTagArg>,
    argIndex: number,
  ) => {
    // Decide whether or not to show it
    if (typeof argDefinition.hide === 'function' && argDefinition.hide(argDatas)) {
      return null;
    }

    let argData: NunjucksParsedTagArg;
    if (argIndex < argDatas.length) {
      argData = argDatas[argIndex];
    } else if (this.state.activeTagDefinition) {
      const defaultTagData = TagEditor._getDefaultTagData(this.state.activeTagDefinition);
      argData = defaultTagData.args[argIndex];
    } else {
      return null;
    }

    if (!argData) {
      console.error('Failed to find argument to set default', {
        argDefinition,
        argDatas,
        argIndex,
      });
      return null;
    }

    const strValue = templateUtils.decodeEncoding(argData.value.toString());
    const isVariable = argData.type === 'variable';
    const argInputVariable = isVariable ? this.renderArgVariable(strValue) : null;

    let argInput;
    let isVariableAllowed = true;
    if (argDefinition.type === 'string') {
      const placeholder =
        typeof argDefinition.placeholder === 'string' ? argDefinition.placeholder : '';
      const encoding = argDefinition.encoding || 'utf8';
      argInput = this.renderArgString(strValue, placeholder, encoding);
    } else if (argDefinition.type === 'enum') {
      const { options } = argDefinition;
      argInput = this.renderArgEnum(strValue, options || []);
    } else if (argDefinition.type === 'file') {
      argInput = this.renderArgFile(
        strValue,
        argIndex,
        argDefinition.itemTypes,
        argDefinition.extensions,
      );
    } else if (argDefinition.type === 'model') {
      isVariableAllowed = false;
      const model = typeof argDefinition.model === 'string' ? argDefinition.model : 'unknown';
      const modelId = typeof strValue === 'string' ? strValue : 'unknown';
      argInput = this.renderArgModel(modelId, model);
    } else if (argDefinition.type === 'boolean') {
      argInput = this.renderArgBoolean(strValue.toLowerCase() === 'true');
    } else if (argDefinition.type === 'number') {
      const placeholder =
        typeof argDefinition.placeholder === 'string' ? argDefinition.placeholder : '';
      argInput = this.renderArgNumber(strValue, placeholder || '');
    } else {
      return null;
    }

    const help =
      typeof argDefinition.help === 'string' || typeof argDefinition.help === 'function'
        ? fnOrString(argDefinition.help, argDatas)
        : '';

    const displayName =
      typeof argDefinition.displayName === 'string' ||
      typeof argDefinition.displayName === 'function'
        ? fnOrString(argDefinition.displayName, argDatas)
        : '';

    let validationError = '';
    const canValidate = argDefinition.type === 'string' || argDefinition.type === 'number';
    if (canValidate && typeof argDefinition.validate === 'function') {
      validationError = argDefinition.validate(strValue) || '';
    }

    const formControlClasses = classnames({
      'form-control': true,
      'form-control--thin': argDefinition.type === 'boolean',
      'form-control--outlined': argDefinition.type !== 'boolean',
    });

    return (
      <div key={argIndex} className="form-row">
        <div className={formControlClasses}>
          <label data-arg-index={argIndex}>
            {fnOrString(displayName, argDatas)}
            {isVariable && <span className="faded space-left">(Variable)</span>}
            {help && <HelpTooltip className="space-left">{help}</HelpTooltip>}
            {validationError && <span className="font-error space-left">{validationError}</span>}
            {argInputVariable || argInput}
          </label>
        </div>
        {isVariableAllowed ? (
          <div
            className={classnames('form-control form-control--outlined width-auto', {
              'form-control--no-label': argDefinition.type !== 'boolean',
            })}>
            <Dropdown right>
              <DropdownButton className="btn btn--clicky">
                <i className="fa fa-gear" />
              </DropdownButton>
              <DropdownDivider>Input Type</DropdownDivider>
              <DropdownItem
                value={{
                  variable: false,
                  argIndex,
                }}
                onClick={this._handleChangeArgVariable}>
                <i className={'fa ' + (isVariable ? '' : 'fa-check')} /> Static Value
              </DropdownItem>
              <DropdownItem
                value={{
                  variable: true,
                  argIndex,
                }}
                onClick={this._handleChangeArgVariable}>
                <i className={'fa ' + (isVariable ? 'fa-check' : '')} /> Environment Variable
              </DropdownItem>
            </Dropdown>
          </div>
        ) : null}
      </div>
    );
  };

  renderActions = (actions = []) => (
    <div className="form-row">
      <div className="form-control">
        <label>Actions</label>
        <div className="form-row">{actions.map(this.renderAction)}</div>
      </div>
    </div>
  );

  renderAction = (action: NunjucksActionTag, index: number) => {
    const name = action.name;
    const icon = action.icon ? <i className={action.icon} /> : undefined;

    return (
      <button
        key={name}
        className="btn btn--clicky btn--largest"
        type="button"
        onClick={() => this._handleActionClick(action)}>
        {icon}
        {name}
      </button>
    );
  };

  render = () => {
    const { error, preview, activeTagDefinition, activeTagData, rendering } = this.state;

    if (!activeTagData) {
      return null;
    }

    let finalPreview = preview;
    if (activeTagDefinition && activeTagDefinition.disablePreview) {
      finalPreview = activeTagDefinition.disablePreview(activeTagData.args)
        ? preview.replace(/./g, '*')
        : preview;
    }

    let previewElement;
    if (error) {
      previewElement = <textarea className="danger" value={error || 'Error'} readOnly rows={5} />;
    } else if (rendering) {
      previewElement = <textarea value="rendering..." readOnly rows={5} />;
    } else {
      previewElement = <textarea value={finalPreview || 'error'} readOnly rows={5} />;
    }

    return (
      <div>
        <div className="form-control form-control--outlined">
          <label>
            Function to Perform
            <select
              ref={this._setSelectRef}
              onChange={this._handleChangeTag}
              value={activeTagDefinition ? activeTagDefinition.name : ''}>
              {this.state.tagDefinitions.map((tagDefinition, i) => (
                <option key={`${i}::${tagDefinition.name}`} value={tagDefinition.name}>
                  {tagDefinition.displayName} – {tagDefinition.description}
                </option>
              ))}
              <option value="custom">-- Custom --</option>
            </select>
          </label>
        </div>
        {activeTagDefinition &&
          activeTagDefinition.args.map((argDefinition: NunjucksParsedTagArg, index) =>
            this.renderArg(argDefinition, activeTagData.args, index),
          )}

        {activeTagDefinition?.actions?.length && this.renderActions(activeTagDefinition.actions)}

        {!activeTagDefinition && (
          <div className="form-control form-control--outlined">
            <label>
              Custom
              <input
                type="text"
                defaultValue={activeTagData.rawValue}
                onChange={this._handleChangeCustomArg}
              />
            </label>
          </div>
        )}
        <hr className="hr" />
        <div className="form-row">
          <div className="form-control form-control--outlined">
            <button
              type="button"
              style={{
                zIndex: 10,
                position: 'relative',
              }}
              className="txt-sm pull-right icon inline-block"
              onClick={this._handleRefresh}>
              refresh{' '}
              <i
                className={classnames('fa fa-refresh', {
                  'fa-spin': rendering,
                })}
              />
            </button>
            <label>
              Live Preview
              {previewElement}
            </label>
          </div>
        </div>
      </div>
    );
  };
}

export default TagEditor;<|MERGE_RESOLUTION|>--- conflicted
+++ resolved
@@ -112,10 +112,7 @@
     );
   };
 
-<<<<<<< HEAD
-  _refreshModels = async (workspace: Workspace) => {
-=======
-  _sortRequests(_models: Array<Request | RequestGroup>, parentId: string) {
+  _sortRequests = (_models: Array<Request | RequestGroup>, parentId: string) => {
     let sortedModels = [];
     _models
       .filter(model => model.parentId === parentId)
@@ -127,10 +124,10 @@
       });
 
     return sortedModels;
-  }
-
-  async _refreshModels(workspace: Workspace) {
->>>>>>> 6d5b8dd1
+  };
+
+  _refreshModels = async (workspace: Workspace) => {
+    
     this.setState({ loadingDocs: true });
 
     const allDocs = {};
