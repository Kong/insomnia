--- conflicted
+++ resolved
@@ -6,13 +6,8 @@
 import { showPrompt } from './modals';
 import type { BaseModel } from '../../models';
 import * as models from '../../models';
-<<<<<<< HEAD
 import { AUTOBIND_CFG, getAppLongName, getAppName, getAppSynopsis } from '../../common/constants';
-import type { WrapperProps } from './wrapper';
-=======
-import { AUTOBIND_CFG, getAppLongName, getAppName } from '../../common/constants';
 import type { HandleImportFileCallback, HandleImportUriCallback, WrapperProps } from './wrapper';
->>>>>>> 049964bb
 import * as db from '../../common/database';
 import chartSrc from '../images/chart.svg';
 import { ForceToWorkspaceKeys } from '../redux/modules/helpers';
@@ -21,15 +16,8 @@
 
 type Props = {|
   wrapperProps: WrapperProps,
-<<<<<<< HEAD
-  handleImportFile: (forceToWorkspace: ForceToWorkspace) => any,
-  handleImportUri: (uri: string, forceToWorkspace: ForceToWorkspace) => any,
-  header: string,
-  subHeader: string,
-=======
   handleImportFile: HandleImportFileCallback,
   handleImportUri: HandleImportUriCallback,
->>>>>>> 049964bb
 |};
 
 type State = {|
