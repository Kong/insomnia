--- conflicted
+++ resolved
@@ -171,10 +171,7 @@
               {plugins.map(plugin =>
                 !plugin.directory ? null : (
                   <tr key={plugin.name}>
-<<<<<<< HEAD
                     <td style={{ width: '4rem' }}>{this.renderToggleSwitch(plugin)}</td>
-=======
->>>>>>> de2fc0ba
                     <td>
                       {plugin.name}
                       {plugin.description && (
