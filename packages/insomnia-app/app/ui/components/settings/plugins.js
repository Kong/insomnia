--- conflicted
+++ resolved
@@ -236,14 +236,10 @@
                         </HelpTooltip>
                       )}
                     </td>
-<<<<<<< HEAD
-                    <td>{plugin.version}</td>
-=======
                     <td>
                       {plugin.version}
                       {this.renderLink(plugin)}
                     </td>
->>>>>>> 486f4b58
                     <td className="no-wrap" style={{ width: '10rem' }}>
                       <CopyButton
                         size="small"
