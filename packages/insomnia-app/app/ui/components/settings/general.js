--- conflicted
+++ resolved
@@ -19,12 +19,9 @@
 import { setFont } from '../../../plugins/misc';
 import * as session from '../../../account/session';
 import Tooltip from '../tooltip';
-<<<<<<< HEAD
 import FileInputButton from '../base/file-input-button';
 import { CertificateBundleType } from '../../../models/settings';
-=======
 import CheckForUpdatesButton from '../check-for-updates-button';
->>>>>>> 43169da9
 
 // Font family regex to match certain monospace fonts that don't get
 // recognized as monospace
@@ -360,15 +357,8 @@
         <hr className="pad-top" />
 
         <h2>Request / Response</h2>
-<<<<<<< HEAD
         <div className="row-fill row-fill--top">
           <div>
-=======
-
-        <div className="row-fill row-fill--top">
-          <div>
-            {this.renderBooleanSetting('Validate certificates', 'validateSSL', '')}
->>>>>>> 43169da9
             {this.renderBooleanSetting('Follow redirects', 'followRedirects', '')}
             {this.renderBooleanSetting(
               'Filter responses by environment',
