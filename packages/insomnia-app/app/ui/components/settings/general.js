--- conflicted
+++ resolved
@@ -85,18 +85,10 @@
     return this.props.updateSetting(el.name, value);
   }
 
-<<<<<<< HEAD
   async _handleCaBundlePathChange(path: string) {
     return this.props.updateSetting('caBundlePath', path);
   }
 
-  async _handleToggleMenuBar(e: SyntheticEvent<HTMLInputElement>) {
-    const settings = await this._handleUpdateSetting(e);
-    this.props.handleToggleMenuBar(settings.autoHideMenuBar);
-  }
-
-=======
->>>>>>> 1d10a428
   async _handleUpdateSettingAndRestart(e: SyntheticEvent<HTMLInputElement>) {
     await this._handleUpdateSetting(e);
     const { app } = electron.remote || electron;
