--- conflicted
+++ resolved
@@ -83,29 +83,10 @@
     });
   };
 
-<<<<<<< HEAD
-  _autocompleteUrls = async (): Promise<Array<string>> => {
-    const docs = await db.withDescendants(this.props.workspace, models.request.type);
-
-    const requestId = this.props.request ? this.props.request._id : 'n/a';
-
-    const urls = docs
-      .filter(
-        (d: any) =>
-          d.type === models.request.type && // Only requests
-          d._id !== requestId && // Not current request
-          (d.url || ''), // Only ones with non-empty URLs
-      )
-      .map((r: any) => (r.url || '').trim());
-
-    return Array.from(new Set(urls));
-  };
-=======
-  _autocompleteUrls(): Promise<Array<string>> {
+  _autocompleteUrls = (): Promise<Array<string>> => {
     const { workspace, request } = this.props;
     return queryAllWorkspaceUrls(workspace, models.request.type, request?._id);
-  }
->>>>>>> 6d5b8dd1
+  };
 
   _handleUpdateSettingsUseBulkHeaderEditor = () => {
     const { settings, updateSettingsUseBulkHeaderEditor } = this.props;
