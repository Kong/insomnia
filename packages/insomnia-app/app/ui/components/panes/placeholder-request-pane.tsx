import { HotKeyRegistry } from 'insomnia-common';
import React, { FC, useCallback } from 'react';
import { useDispatch, useSelector } from 'react-redux';

import { hotKeyRefs } from '../../../common/hotkeys';
<<<<<<< HEAD
import * as hotkeys from '../../../common/hotkeys';
import { ForceToWorkspace } from '../../redux/modules/helpers';
=======
>>>>>>> a23e82dd
import { importFile } from '../../redux/modules/import';
import { selectActiveWorkspace } from '../../redux/selectors';
import { Hotkey } from '../hotkey';
import { Pane, PaneBody, PaneHeader } from './pane';

interface Props {
  hotKeyRegistry: HotKeyRegistry;
  handleCreateRequest: () => void;
}

export const PlaceholderRequestPane: FC<Props> = ({
  hotKeyRegistry,
  handleCreateRequest,
}) => {
  const dispatch = useDispatch();
  const workspaceId = useSelector(selectActiveWorkspace)?._id;
  const handleImportFile = useCallback(() => dispatch(importFile({ workspaceId, forceToWorkspace: ForceToWorkspace.current })), [workspaceId, dispatch]);

  return (
    <Pane type="request">
      <PaneHeader />
      <PaneBody placeholder>
        <div>
          <table className="table--fancy">
            <tbody>
              <tr>
                <td>New Request</td>
                <td className="text-right">
                  <code>
                    <Hotkey
                      keyBindings={hotKeyRegistry[hotKeyRefs.REQUEST_SHOW_CREATE.id]}
                      useFallbackMessage
                    />
                  </code>
                </td>
              </tr>
              <tr>
                <td>Switch Requests</td>
                <td className="text-right">
                  <code>
                    <Hotkey
                      keyBindings={hotKeyRegistry[hotKeyRefs.REQUEST_QUICK_SWITCH.id]}
                      useFallbackMessage
                    />
                  </code>
                </td>
              </tr>
              <tr>
                <td>Edit Environments</td>
                <td className="text-right">
                  <code>
                    <Hotkey
                      keyBindings={hotKeyRegistry[hotKeyRefs.ENVIRONMENT_SHOW_EDITOR.id]}
                      useFallbackMessage
                    />
                  </code>
                </td>
              </tr>
            </tbody>
          </table>

          <div className="text-center pane__body--placeholder__cta">
            <button className="btn inline-block btn--clicky" onClick={handleImportFile}>
              Import from File
            </button>
            <button className="btn inline-block btn--clicky" onClick={handleCreateRequest}>
              New Request
            </button>
          </div>
        </div>
      </PaneBody>
    </Pane>
  );
};<|MERGE_RESOLUTION|>--- conflicted
+++ resolved
@@ -3,11 +3,7 @@
 import { useDispatch, useSelector } from 'react-redux';
 
 import { hotKeyRefs } from '../../../common/hotkeys';
-<<<<<<< HEAD
-import * as hotkeys from '../../../common/hotkeys';
 import { ForceToWorkspace } from '../../redux/modules/helpers';
-=======
->>>>>>> a23e82dd
 import { importFile } from '../../redux/modules/import';
 import { selectActiveWorkspace } from '../../redux/selectors';
 import { Hotkey } from '../hotkey';
