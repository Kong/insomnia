import React, { FunctionComponent, useCallback } from 'react';
import { Tab, TabList, TabPanel, Tabs } from 'react-tabs';
import styled from 'styled-components';

import { getCommonHeaderNames, getCommonHeaderValues } from '../../../../common/common-headers';
import { hotKeyRefs } from '../../../../common/hotkeys';
import { executeHotKey } from '../../../../common/hotkeys-listener';
import type { GrpcRequest } from '../../../../models/grpc-request';
import type { Settings } from '../../../../models/settings';
import { useGrpc } from '../../../context/grpc';
import { GrpcSendButton } from '../../buttons/grpc-send-button';
import { OneLineEditor } from '../../codemirror/one-line-editor';
import { GrpcMethodDropdown } from '../../dropdowns/grpc-method-dropdown/grpc-method-dropdown';
import { ErrorBoundary } from '../../error-boundary';
import { KeyValueEditor } from '../../key-value-editor/key-value-editor';
import { KeydownBinder } from '../../keydown-binder';
import { GrpcTabbedMessages } from '../../viewers/grpc-tabbed-messages';
import { Pane, PaneBody, PaneHeader } from '../pane';
import useActionHandlers from './use-action-handlers';
import useChangeHandlers from './use-change-handlers';
import useExistingGrpcUrls from './use-existing-grpc-urls';
import useProtoFileReload from './use-proto-file-reload';
import useSelectedMethod from './use-selected-method';

interface Props {
  forceRefreshKey: number;
  activeRequest: GrpcRequest;
  environmentId: string;
  workspaceId: string;
  settings: Settings;
}

const StyledUrlBar = styled.div`
  width: 100%;
  height: 100%;
  display: flex;
  flex-direction: row;
  justify-content: space-between;
  align-items: stretch;
`;

const StyledUrlEditor = styled.div`
  flex: 3 0 4em;
  max-width: 11em;
`;

const StyledDropdown = styled.div`
  flex: 1 0 auto;
`;

export const GrpcRequestPane: FunctionComponent<Props> = ({
  activeRequest,
  environmentId,
  workspaceId,
  forceRefreshKey,
}) => {
  const [state, dispatch] = useGrpc(activeRequest._id);
  const { requestMessages, running, methods } = state;
  useProtoFileReload(state, dispatch, activeRequest);
  const selection = useSelectedMethod(state, activeRequest);
  const { method, methodType, methodTypeLabel, enableClientStream } = selection;
  const handleChange = useChangeHandlers(activeRequest, dispatch);
  // @ts-expect-error -- TSCONVERSION methodType can be undefined
  const handleAction = useActionHandlers(activeRequest._id, environmentId, methodType, dispatch);
  const getExistingGrpcUrls = useExistingGrpcUrls(workspaceId, activeRequest._id);
  // Used to refresh input fields to their default value when switching between requests.
  // This is a common pattern in this codebase.
  const uniquenessKey = `${forceRefreshKey}::${activeRequest._id}`;
<<<<<<< HEAD
  return (
    <Pane type="request">
      <PaneHeader>
        <StyledUrlBar>
          <div className="method-grpc pad-right pad-left vertically-center">gRPC</div>
          <StyledUrlEditor title={activeRequest.url}>
            <OneLineEditor
              key={uniquenessKey}
              type="text"
              forceEditor
              defaultValue={activeRequest.url}
              placeholder="grpcb.in:9000"
              onChange={handleChange.url}
              getAutocompleteConstants={getExistingGrpcUrls}
            />
          </StyledUrlEditor>
          <StyledDropdown>
            <GrpcMethodDropdown
              disabled={running}
              methods={methods}
              selectedMethod={method}
              handleChange={handleChange.method}
              handleChangeProtoFile={handleChange.protoFile}
            />
          </StyledDropdown>

          <GrpcSendButton
            running={running}
            methodType={methodType}
            handleCancel={handleAction.cancel}
            handleStart={handleAction.start}
          />
        </StyledUrlBar>
      </PaneHeader>
      <PaneBody>
        {methodType && (
          <Tabs className="react-tabs" forceRenderTabPanel>
            <TabList>
              <Tab>
                <button>{methodTypeLabel}</button>
              </Tab>
              <Tab>
                <button>Headers</button>
              </Tab>
            </TabList>
            <TabPanel className="react-tabs__tab-panel">
              <GrpcTabbedMessages
                uniquenessKey={uniquenessKey}
                tabNamePrefix="Stream"
                messages={requestMessages}
                bodyText={activeRequest.body.text}
                handleBodyChange={handleChange.body}
                showActions={running && enableClientStream}
                handleStream={handleAction.stream}
                handleCommit={handleAction.commit}
              />
            </TabPanel>
            <TabPanel className="react-tabs__tab-panel">
              <div className="tall wide scrollable-container">
                <div className="scrollable">
                  <ErrorBoundary key={uniquenessKey} errorClassName="font-error pad text-center">
                    <KeyValueEditor
                      sortable
                      namePlaceholder="header"
                      valuePlaceholder="value"
                      descriptionPlaceholder="description"
                      pairs={activeRequest.metadata}
                      handleGetAutocompleteNameConstants={getCommonHeaderNames}
                      handleGetAutocompleteValueConstants={getCommonHeaderValues}
                      onChange={handleChange.metadata}
                    />
                  </ErrorBoundary>
                </div>
              </div>
            </TabPanel>
          </Tabs>
        )}
        {!methodType && (
          <div className="overflow-hidden editor vertically-center text-center">
            <p className="pad super-faint text-sm text-center">
              <i
                className="fa fa-hand-peace-o"
                style={{
                  fontSize: '8rem',
                  opacity: 0.3,
                }}
=======

  const { start } = handleAction;
  const _handleKeyDown = useCallback((event: KeyboardEvent) => {
    if (method && !running) {
      executeHotKey(event, hotKeyRefs.REQUEST_SEND, start);
    }
  }, [method, running, start]);

  return (
    <KeydownBinder onKeydown={_handleKeyDown}>
      <Pane type="request">
        <PaneHeader>
          <StyledUrlBar>
            <div className="method-grpc pad-right pad-left vertically-center">gRPC</div>
            <StyledUrlEditor title={activeRequest.url}>
              <OneLineEditor
                key={uniquenessKey}
                type="text"
                forceEditor
                defaultValue={activeRequest.url}
                placeholder="grpcb.in:9000"
                onChange={handleChange.url}
                isVariableUncovered={isVariableUncovered}
                getAutocompleteConstants={getExistingGrpcUrls}
              />
            </StyledUrlEditor>
            <StyledDropdown>
              <GrpcMethodDropdown
                disabled={running}
                methods={methods}
                selectedMethod={method}
                handleChange={handleChange.method}
                handleChangeProtoFile={handleChange.protoFile}
>>>>>>> b2dd0934
              />
            </StyledDropdown>

            <GrpcSendButton
              running={running}
              methodType={methodType}
              handleCancel={handleAction.cancel}
              handleStart={handleAction.start}
            />
          </StyledUrlBar>
        </PaneHeader>
        <PaneBody>
          {methodType && (
            <Tabs className="react-tabs" forceRenderTabPanel>
              <TabList>
                <Tab>
                  <button>{methodTypeLabel}</button>
                </Tab>
                <Tab>
                  <button>Headers</button>
                </Tab>
              </TabList>
              <TabPanel className="react-tabs__tab-panel">
                <GrpcTabbedMessages
                  uniquenessKey={uniquenessKey}
                  tabNamePrefix="Stream"
                  messages={requestMessages}
                  bodyText={activeRequest.body.text}
                  handleBodyChange={handleChange.body}
                  showActions={running && enableClientStream}
                  handleStream={handleAction.stream}
                  handleCommit={handleAction.commit}
                  isVariableUncovered={isVariableUncovered}
                />
              </TabPanel>
              <TabPanel className="react-tabs__tab-panel">
                <div className="tall wide scrollable-container">
                  <div className="scrollable">
                    <ErrorBoundary key={uniquenessKey} errorClassName="font-error pad text-center">
                      <KeyValueEditor
                        sortable
                        namePlaceholder="header"
                        valuePlaceholder="value"
                        descriptionPlaceholder="description"
                        pairs={activeRequest.metadata}
                        isVariableUncovered={isVariableUncovered}
                        handleGetAutocompleteNameConstants={getCommonHeaderNames}
                        handleGetAutocompleteValueConstants={getCommonHeaderValues}
                        onChange={handleChange.metadata}
                      />
                    </ErrorBoundary>
                  </div>
                </div>
              </TabPanel>
            </Tabs>
          )}
          {!methodType && (
            <div className="overflow-hidden editor vertically-center text-center">
              <p className="pad super-faint text-sm text-center">
                <i
                  className="fa fa-hand-peace-o"
                  style={{
                    fontSize: '8rem',
                    opacity: 0.3,
                  }}
                />
                <br />
                <br />
                Select a gRPC method from above
              </p>
            </div>
          )}
        </PaneBody>
      </Pane>
    </KeydownBinder>
  );
};<|MERGE_RESOLUTION|>--- conflicted
+++ resolved
@@ -66,94 +66,6 @@
   // Used to refresh input fields to their default value when switching between requests.
   // This is a common pattern in this codebase.
   const uniquenessKey = `${forceRefreshKey}::${activeRequest._id}`;
-<<<<<<< HEAD
-  return (
-    <Pane type="request">
-      <PaneHeader>
-        <StyledUrlBar>
-          <div className="method-grpc pad-right pad-left vertically-center">gRPC</div>
-          <StyledUrlEditor title={activeRequest.url}>
-            <OneLineEditor
-              key={uniquenessKey}
-              type="text"
-              forceEditor
-              defaultValue={activeRequest.url}
-              placeholder="grpcb.in:9000"
-              onChange={handleChange.url}
-              getAutocompleteConstants={getExistingGrpcUrls}
-            />
-          </StyledUrlEditor>
-          <StyledDropdown>
-            <GrpcMethodDropdown
-              disabled={running}
-              methods={methods}
-              selectedMethod={method}
-              handleChange={handleChange.method}
-              handleChangeProtoFile={handleChange.protoFile}
-            />
-          </StyledDropdown>
-
-          <GrpcSendButton
-            running={running}
-            methodType={methodType}
-            handleCancel={handleAction.cancel}
-            handleStart={handleAction.start}
-          />
-        </StyledUrlBar>
-      </PaneHeader>
-      <PaneBody>
-        {methodType && (
-          <Tabs className="react-tabs" forceRenderTabPanel>
-            <TabList>
-              <Tab>
-                <button>{methodTypeLabel}</button>
-              </Tab>
-              <Tab>
-                <button>Headers</button>
-              </Tab>
-            </TabList>
-            <TabPanel className="react-tabs__tab-panel">
-              <GrpcTabbedMessages
-                uniquenessKey={uniquenessKey}
-                tabNamePrefix="Stream"
-                messages={requestMessages}
-                bodyText={activeRequest.body.text}
-                handleBodyChange={handleChange.body}
-                showActions={running && enableClientStream}
-                handleStream={handleAction.stream}
-                handleCommit={handleAction.commit}
-              />
-            </TabPanel>
-            <TabPanel className="react-tabs__tab-panel">
-              <div className="tall wide scrollable-container">
-                <div className="scrollable">
-                  <ErrorBoundary key={uniquenessKey} errorClassName="font-error pad text-center">
-                    <KeyValueEditor
-                      sortable
-                      namePlaceholder="header"
-                      valuePlaceholder="value"
-                      descriptionPlaceholder="description"
-                      pairs={activeRequest.metadata}
-                      handleGetAutocompleteNameConstants={getCommonHeaderNames}
-                      handleGetAutocompleteValueConstants={getCommonHeaderValues}
-                      onChange={handleChange.metadata}
-                    />
-                  </ErrorBoundary>
-                </div>
-              </div>
-            </TabPanel>
-          </Tabs>
-        )}
-        {!methodType && (
-          <div className="overflow-hidden editor vertically-center text-center">
-            <p className="pad super-faint text-sm text-center">
-              <i
-                className="fa fa-hand-peace-o"
-                style={{
-                  fontSize: '8rem',
-                  opacity: 0.3,
-                }}
-=======
 
   const { start } = handleAction;
   const _handleKeyDown = useCallback((event: KeyboardEvent) => {
@@ -176,7 +88,6 @@
                 defaultValue={activeRequest.url}
                 placeholder="grpcb.in:9000"
                 onChange={handleChange.url}
-                isVariableUncovered={isVariableUncovered}
                 getAutocompleteConstants={getExistingGrpcUrls}
               />
             </StyledUrlEditor>
@@ -187,7 +98,6 @@
                 selectedMethod={method}
                 handleChange={handleChange.method}
                 handleChangeProtoFile={handleChange.protoFile}
->>>>>>> b2dd0934
               />
             </StyledDropdown>
 
@@ -220,7 +130,6 @@
                   showActions={running && enableClientStream}
                   handleStream={handleAction.stream}
                   handleCommit={handleAction.commit}
-                  isVariableUncovered={isVariableUncovered}
                 />
               </TabPanel>
               <TabPanel className="react-tabs__tab-panel">
@@ -233,7 +142,6 @@
                         valuePlaceholder="value"
                         descriptionPlaceholder="description"
                         pairs={activeRequest.metadata}
-                        isVariableUncovered={isVariableUncovered}
                         handleGetAutocompleteNameConstants={getCommonHeaderNames}
                         handleGetAutocompleteValueConstants={getCommonHeaderValues}
                         onChange={handleChange.metadata}
