import React, { FunctionComponent } from 'react';
import { Tab, TabList, TabPanel, Tabs } from 'react-tabs';
import styled from 'styled-components';

import type { GrpcRequest } from '../../../../models/grpc-request';
import type { Settings } from '../../../../models/settings';
import { useGrpc } from '../../../context/grpc';
import { GrpcSendButton } from '../../buttons/grpc-send-button';
import { OneLineEditor } from '../../codemirror/one-line-editor';
import { GrpcMethodDropdown } from '../../dropdowns/grpc-method-dropdown/grpc-method-dropdown';
import { GrpcTabbedMessages } from '../../viewers/grpc-tabbed-messages';
import { Pane, PaneBody, PaneHeader } from '../pane';
import useActionHandlers from './use-action-handlers';
import useChangeHandlers from './use-change-handlers';
import useExistingGrpcUrls from './use-existing-grpc-urls';
import useProtoFileReload from './use-proto-file-reload';
import useSelectedMethod from './use-selected-method';

interface Props {
  forceRefreshKey: number;
  activeRequest: GrpcRequest;
  environmentId: string;
  workspaceId: string;
  settings: Settings;
  // For variables
  isVariableUncovered: boolean;
}

const StyledUrlBar = styled.div`
  width: 100%;
  height: 100%;
  display: flex;
  flex-direction: row;
  justify-content: space-between;
  align-items: stretch;
`;

const StyledUrlEditor = styled.div`
  flex: 3 0 4em;
  max-width: 11em;
`;

const StyledDropdown = styled.div`
  flex: 1 0 auto;
`;

export const GrpcRequestPane: FunctionComponent<Props> = ({
  activeRequest,
  environmentId,
  workspaceId,
  forceRefreshKey,
<<<<<<< HEAD
  settings,
=======
  handleRender,
  handleGetRenderContext,
>>>>>>> f3c6ae19
  isVariableUncovered,
}) => {
  const [state, dispatch] = useGrpc(activeRequest._id);
  const { requestMessages, running, methods } = state;
  useProtoFileReload(state, dispatch, activeRequest);
  const selection = useSelectedMethod(state, activeRequest);
  const { method, methodType, methodTypeLabel, enableClientStream } = selection;
  const handleChange = useChangeHandlers(activeRequest, dispatch);
  // @ts-expect-error -- TSCONVERSION methodType can be undefined
  const handleAction = useActionHandlers(activeRequest._id, environmentId, methodType, dispatch);
  const getExistingGrpcUrls = useExistingGrpcUrls(workspaceId, activeRequest._id);
  // Used to refresh input fields to their default value when switching between requests.
  // This is a common pattern in this codebase.
  const uniquenessKey = `${forceRefreshKey}::${activeRequest._id}`;
  return (
    <Pane type="request">
      <PaneHeader>
        <StyledUrlBar>
          <div className="method-grpc pad-right pad-left vertically-center">gRPC</div>
          <StyledUrlEditor title={activeRequest.url}>
            <OneLineEditor
              key={uniquenessKey}
              type="text"
              forceEditor
              defaultValue={activeRequest.url}
              placeholder="grpcb.in:9000"
              onChange={handleChange.url}
<<<<<<< HEAD
              nunjucksPowerUserMode={settings.nunjucksPowerUserMode}
=======
              render={handleRender}
>>>>>>> f3c6ae19
              isVariableUncovered={isVariableUncovered}
              getAutocompleteConstants={getExistingGrpcUrls}
            />
          </StyledUrlEditor>
          <StyledDropdown>
            <GrpcMethodDropdown
              disabled={running}
              methods={methods}
              selectedMethod={method}
              handleChange={handleChange.method}
              handleChangeProtoFile={handleChange.protoFile}
            />
          </StyledDropdown>

          <GrpcSendButton
            running={running}
            methodType={methodType}
            handleCancel={handleAction.cancel}
            handleStart={handleAction.start}
          />
        </StyledUrlBar>
      </PaneHeader>
      <PaneBody>
        {methodType && (
          <Tabs className="react-tabs" forceRenderTabPanel>
            <TabList>
              <Tab>
                <button>{methodTypeLabel}</button>
              </Tab>
              <Tab>
                <button>Headers</button>
              </Tab>
            </TabList>
            <TabPanel className="react-tabs__tab-panel">
              <GrpcTabbedMessages
                uniquenessKey={uniquenessKey}
                tabNamePrefix="Stream"
                messages={requestMessages}
                bodyText={activeRequest.body.text}
                handleBodyChange={handleChange.body}
                showActions={running && enableClientStream}
                handleStream={handleAction.stream}
                handleCommit={handleAction.commit}
                isVariableUncovered={isVariableUncovered}
              />
            </TabPanel>
            <TabPanel className="react-tabs__tab-panel">
              <h4 className="pad">Coming soon! 😊</h4>
            </TabPanel>
          </Tabs>
        )}
        {!methodType && (
          <div className="overflow-hidden editor vertically-center text-center">
            <p className="pad super-faint text-sm text-center">
              <i
                className="fa fa-hand-peace-o"
                style={{
                  fontSize: '8rem',
                  opacity: 0.3,
                }}
              />
              <br />
              <br />
              Select a gRPC method from above
            </p>
          </div>
        )}
      </PaneBody>
    </Pane>
  );
};<|MERGE_RESOLUTION|>--- conflicted
+++ resolved
@@ -49,12 +49,6 @@
   environmentId,
   workspaceId,
   forceRefreshKey,
-<<<<<<< HEAD
-  settings,
-=======
-  handleRender,
-  handleGetRenderContext,
->>>>>>> f3c6ae19
   isVariableUncovered,
 }) => {
   const [state, dispatch] = useGrpc(activeRequest._id);
@@ -82,11 +76,6 @@
               defaultValue={activeRequest.url}
               placeholder="grpcb.in:9000"
               onChange={handleChange.url}
-<<<<<<< HEAD
-              nunjucksPowerUserMode={settings.nunjucksPowerUserMode}
-=======
-              render={handleRender}
->>>>>>> f3c6ae19
               isVariableUncovered={isVariableUncovered}
               getAutocompleteConstants={getExistingGrpcUrls}
             />
