// @flow
import React from 'react';
import { Pane, PaneBody, PaneHeader } from '../pane';
import { Tab, TabList, TabPanel, Tabs } from 'react-tabs';
import { GrpcMethodDropdown } from '../../dropdowns/grpc-method-dropdown';
import GrpcTabbedMessages from '../../viewers/grpc-tabbed-messages';
import OneLineEditor from '../../codemirror/one-line-editor';
import type { Settings } from '../../../../models/settings';
import type { GrpcRequest } from '../../../../models/grpc-request';
import GrpcSendButton from '../../buttons/grpc-send-button';
import { useGrpc } from '../../../context/grpc';
import useChangeHandlers from './use-change-handlers';
import useSelectedMethod from './use-selected-method';
import useProtoFileReload from './use-proto-file-reload';
<<<<<<< HEAD
import useActionHandlers from './use-action-handlers';
=======
import styled from 'styled-components';
>>>>>>> cad2ebc9

type Props = {
  forceRefreshKey: string,
  activeRequest: GrpcRequest,
  environmentId: string,
  settings: Settings,

  // For variables
  handleRender: string => Promise<string>,
  isVariableUncovered: boolean,
  handleGetRenderContext: Function,
};

<<<<<<< HEAD
const GrpcRequestPane = ({
  activeRequest,
  environmentId,
  forceRefreshKey,
  settings,
  handleRender,
  handleGetRenderContext,
  isVariableUncovered,
}: Props) => {
=======
const StyledUrlBar = styled.div`
  width: 100%;
  height: 100%;
  display: flex;
  flex-direction: row;
  justify-content: space-between;
  align-items: stretch;
`;

const StyledUrlEditor = styled.div`
  flex: 3 0 4em;
  max-width: 11em;
`;

const StyledDropdown = styled.div`
  flex: 1 0 auto;
`;

const GrpcRequestPane = ({ activeRequest, forceRefreshKey, settings }: Props) => {
>>>>>>> cad2ebc9
  const [state, dispatch] = useGrpc(activeRequest._id);
  const { requestMessages, running, methods } = state;

  useProtoFileReload(state, dispatch, activeRequest);
  const selection = useSelectedMethod(state, activeRequest);

  const { method, methodType, methodTypeLabel, enableClientStream } = selection;

  const handleChange = useChangeHandlers(activeRequest, dispatch);
  const handleAction = useActionHandlers(activeRequest._id, environmentId, methodType, dispatch);

  // Used to refresh input fields to their default value when switching between requests.
  // This is a common pattern in this codebase.
  const uniquenessKey = `${forceRefreshKey}::${activeRequest._id}`;

  return (
    <Pane type="request">
<<<<<<< HEAD
      <PaneHeader className="grpc-urlbar">
        <div className="method-grpc pad">gRPC</div>
        <OneLineEditor
          className="urlbar__url-editor"
          key={uniquenessKey}
          type="text"
          forceEditor
          defaultValue={activeRequest.url}
          placeholder="grpcb.in:9000"
          onChange={handleChange.url}
          render={handleRender}
          nunjucksPowerUserMode={settings.nunjucksPowerUserMode}
          isVariableUncovered={isVariableUncovered}
          getAutocompleteConstants={() => []}
          getRenderContext={handleGetRenderContext}
        />

        <GrpcMethodDropdown
          disabled={running}
          methods={methods}
          selectedMethod={method}
          handleChange={handleChange.method}
          handleChangeProtoFile={handleChange.protoFile}
        />

        <GrpcSendButton
          running={running}
          methodType={methodType}
          handleCancel={handleAction.cancel}
          handleStart={handleAction.start}
        />
=======
      <PaneHeader>
        <StyledUrlBar>
          <div className="method-grpc pad">gRPC</div>
          <StyledUrlEditor title={activeRequest.url}>
            <OneLineEditor
              key={uniquenessKey}
              type="text"
              forceEditor
              defaultValue={activeRequest.url}
              placeholder="grpcb.in:9000"
              onChange={handleChange.url}
            />
          </StyledUrlEditor>
          <StyledDropdown>
            <GrpcMethodDropdown
              disabled={running}
              methods={methods}
              selectedMethod={method}
              handleChange={handleChange.method}
              handleChangeProtoFile={handleChange.protoFile}
            />
          </StyledDropdown>

          <GrpcSendButton requestId={activeRequest._id} methodType={methodType} />
        </StyledUrlBar>
>>>>>>> cad2ebc9
      </PaneHeader>
      <PaneBody>
        {methodType && (
          <Tabs className="react-tabs" forceRenderTabPanel>
            <TabList>
              <Tab>
                <button>{methodTypeLabel}</button>
              </Tab>
              <Tab>
                <button>Headers</button>
              </Tab>
            </TabList>
            <TabPanel className="react-tabs__tab-panel">
              <GrpcTabbedMessages
                uniquenessKey={uniquenessKey}
                settings={settings}
                tabNamePrefix="Stream"
                messages={requestMessages}
                bodyText={activeRequest.body.text}
                handleBodyChange={handleChange.body}
                showActions={running && enableClientStream}
                handleStream={handleAction.stream}
                handleCommit={handleAction.commit}
                handleRender={handleRender}
                handleGetRenderContext={handleGetRenderContext}
                isVariableUncovered={isVariableUncovered}
              />
            </TabPanel>
            <TabPanel className="react-tabs__tab-panel">
              <h4 className="pad">Coming soon! 😊</h4>
            </TabPanel>
          </Tabs>
        )}
        {!methodType && (
          <div className="overflow-hidden editor vertically-center text-center">
            <p className="pad super-faint text-sm text-center">
              <i className="fa fa-hand-peace-o" style={{ fontSize: '8rem', opacity: 0.3 }} />
              <br />
              <br />
              Select a gRPC method from above
            </p>
          </div>
        )}
      </PaneBody>
    </Pane>
  );
};

export default GrpcRequestPane;<|MERGE_RESOLUTION|>--- conflicted
+++ resolved
@@ -12,11 +12,8 @@
 import useChangeHandlers from './use-change-handlers';
 import useSelectedMethod from './use-selected-method';
 import useProtoFileReload from './use-proto-file-reload';
-<<<<<<< HEAD
+import styled from 'styled-components';
 import useActionHandlers from './use-action-handlers';
-=======
-import styled from 'styled-components';
->>>>>>> cad2ebc9
 
 type Props = {
   forceRefreshKey: string,
@@ -30,17 +27,6 @@
   handleGetRenderContext: Function,
 };
 
-<<<<<<< HEAD
-const GrpcRequestPane = ({
-  activeRequest,
-  environmentId,
-  forceRefreshKey,
-  settings,
-  handleRender,
-  handleGetRenderContext,
-  isVariableUncovered,
-}: Props) => {
-=======
 const StyledUrlBar = styled.div`
   width: 100%;
   height: 100%;
@@ -59,8 +45,15 @@
   flex: 1 0 auto;
 `;
 
-const GrpcRequestPane = ({ activeRequest, forceRefreshKey, settings }: Props) => {
->>>>>>> cad2ebc9
+const GrpcRequestPane = ({
+  activeRequest,
+  environmentId,
+  forceRefreshKey,
+  settings,
+  handleRender,
+  handleGetRenderContext,
+  isVariableUncovered,
+}: Props) => {
   const [state, dispatch] = useGrpc(activeRequest._id);
   const { requestMessages, running, methods } = state;
 
@@ -78,39 +71,6 @@
 
   return (
     <Pane type="request">
-<<<<<<< HEAD
-      <PaneHeader className="grpc-urlbar">
-        <div className="method-grpc pad">gRPC</div>
-        <OneLineEditor
-          className="urlbar__url-editor"
-          key={uniquenessKey}
-          type="text"
-          forceEditor
-          defaultValue={activeRequest.url}
-          placeholder="grpcb.in:9000"
-          onChange={handleChange.url}
-          render={handleRender}
-          nunjucksPowerUserMode={settings.nunjucksPowerUserMode}
-          isVariableUncovered={isVariableUncovered}
-          getAutocompleteConstants={() => []}
-          getRenderContext={handleGetRenderContext}
-        />
-
-        <GrpcMethodDropdown
-          disabled={running}
-          methods={methods}
-          selectedMethod={method}
-          handleChange={handleChange.method}
-          handleChangeProtoFile={handleChange.protoFile}
-        />
-
-        <GrpcSendButton
-          running={running}
-          methodType={methodType}
-          handleCancel={handleAction.cancel}
-          handleStart={handleAction.start}
-        />
-=======
       <PaneHeader>
         <StyledUrlBar>
           <div className="method-grpc pad">gRPC</div>
@@ -122,6 +82,11 @@
               defaultValue={activeRequest.url}
               placeholder="grpcb.in:9000"
               onChange={handleChange.url}
+              render={handleRender}
+              nunjucksPowerUserMode={settings.nunjucksPowerUserMode}
+              isVariableUncovered={isVariableUncovered}
+              getAutocompleteConstants={() => []}
+              getRenderContext={handleGetRenderContext}
             />
           </StyledUrlEditor>
           <StyledDropdown>
@@ -134,9 +99,13 @@
             />
           </StyledDropdown>
 
-          <GrpcSendButton requestId={activeRequest._id} methodType={methodType} />
+          <GrpcSendButton
+            running={running}
+            methodType={methodType}
+            handleCancel={handleAction.cancel}
+            handleStart={handleAction.start}
+          />
         </StyledUrlBar>
->>>>>>> cad2ebc9
       </PaneHeader>
       <PaneBody>
         {methodType && (
