import { autoBindMethodsForReact } from 'class-autobind-decorator';
import classnames from 'classnames';
import { deconstructQueryStringToParams, extractQueryStringFromUrl } from 'insomnia-url';
import React, { PureComponent } from 'react';
import { Tab, TabList, TabPanel, Tabs } from 'react-tabs';

import { AUTOBIND_CFG, getAuthTypeName, getContentTypeName } from '../../../common/constants';
import * as models from '../../../models';
import { queryAllWorkspaceUrls } from '../../../models/helpers/query-all-workspace-urls';
import type {
  Request,
  RequestAuthentication,
  RequestBody,
  RequestHeader,
  RequestParameter,
} from '../../../models/request';
import type { Settings } from '../../../models/settings';
import type { Workspace } from '../../../models/workspace';
import { AuthDropdown } from '../dropdowns/auth-dropdown';
import { ContentTypeDropdown } from '../dropdowns/content-type-dropdown';
import { AuthWrapper } from '../editors/auth/auth-wrapper';
import { BodyEditor } from '../editors/body/body-editor';
import { RequestHeadersEditor } from '../editors/request-headers-editor';
import { RequestParametersEditor } from '../editors/request-parameters-editor';
import { ErrorBoundary } from '../error-boundary';
import { MarkdownPreview } from '../markdown-preview';
import { showModal } from '../modals';
import { RequestSettingsModal } from '../modals/request-settings-modal';
import { RenderedQueryString } from '../rendered-query-string';
import { RequestUrlBar } from '../request-url-bar';
import { Pane, paneBodyClasses, PaneHeader } from './pane';
import { PlaceholderRequestPane } from './placeholder-request-pane';

interface Props {
  // Functions
  forceUpdateRequest: (r: Request, patch: Partial<Request>) => Promise<Request>;
  forceUpdateRequestHeaders: (r: Request, headers: RequestHeader[]) => Promise<Request>;
  handleSend: () => void;
  handleSendAndDownload: (filepath?: string) => Promise<void>;
  handleCreateRequest: () => void;
  handleGenerateCode: Function;
  handleUpdateDownloadPath: Function;
  updateRequestUrl: (r: Request, url: string) => Promise<Request>;
  updateRequestMethod: (r: Request, method: string) => Promise<Request>;
  updateRequestBody: (r: Request, body: RequestBody) => Promise<Request>;
  updateRequestParameters: (r: Request, params: RequestParameter[]) => Promise<Request>;
  updateRequestAuthentication: (r: Request, auth: RequestAuthentication) => Promise<Request>;
  updateRequestHeaders: (r: Request, headers: RequestHeader[]) => Promise<Request>;
  updateRequestMimeType: (mimeType: string | null) => Promise<Request | null>;
  updateSettingsUseBulkHeaderEditor: Function;
  updateSettingsUseBulkParametersEditor: (useBulkParametersEditor: boolean) => Promise<Settings>;
  handleImport: Function;
  workspace: Workspace;
  settings: Settings;
  environmentId: string;
  forceRefreshCounter: number;
  headerEditorKey: string;
  request?: Request | null;
  downloadPath: string | null;
}

@autoBindMethodsForReact(AUTOBIND_CFG)
export class RequestPane extends PureComponent<Props> {
  _handleEditDescriptionAdd() {
    this._handleEditDescription(true);
  }

  _handleEditDescription(addDescription: boolean) {
    showModal(RequestSettingsModal, {
      request: this.props.request,
      forceEditMode: addDescription,
    });
  }

  _autocompleteUrls(): Promise<string[]> {
    const { workspace, request } = this.props;
    return queryAllWorkspaceUrls(workspace, models.request.type, request?._id);
  }

  _handleUpdateSettingsUseBulkHeaderEditor() {
    const { settings, updateSettingsUseBulkHeaderEditor } = this.props;
    updateSettingsUseBulkHeaderEditor(!settings.useBulkHeaderEditor);
  }

  _handleUpdateSettingsUseBulkParametersEditor() {
    const { settings, updateSettingsUseBulkParametersEditor } = this.props;
    updateSettingsUseBulkParametersEditor(!settings.useBulkParametersEditor);
  }

  _handleImportQueryFromUrl() {
    const { request, forceUpdateRequest } = this.props;

    if (!request) {
      console.warn('Tried to import query when no request active');
      return;
    }

    let query;

    try {
      query = extractQueryStringFromUrl(request.url);
    } catch (e) {
      console.warn('Failed to parse url to import querystring');
      return;
    }

    // Remove the search string (?foo=bar&...) from the Url
    const url = request.url.replace(`?${query}`, '');
    const parameters = [...request.parameters, ...deconstructQueryStringToParams(query)];

    // Only update if url changed
    if (url !== request.url) {
      forceUpdateRequest(request, {
        url,
        parameters,
      });
    }
  }

  render() {
    const {
      forceRefreshCounter,
      forceUpdateRequestHeaders,
      handleGenerateCode,
      handleImport,
      handleCreateRequest,
      handleSend,
      handleSendAndDownload,
      handleUpdateDownloadPath,
      request,
      workspace,
      environmentId,
      settings,
      updateRequestAuthentication,
      updateRequestBody,
      updateRequestHeaders,
      updateRequestMimeType,
      updateRequestMethod,
      updateRequestParameters,
      updateRequestUrl,
      headerEditorKey,
      downloadPath,
    } = this.props;
    const hotKeyRegistry = settings.hotKeyRegistry;

    if (!request) {
      return (
        <PlaceholderRequestPane
          hotKeyRegistry={hotKeyRegistry}
          handleCreateRequest={handleCreateRequest}
        />
      );
    }

    let numBodyParams = 0;

    if (request.body && request.body.params) {
      numBodyParams = request.body.params.filter(p => !p.disabled).length;
    }

    const numParameters = request.parameters.filter(p => !p.disabled).length;
    const numHeaders = request.headers.filter(h => !h.disabled).length;
    const urlHasQueryParameters = request.url.indexOf('?') >= 0;
    const uniqueKey = `${forceRefreshCounter}::${request._id}`;
    return (
      <Pane type="request">
        <PaneHeader>
          <ErrorBoundary errorClassName="font-error pad text-center">
            <RequestUrlBar
              uniquenessKey={uniqueKey}
              onMethodChange={updateRequestMethod}
              onUrlChange={updateRequestUrl}
              handleAutocompleteUrls={this._autocompleteUrls}
              handleImport={handleImport}
              handleGenerateCode={handleGenerateCode}
              handleSend={handleSend}
              handleSendAndDownload={handleSendAndDownload}
              nunjucksPowerUserMode={settings.nunjucksPowerUserMode}
              request={request}
              hotKeyRegistry={settings.hotKeyRegistry}
              handleUpdateDownloadPath={handleUpdateDownloadPath}
              downloadPath={downloadPath}
            />
          </ErrorBoundary>
        </PaneHeader>
        <Tabs className={classnames(paneBodyClasses, 'react-tabs')} forceRenderTabPanel>
          <TabList>
            <Tab tabIndex="=1">
              <ContentTypeDropdown
                onChange={updateRequestMimeType}
                contentType={request.body.mimeType}
                request={request}
                className="tall"
              >
                {typeof request.body.mimeType === 'string'
                  ? getContentTypeName(request.body.mimeType)
                  : 'Body'}
                {numBodyParams ? <span className="bubble space-left">{numBodyParams}</span> : null}
                <i className="fa fa-caret-down space-left" />
              </ContentTypeDropdown>
            </Tab>
            <Tab tabIndex="=1">
              <AuthDropdown
                onChange={updateRequestAuthentication}
                request={request}
                className="tall"
              >
                {getAuthTypeName(request.authentication.type) || 'Auth'}
                <i className="fa fa-caret-down space-left" />
              </AuthDropdown>
            </Tab>
            <Tab tabIndex="=1">
              <button>
                Query
                {numParameters > 0 && <span className="bubble space-left">{numParameters}</span>}
              </button>
            </Tab>
            <Tab tabIndex="=1">
              <button>
                Header
                {numHeaders > 0 && <span className="bubble space-left">{numHeaders}</span>}
              </button>
            </Tab>
            <Tab tabIndex="=1">
              <button>
                Docs
                {request.description && (
                  <span className="bubble space-left">
                    <i className="fa fa--skinny fa-check txt-xxs" />
                  </span>
                )}
              </button>
            </Tab>
          </TabList>
          <TabPanel key={uniqueKey} className="react-tabs__tab-panel editor-wrapper">
            <BodyEditor
              key={uniqueKey}
              handleUpdateRequestMimeType={updateRequestMimeType}
              request={request}
              workspace={workspace}
              environmentId={environmentId}
              settings={settings}
              onChange={updateRequestBody}
              onChangeHeaders={forceUpdateRequestHeaders}
            />
          </TabPanel>
          <TabPanel className="react-tabs__tab-panel scrollable-container">
            <div className="scrollable">
              <ErrorBoundary key={uniqueKey} errorClassName="font-error pad text-center">
<<<<<<< HEAD
                <AuthWrapper />
=======
                <AuthWrapper
                  oAuth2Token={oAuth2Token}
                  showPasswords={settings.showPasswords}
                  request={request}
                  handleUpdateSettingsShowPasswords={updateSettingsShowPasswords}
                  onChange={updateRequestAuthentication}
                />
>>>>>>> 9586ee74
              </ErrorBoundary>
            </div>
          </TabPanel>
          <TabPanel className="react-tabs__tab-panel query-editor">
            <div className="pad pad-bottom-sm query-editor__preview">
              <label className="label--small no-pad-top">Url Preview</label>
              <code className="txt-sm block faint">
                <ErrorBoundary
                  key={uniqueKey}
                  errorClassName="tall wide vertically-align font-error pad text-center"
                >
                  <RenderedQueryString request={request} />
                </ErrorBoundary>
              </code>
            </div>
            <div className="query-editor__editor">
              <ErrorBoundary
                key={uniqueKey}
                errorClassName="tall wide vertically-align font-error pad text-center"
              >
                <RequestParametersEditor
                  key={headerEditorKey}
                  onChange={updateRequestParameters}
                  request={request}
                  bulk={settings.useBulkParametersEditor}
                />
              </ErrorBoundary>
            </div>
            <div className="pad-right text-right">
              <button
                className="margin-top-sm btn btn--clicky"
                title={urlHasQueryParameters ? 'Import querystring' : 'No query params to import'}
                onClick={this._handleImportQueryFromUrl}
              >
                Import from URL
              </button>
              <button
                className="margin-top-sm btn btn--clicky space-left"
                onClick={this._handleUpdateSettingsUseBulkParametersEditor}
              >
                {settings.useBulkParametersEditor ? 'Regular Edit' : 'Bulk Edit'}
              </button>
            </div>
          </TabPanel>
          <TabPanel className="react-tabs__tab-panel header-editor">
            <ErrorBoundary key={uniqueKey} errorClassName="font-error pad text-center">
              <RequestHeadersEditor
                key={headerEditorKey}
                onChange={updateRequestHeaders}
                request={request}
                bulk={settings.useBulkHeaderEditor}
              />
            </ErrorBoundary>

            <div className="pad-right text-right">
              <button
                className="margin-top-sm btn btn--clicky"
                onClick={this._handleUpdateSettingsUseBulkHeaderEditor}
              >
                {settings.useBulkHeaderEditor ? 'Regular Edit' : 'Bulk Edit'}
              </button>
            </div>
          </TabPanel>
          <TabPanel key={`docs::${uniqueKey}`} className="react-tabs__tab-panel tall scrollable">
            {request.description ? (
              <div>
                <div className="pull-right pad bg-default">
                  {/* @ts-expect-error -- TSCONVERSION the click handler expects a boolean prop... */}
                  <button className="btn btn--clicky" onClick={this._handleEditDescription}>
                    Edit
                  </button>
                </div>
                <div className="pad">
                  <ErrorBoundary errorClassName="font-error pad text-center">
                    <MarkdownPreview
                      heading={request.name}
                      debounceMillis={1000}
                      markdown={request.description}
                    />
                  </ErrorBoundary>
                </div>
              </div>
            ) : (
              <div className="overflow-hidden editor vertically-center text-center">
                <p className="pad text-sm text-center">
                  <span className="super-faint">
                    <i
                      className="fa fa-file-text-o"
                      style={{
                        fontSize: '8rem',
                        opacity: 0.3,
                      }}
                    />
                  </span>
                  <br />
                  <br />
                  <button
                    className="btn btn--clicky faint"
                    onClick={this._handleEditDescriptionAdd}
                  >
                    Add Description
                  </button>
                </p>
              </div>
            )}
          </TabPanel>
        </Tabs>
      </Pane>
    );
  }
}<|MERGE_RESOLUTION|>--- conflicted
+++ resolved
@@ -247,17 +247,7 @@
           <TabPanel className="react-tabs__tab-panel scrollable-container">
             <div className="scrollable">
               <ErrorBoundary key={uniqueKey} errorClassName="font-error pad text-center">
-<<<<<<< HEAD
                 <AuthWrapper />
-=======
-                <AuthWrapper
-                  oAuth2Token={oAuth2Token}
-                  showPasswords={settings.showPasswords}
-                  request={request}
-                  handleUpdateSettingsShowPasswords={updateSettingsShowPasswords}
-                  onChange={updateRequestAuthentication}
-                />
->>>>>>> 9586ee74
               </ErrorBoundary>
             </div>
           </TabPanel>
