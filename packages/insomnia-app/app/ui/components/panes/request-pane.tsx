--- conflicted
+++ resolved
@@ -261,12 +261,6 @@
                   showPasswords={settings.showPasswords}
                   request={request}
                   handleUpdateSettingsShowPasswords={updateSettingsShowPasswords}
-<<<<<<< HEAD
-                  nunjucksPowerUserMode={settings.nunjucksPowerUserMode}
-=======
-                  handleRender={handleRender}
-                  handleGetRenderContext={handleGetRenderContext}
->>>>>>> f3c6ae19
                   isVariableUncovered={isVariableUncovered}
                   onChange={updateRequestAuthentication}
                 />
@@ -292,12 +286,6 @@
               >
                 <RequestParametersEditor
                   key={headerEditorKey}
-<<<<<<< HEAD
-                  nunjucksPowerUserMode={settings.nunjucksPowerUserMode}
-=======
-                  handleRender={handleRender}
-                  handleGetRenderContext={handleGetRenderContext}
->>>>>>> f3c6ae19
                   isVariableUncovered={isVariableUncovered}
                   onChange={updateRequestParameters}
                   request={request}
@@ -325,12 +313,6 @@
             <ErrorBoundary key={uniqueKey} errorClassName="font-error pad text-center">
               <RequestHeadersEditor
                 key={headerEditorKey}
-<<<<<<< HEAD
-                nunjucksPowerUserMode={settings.nunjucksPowerUserMode}
-=======
-                handleRender={handleRender}
-                handleGetRenderContext={handleGetRenderContext}
->>>>>>> f3c6ae19
                 isVariableUncovered={isVariableUncovered}
                 onChange={updateRequestHeaders}
                 request={request}
