import classnames from 'classnames';
import { deconstructQueryStringToParams, extractQueryStringFromUrl } from 'insomnia-url';
import React, { FC, useCallback, useEffect, useRef } from 'react';
import { Tab, TabList, TabPanel, Tabs } from 'react-tabs';
import { useMount } from 'react-use';

import { getAuthTypeName, getContentTypeName } from '../../../common/constants';
import * as models from '../../../models';
import { queryAllWorkspaceUrls } from '../../../models/helpers/query-all-workspace-urls';
import type {
  Request,
  RequestAuthentication,
  RequestBody,
  RequestHeader,
  RequestParameter,
} from '../../../models/request';
import type { Settings } from '../../../models/settings';
import type { Workspace } from '../../../models/workspace';
import { AuthDropdown } from '../dropdowns/auth-dropdown';
import { ContentTypeDropdown } from '../dropdowns/content-type-dropdown';
import { AuthWrapper } from '../editors/auth/auth-wrapper';
import { BodyEditor } from '../editors/body/body-editor';
import { RequestHeadersEditor } from '../editors/request-headers-editor';
import { RequestParametersEditor } from '../editors/request-parameters-editor';
import { ErrorBoundary } from '../error-boundary';
import { MarkdownPreview } from '../markdown-preview';
import { showModal } from '../modals';
import { RequestSettingsModal } from '../modals/request-settings-modal';
import { RenderedQueryString } from '../rendered-query-string';
import { RequestUrlBar } from '../request-url-bar';
import { Pane, paneBodyClasses, PaneHeader } from './pane';
import { PlaceholderRequestPane } from './placeholder-request-pane';

interface Props {
  downloadPath: string | null;
  environmentId: string;
  forceRefreshCounter: number;
  forceUpdateRequest: (r: Request, patch: Partial<Request>) => Promise<Request>;
  forceUpdateRequestHeaders: (r: Request, headers: RequestHeader[]) => Promise<Request>;
  handleCreateRequest: () => void;
  handleGenerateCode: Function;
  handleImport: Function;
  handleSend: () => void;
  handleSendAndDownload: (filepath?: string) => Promise<void>;
  handleUpdateDownloadPath: Function;
  headerEditorKey: string;
  oAuth2Token?: OAuth2Token | null;
  request?: Request | null;
  settings: Settings;
  updateRequestAuthentication: (r: Request, auth: RequestAuthentication) => Promise<Request>;
  updateRequestBody: (r: Request, body: RequestBody) => Promise<Request>;
  updateRequestHeaders: (r: Request, headers: RequestHeader[]) => Promise<Request>;
  updateRequestMethod: (r: Request, method: string) => Promise<Request>;
  updateRequestMimeType: (mimeType: string | null) => Promise<Request | null>;
<<<<<<< HEAD
=======
  updateRequestParameters: (r: Request, params: RequestParameter[]) => Promise<Request>;
  updateRequestUrl: (r: Request, url: string) => Promise<Request>;
  updateSettingsShowPasswords: (showPasswords: boolean) => Promise<Settings>;
>>>>>>> f47a6cd2
  updateSettingsUseBulkHeaderEditor: Function;
  updateSettingsUseBulkParametersEditor: (useBulkParametersEditor: boolean) => Promise<Settings>;
  workspace: Workspace;
<<<<<<< HEAD
  settings: Settings;
  environmentId: string;
  forceRefreshCounter: number;
  headerEditorKey: string;
  request?: Request | null;
  downloadPath: string | null;
=======
>>>>>>> f47a6cd2
}

export const RequestPane: FC<Props> = ({
  downloadPath,
  environmentId,
  forceRefreshCounter,
  forceUpdateRequest,
  forceUpdateRequestHeaders,
  handleCreateRequest,
  handleGenerateCode,
  handleImport,
  handleSend,
  handleSendAndDownload,
  handleUpdateDownloadPath,
  headerEditorKey,
  oAuth2Token,
  request,
  settings,
  updateRequestAuthentication,
  updateRequestBody,
  updateRequestHeaders,
  updateRequestMethod,
  updateRequestMimeType,
  updateRequestParameters,
  updateRequestUrl,
  updateSettingsShowPasswords,
  updateSettingsUseBulkHeaderEditor,
  updateSettingsUseBulkParametersEditor,
  workspace,
}) => {
  const handleEditDescription = useCallback((forceEditMode: boolean) => {
    showModal(RequestSettingsModal, { request, forceEditMode });
  }, [request]);

  const handleEditDescriptionAdd = useCallback(() => {
    handleEditDescription(true);
  }, [handleEditDescription]);

  const autocompleteUrls = useCallback(() => {
    return queryAllWorkspaceUrls(workspace, models.request.type, request?._id);
  }, [workspace, request]);

  const handleUpdateSettingsUseBulkHeaderEditor = useCallback(() => {
    updateSettingsUseBulkHeaderEditor(!settings.useBulkHeaderEditor);
  }, [settings, updateSettingsUseBulkHeaderEditor]);

  const handleUpdateSettingsUseBulkParametersEditor = useCallback(() => {
    updateSettingsUseBulkParametersEditor(!settings.useBulkParametersEditor);
  }, [settings, updateSettingsUseBulkParametersEditor]);

  const handleImportQueryFromUrl = useCallback(() => {
    if (!request) {
      console.warn('Tried to import query when no request active');
      return;
    }

    let query;

    try {
      query = extractQueryStringFromUrl(request.url);
    } catch (e) {
      console.warn('Failed to parse url to import querystring');
      return;
    }

    // Remove the search string (?foo=bar&...) from the Url
    const url = request.url.replace(`?${query}`, '');
    const parameters = [...request.parameters, ...deconstructQueryStringToParams(query)];

    // Only update if url changed
    if (url !== request.url) {
      forceUpdateRequest(request, {
        url,
        parameters,
      });
    }
  }, [request, forceUpdateRequest]);

<<<<<<< HEAD
  render() {
    const {
      forceRefreshCounter,
      forceUpdateRequestHeaders,
      handleGenerateCode,
      handleImport,
      handleCreateRequest,
      handleSend,
      handleSendAndDownload,
      handleUpdateDownloadPath,
      request,
      workspace,
      environmentId,
      settings,
      updateRequestAuthentication,
      updateRequestBody,
      updateRequestHeaders,
      updateRequestMimeType,
      updateRequestMethod,
      updateRequestParameters,
      updateRequestUrl,
      headerEditorKey,
      downloadPath,
    } = this.props;
    const hotKeyRegistry = settings.hotKeyRegistry;
=======
  const requestUrlBarRef = useRef<RequestUrlBar | null>(null);
  useMount(() => {
    requestUrlBarRef.current?.focusInput();
  });
  useEffect(() => {
    requestUrlBarRef.current?.focusInput();
  }, [
    request?._id, // happens when the user switches requests
    settings.hasPromptedAnalytics, // happens when the user dismisses the analytics modal
  ]);
>>>>>>> f47a6cd2

  if (!request) {
    return (
      <PlaceholderRequestPane
        handleCreateRequest={handleCreateRequest}
      />
    );
  }

  let numBodyParams = 0;

  if (request.body && request.body.params) {
    numBodyParams = request.body.params.filter(p => !p.disabled).length;
  }

  const numParameters = request.parameters.filter(p => !p.disabled).length;
  const numHeaders = request.headers.filter(h => !h.disabled).length;
  const urlHasQueryParameters = request.url.indexOf('?') >= 0;
  const uniqueKey = `${forceRefreshCounter}::${request._id}`;

  return (
    <Pane type="request">
      <PaneHeader>
        <ErrorBoundary errorClassName="font-error pad text-center">
          <RequestUrlBar
            ref={requestUrlBarRef}
            uniquenessKey={uniqueKey}
            onMethodChange={updateRequestMethod}
            onUrlChange={updateRequestUrl}
            handleAutocompleteUrls={autocompleteUrls}
            handleImport={handleImport}
            handleGenerateCode={handleGenerateCode}
            handleSend={handleSend}
            handleSendAndDownload={handleSendAndDownload}
            nunjucksPowerUserMode={settings.nunjucksPowerUserMode}
            request={request}
            hotKeyRegistry={settings.hotKeyRegistry}
            handleUpdateDownloadPath={handleUpdateDownloadPath}
            downloadPath={downloadPath}
          />
        </ErrorBoundary>
      </PaneHeader>
      <Tabs className={classnames(paneBodyClasses, 'react-tabs')} forceRenderTabPanel>
        <TabList>
          <Tab tabIndex="=1">
            <ContentTypeDropdown
              onChange={updateRequestMimeType}
              contentType={request.body.mimeType}
              request={request}
              className="tall"
            >
              {typeof request.body.mimeType === 'string'
                ? getContentTypeName(request.body.mimeType)
                : 'Body'}
              {numBodyParams ? <span className="bubble space-left">{numBodyParams}</span> : null}
              <i className="fa fa-caret-down space-left" />
            </ContentTypeDropdown>
          </Tab>
          <Tab tabIndex="=1">
            <AuthDropdown
              onChange={updateRequestAuthentication}
              request={request}
              className="tall"
            >
              {getAuthTypeName(request.authentication.type) || 'Auth'}
              <i className="fa fa-caret-down space-left" />
            </AuthDropdown>
          </Tab>
          <Tab tabIndex="=1">
            <button>
              Query
              {numParameters > 0 && <span className="bubble space-left">{numParameters}</span>}
            </button>
          </Tab>
          <Tab tabIndex="=1">
            <button>
              Header
              {numHeaders > 0 && <span className="bubble space-left">{numHeaders}</span>}
            </button>
          </Tab>
          <Tab tabIndex="=1">
            <button>
              Docs
              {request.description && (
                <span className="bubble space-left">
                  <i className="fa fa--skinny fa-check txt-xxs" />
                </span>
              )}
            </button>
          </Tab>
        </TabList>
        <TabPanel key={uniqueKey} className="react-tabs__tab-panel editor-wrapper">
          <BodyEditor
            key={uniqueKey}
            handleUpdateRequestMimeType={updateRequestMimeType}
            request={request}
            workspace={workspace}
            environmentId={environmentId}
            settings={settings}
            onChange={updateRequestBody}
            onChangeHeaders={forceUpdateRequestHeaders}
          />
        </TabPanel>
        <TabPanel className="react-tabs__tab-panel scrollable-container">
          <div className="scrollable">
            <ErrorBoundary key={uniqueKey} errorClassName="font-error pad text-center">
              <AuthWrapper
                oAuth2Token={oAuth2Token}
                showPasswords={settings.showPasswords}
                request={request}
                handleUpdateSettingsShowPasswords={updateSettingsShowPasswords}
                onChange={updateRequestAuthentication}
<<<<<<< HEAD
                request={request}
                className="tall"
              >
                {getAuthTypeName(request.authentication.type) || 'Auth'}
                <i className="fa fa-caret-down space-left" />
              </AuthDropdown>
            </Tab>
            <Tab tabIndex="=1">
              <button>
                Query
                {numParameters > 0 && <span className="bubble space-left">{numParameters}</span>}
              </button>
            </Tab>
            <Tab tabIndex="=1">
              <button>
                Header
                {numHeaders > 0 && <span className="bubble space-left">{numHeaders}</span>}
              </button>
            </Tab>
            <Tab tabIndex="=1">
              <button>
                Docs
                {request.description && (
                  <span className="bubble space-left">
                    <i className="fa fa--skinny fa-check txt-xxs" />
                  </span>
                )}
              </button>
            </Tab>
          </TabList>
          <TabPanel key={uniqueKey} className="react-tabs__tab-panel editor-wrapper">
            <BodyEditor
              key={uniqueKey}
              handleUpdateRequestMimeType={updateRequestMimeType}
              request={request}
              workspace={workspace}
              environmentId={environmentId}
              settings={settings}
              onChange={updateRequestBody}
              onChangeHeaders={forceUpdateRequestHeaders}
            />
          </TabPanel>
          <TabPanel className="react-tabs__tab-panel scrollable-container">
            <div className="scrollable">
              <ErrorBoundary key={uniqueKey} errorClassName="font-error pad text-center">
                <AuthWrapper />
              </ErrorBoundary>
            </div>
          </TabPanel>
          <TabPanel className="react-tabs__tab-panel query-editor">
            <div className="pad pad-bottom-sm query-editor__preview">
              <label className="label--small no-pad-top">Url Preview</label>
              <code className="txt-sm block faint">
                <ErrorBoundary
                  key={uniqueKey}
                  errorClassName="tall wide vertically-align font-error pad text-center"
                >
                  <RenderedQueryString request={request} />
                </ErrorBoundary>
              </code>
            </div>
            <div className="query-editor__editor">
=======
              />
            </ErrorBoundary>
          </div>
        </TabPanel>
        <TabPanel className="react-tabs__tab-panel query-editor">
          <div className="pad pad-bottom-sm query-editor__preview">
            <label className="label--small no-pad-top">Url Preview</label>
            <code className="txt-sm block faint">
>>>>>>> f47a6cd2
              <ErrorBoundary
                key={uniqueKey}
                errorClassName="tall wide vertically-align font-error pad text-center"
              >
                <RenderedQueryString request={request} />
              </ErrorBoundary>
            </code>
          </div>
          <div className="query-editor__editor">
            <ErrorBoundary
              key={uniqueKey}
              errorClassName="tall wide vertically-align font-error pad text-center"
            >
              <RequestParametersEditor
                key={headerEditorKey}
                onChange={updateRequestParameters}
                request={request}
                bulk={settings.useBulkParametersEditor}
              />
            </ErrorBoundary>
          </div>
          <div className="pad-right text-right">
            <button
              className="margin-top-sm btn btn--clicky"
              title={urlHasQueryParameters ? 'Import querystring' : 'No query params to import'}
              onClick={handleImportQueryFromUrl}
            >
              Import from URL
            </button>
            <button
              className="margin-top-sm btn btn--clicky space-left"
              onClick={handleUpdateSettingsUseBulkParametersEditor}
            >
              {settings.useBulkParametersEditor ? 'Regular Edit' : 'Bulk Edit'}
            </button>
          </div>
        </TabPanel>
        <TabPanel className="react-tabs__tab-panel header-editor">
          <ErrorBoundary key={uniqueKey} errorClassName="font-error pad text-center">
            <RequestHeadersEditor
              key={headerEditorKey}
              onChange={updateRequestHeaders}
              request={request}
              bulk={settings.useBulkHeaderEditor}
            />
          </ErrorBoundary>

          <div className="pad-right text-right">
            <button
              className="margin-top-sm btn btn--clicky"
              onClick={handleUpdateSettingsUseBulkHeaderEditor}
            >
              {settings.useBulkHeaderEditor ? 'Regular Edit' : 'Bulk Edit'}
            </button>
          </div>
        </TabPanel>
        <TabPanel key={`docs::${uniqueKey}`} className="react-tabs__tab-panel tall scrollable">
          {request.description ? (
            <div>
              <div className="pull-right pad bg-default">
                {/* @ts-expect-error -- TSCONVERSION the click handler expects a boolean prop... */}
                <button className="btn btn--clicky" onClick={handleEditDescription}>
                  Edit
                </button>
              </div>
              <div className="pad">
                <ErrorBoundary errorClassName="font-error pad text-center">
                  <MarkdownPreview
                    heading={request.name}
                    debounceMillis={1000}
                    markdown={request.description}
                  />
                </ErrorBoundary>
              </div>
            </div>
          ) : (
            <div className="overflow-hidden editor vertically-center text-center">
              <p className="pad text-sm text-center">
                <span className="super-faint">
                  <i
                    className="fa fa-file-text-o"
                    style={{
                      fontSize: '8rem',
                      opacity: 0.3,
                    }}
                  />
                </span>
                <br />
                <br />
                <button
                  className="btn btn--clicky faint"
                  onClick={handleEditDescriptionAdd}
                >
                  Add Description
                </button>
              </p>
            </div>
          )}
        </TabPanel>
      </Tabs>
    </Pane>
  );
};<|MERGE_RESOLUTION|>--- conflicted
+++ resolved
@@ -1,12 +1,13 @@
+import { autoBindMethodsForReact } from 'class-autobind-decorator';
 import classnames from 'classnames';
 import { deconstructQueryStringToParams, extractQueryStringFromUrl } from 'insomnia-url';
-import React, { FC, useCallback, useEffect, useRef } from 'react';
+import React, { PureComponent } from 'react';
 import { Tab, TabList, TabPanel, Tabs } from 'react-tabs';
-import { useMount } from 'react-use';
-
-import { getAuthTypeName, getContentTypeName } from '../../../common/constants';
+
+import { AUTOBIND_CFG, getAuthTypeName, getContentTypeName } from '../../../common/constants';
 import * as models from '../../../models';
 import { queryAllWorkspaceUrls } from '../../../models/helpers/query-all-workspace-urls';
+import type { OAuth2Token } from '../../../models/o-auth-2-token';
 import type {
   Request,
   RequestAuthentication,
@@ -32,95 +33,66 @@
 import { PlaceholderRequestPane } from './placeholder-request-pane';
 
 interface Props {
-  downloadPath: string | null;
-  environmentId: string;
-  forceRefreshCounter: number;
+  // Functions
   forceUpdateRequest: (r: Request, patch: Partial<Request>) => Promise<Request>;
   forceUpdateRequestHeaders: (r: Request, headers: RequestHeader[]) => Promise<Request>;
+  handleSend: () => void;
+  handleSendAndDownload: (filepath?: string) => Promise<void>;
   handleCreateRequest: () => void;
   handleGenerateCode: Function;
-  handleImport: Function;
-  handleSend: () => void;
-  handleSendAndDownload: (filepath?: string) => Promise<void>;
   handleUpdateDownloadPath: Function;
-  headerEditorKey: string;
-  oAuth2Token?: OAuth2Token | null;
-  request?: Request | null;
-  settings: Settings;
+  updateRequestUrl: (r: Request, url: string) => Promise<Request>;
+  updateRequestMethod: (r: Request, method: string) => Promise<Request>;
+  updateRequestBody: (r: Request, body: RequestBody) => Promise<Request>;
+  updateRequestParameters: (r: Request, params: RequestParameter[]) => Promise<Request>;
   updateRequestAuthentication: (r: Request, auth: RequestAuthentication) => Promise<Request>;
-  updateRequestBody: (r: Request, body: RequestBody) => Promise<Request>;
   updateRequestHeaders: (r: Request, headers: RequestHeader[]) => Promise<Request>;
-  updateRequestMethod: (r: Request, method: string) => Promise<Request>;
   updateRequestMimeType: (mimeType: string | null) => Promise<Request | null>;
-<<<<<<< HEAD
-=======
-  updateRequestParameters: (r: Request, params: RequestParameter[]) => Promise<Request>;
-  updateRequestUrl: (r: Request, url: string) => Promise<Request>;
   updateSettingsShowPasswords: (showPasswords: boolean) => Promise<Settings>;
->>>>>>> f47a6cd2
   updateSettingsUseBulkHeaderEditor: Function;
   updateSettingsUseBulkParametersEditor: (useBulkParametersEditor: boolean) => Promise<Settings>;
+  handleImport: Function;
   workspace: Workspace;
-<<<<<<< HEAD
   settings: Settings;
   environmentId: string;
   forceRefreshCounter: number;
   headerEditorKey: string;
   request?: Request | null;
   downloadPath: string | null;
-=======
->>>>>>> f47a6cd2
+  oAuth2Token?: OAuth2Token | null;
 }
 
-export const RequestPane: FC<Props> = ({
-  downloadPath,
-  environmentId,
-  forceRefreshCounter,
-  forceUpdateRequest,
-  forceUpdateRequestHeaders,
-  handleCreateRequest,
-  handleGenerateCode,
-  handleImport,
-  handleSend,
-  handleSendAndDownload,
-  handleUpdateDownloadPath,
-  headerEditorKey,
-  oAuth2Token,
-  request,
-  settings,
-  updateRequestAuthentication,
-  updateRequestBody,
-  updateRequestHeaders,
-  updateRequestMethod,
-  updateRequestMimeType,
-  updateRequestParameters,
-  updateRequestUrl,
-  updateSettingsShowPasswords,
-  updateSettingsUseBulkHeaderEditor,
-  updateSettingsUseBulkParametersEditor,
-  workspace,
-}) => {
-  const handleEditDescription = useCallback((forceEditMode: boolean) => {
-    showModal(RequestSettingsModal, { request, forceEditMode });
-  }, [request]);
-
-  const handleEditDescriptionAdd = useCallback(() => {
-    handleEditDescription(true);
-  }, [handleEditDescription]);
-
-  const autocompleteUrls = useCallback(() => {
+@autoBindMethodsForReact(AUTOBIND_CFG)
+export class RequestPane extends PureComponent<Props> {
+  _handleEditDescriptionAdd() {
+    this._handleEditDescription(true);
+  }
+
+  _handleEditDescription(addDescription: boolean) {
+    showModal(RequestSettingsModal, {
+      request: this.props.request,
+      forceEditMode: addDescription,
+    });
+  }
+
+  _autocompleteUrls(): Promise<string[]> {
+    const { workspace, request } = this.props;
     return queryAllWorkspaceUrls(workspace, models.request.type, request?._id);
-  }, [workspace, request]);
-
-  const handleUpdateSettingsUseBulkHeaderEditor = useCallback(() => {
+  }
+
+  _handleUpdateSettingsUseBulkHeaderEditor() {
+    const { settings, updateSettingsUseBulkHeaderEditor } = this.props;
     updateSettingsUseBulkHeaderEditor(!settings.useBulkHeaderEditor);
-  }, [settings, updateSettingsUseBulkHeaderEditor]);
-
-  const handleUpdateSettingsUseBulkParametersEditor = useCallback(() => {
+  }
+
+  _handleUpdateSettingsUseBulkParametersEditor() {
+    const { settings, updateSettingsUseBulkParametersEditor } = this.props;
     updateSettingsUseBulkParametersEditor(!settings.useBulkParametersEditor);
-  }, [settings, updateSettingsUseBulkParametersEditor]);
-
-  const handleImportQueryFromUrl = useCallback(() => {
+  }
+
+  _handleImportQueryFromUrl() {
+    const { request, forceUpdateRequest } = this.props;
+
     if (!request) {
       console.warn('Tried to import query when no request active');
       return;
@@ -146,9 +118,8 @@
         parameters,
       });
     }
-  }, [request, forceUpdateRequest]);
-
-<<<<<<< HEAD
+  }
+
   render() {
     const {
       forceRefreshCounter,
@@ -173,132 +144,65 @@
       headerEditorKey,
       downloadPath,
     } = this.props;
-    const hotKeyRegistry = settings.hotKeyRegistry;
-=======
-  const requestUrlBarRef = useRef<RequestUrlBar | null>(null);
-  useMount(() => {
-    requestUrlBarRef.current?.focusInput();
-  });
-  useEffect(() => {
-    requestUrlBarRef.current?.focusInput();
-  }, [
-    request?._id, // happens when the user switches requests
-    settings.hasPromptedAnalytics, // happens when the user dismisses the analytics modal
-  ]);
->>>>>>> f47a6cd2
-
-  if (!request) {
+
+    if (!request) {
+      return (
+        <PlaceholderRequestPane
+          handleCreateRequest={handleCreateRequest}
+        />
+      );
+    }
+
+    let numBodyParams = 0;
+
+    if (request.body && request.body.params) {
+      numBodyParams = request.body.params.filter(p => !p.disabled).length;
+    }
+
+    const numParameters = request.parameters.filter(p => !p.disabled).length;
+    const numHeaders = request.headers.filter(h => !h.disabled).length;
+    const urlHasQueryParameters = request.url.indexOf('?') >= 0;
+    const uniqueKey = `${forceRefreshCounter}::${request._id}`;
     return (
-      <PlaceholderRequestPane
-        handleCreateRequest={handleCreateRequest}
-      />
-    );
-  }
-
-  let numBodyParams = 0;
-
-  if (request.body && request.body.params) {
-    numBodyParams = request.body.params.filter(p => !p.disabled).length;
-  }
-
-  const numParameters = request.parameters.filter(p => !p.disabled).length;
-  const numHeaders = request.headers.filter(h => !h.disabled).length;
-  const urlHasQueryParameters = request.url.indexOf('?') >= 0;
-  const uniqueKey = `${forceRefreshCounter}::${request._id}`;
-
-  return (
-    <Pane type="request">
-      <PaneHeader>
-        <ErrorBoundary errorClassName="font-error pad text-center">
-          <RequestUrlBar
-            ref={requestUrlBarRef}
-            uniquenessKey={uniqueKey}
-            onMethodChange={updateRequestMethod}
-            onUrlChange={updateRequestUrl}
-            handleAutocompleteUrls={autocompleteUrls}
-            handleImport={handleImport}
-            handleGenerateCode={handleGenerateCode}
-            handleSend={handleSend}
-            handleSendAndDownload={handleSendAndDownload}
-            nunjucksPowerUserMode={settings.nunjucksPowerUserMode}
-            request={request}
-            hotKeyRegistry={settings.hotKeyRegistry}
-            handleUpdateDownloadPath={handleUpdateDownloadPath}
-            downloadPath={downloadPath}
-          />
-        </ErrorBoundary>
-      </PaneHeader>
-      <Tabs className={classnames(paneBodyClasses, 'react-tabs')} forceRenderTabPanel>
-        <TabList>
-          <Tab tabIndex="=1">
-            <ContentTypeDropdown
-              onChange={updateRequestMimeType}
-              contentType={request.body.mimeType}
+      <Pane type="request">
+        <PaneHeader>
+          <ErrorBoundary errorClassName="font-error pad text-center">
+            <RequestUrlBar
+              uniquenessKey={uniqueKey}
+              onMethodChange={updateRequestMethod}
+              onUrlChange={updateRequestUrl}
+              handleAutocompleteUrls={this._autocompleteUrls}
+              handleImport={handleImport}
+              handleGenerateCode={handleGenerateCode}
+              handleSend={handleSend}
+              handleSendAndDownload={handleSendAndDownload}
+              nunjucksPowerUserMode={settings.nunjucksPowerUserMode}
               request={request}
-              className="tall"
-            >
-              {typeof request.body.mimeType === 'string'
-                ? getContentTypeName(request.body.mimeType)
-                : 'Body'}
-              {numBodyParams ? <span className="bubble space-left">{numBodyParams}</span> : null}
-              <i className="fa fa-caret-down space-left" />
-            </ContentTypeDropdown>
-          </Tab>
-          <Tab tabIndex="=1">
-            <AuthDropdown
-              onChange={updateRequestAuthentication}
-              request={request}
-              className="tall"
-            >
-              {getAuthTypeName(request.authentication.type) || 'Auth'}
-              <i className="fa fa-caret-down space-left" />
-            </AuthDropdown>
-          </Tab>
-          <Tab tabIndex="=1">
-            <button>
-              Query
-              {numParameters > 0 && <span className="bubble space-left">{numParameters}</span>}
-            </button>
-          </Tab>
-          <Tab tabIndex="=1">
-            <button>
-              Header
-              {numHeaders > 0 && <span className="bubble space-left">{numHeaders}</span>}
-            </button>
-          </Tab>
-          <Tab tabIndex="=1">
-            <button>
-              Docs
-              {request.description && (
-                <span className="bubble space-left">
-                  <i className="fa fa--skinny fa-check txt-xxs" />
-                </span>
-              )}
-            </button>
-          </Tab>
-        </TabList>
-        <TabPanel key={uniqueKey} className="react-tabs__tab-panel editor-wrapper">
-          <BodyEditor
-            key={uniqueKey}
-            handleUpdateRequestMimeType={updateRequestMimeType}
-            request={request}
-            workspace={workspace}
-            environmentId={environmentId}
-            settings={settings}
-            onChange={updateRequestBody}
-            onChangeHeaders={forceUpdateRequestHeaders}
-          />
-        </TabPanel>
-        <TabPanel className="react-tabs__tab-panel scrollable-container">
-          <div className="scrollable">
-            <ErrorBoundary key={uniqueKey} errorClassName="font-error pad text-center">
-              <AuthWrapper
-                oAuth2Token={oAuth2Token}
-                showPasswords={settings.showPasswords}
+              hotKeyRegistry={settings.hotKeyRegistry}
+              handleUpdateDownloadPath={handleUpdateDownloadPath}
+              downloadPath={downloadPath}
+            />
+          </ErrorBoundary>
+        </PaneHeader>
+        <Tabs className={classnames(paneBodyClasses, 'react-tabs')} forceRenderTabPanel>
+          <TabList>
+            <Tab tabIndex="=1">
+              <ContentTypeDropdown
+                onChange={updateRequestMimeType}
+                contentType={request.body.mimeType}
                 request={request}
-                handleUpdateSettingsShowPasswords={updateSettingsShowPasswords}
+                className="tall"
+              >
+                {typeof request.body.mimeType === 'string'
+                  ? getContentTypeName(request.body.mimeType)
+                  : 'Body'}
+                {numBodyParams ? <span className="bubble space-left">{numBodyParams}</span> : null}
+                <i className="fa fa-caret-down space-left" />
+              </ContentTypeDropdown>
+            </Tab>
+            <Tab tabIndex="=1">
+              <AuthDropdown
                 onChange={updateRequestAuthentication}
-<<<<<<< HEAD
                 request={request}
                 className="tall"
               >
@@ -361,116 +265,98 @@
               </code>
             </div>
             <div className="query-editor__editor">
-=======
-              />
-            </ErrorBoundary>
-          </div>
-        </TabPanel>
-        <TabPanel className="react-tabs__tab-panel query-editor">
-          <div className="pad pad-bottom-sm query-editor__preview">
-            <label className="label--small no-pad-top">Url Preview</label>
-            <code className="txt-sm block faint">
->>>>>>> f47a6cd2
               <ErrorBoundary
                 key={uniqueKey}
                 errorClassName="tall wide vertically-align font-error pad text-center"
               >
-                <RenderedQueryString request={request} />
+                <RequestParametersEditor
+                  key={headerEditorKey}
+                  onChange={updateRequestParameters}
+                  request={request}
+                  bulk={settings.useBulkParametersEditor}
+                />
               </ErrorBoundary>
-            </code>
-          </div>
-          <div className="query-editor__editor">
-            <ErrorBoundary
-              key={uniqueKey}
-              errorClassName="tall wide vertically-align font-error pad text-center"
-            >
-              <RequestParametersEditor
+            </div>
+            <div className="pad-right text-right">
+              <button
+                className="margin-top-sm btn btn--clicky"
+                title={urlHasQueryParameters ? 'Import querystring' : 'No query params to import'}
+                onClick={this._handleImportQueryFromUrl}
+              >
+                Import from URL
+              </button>
+              <button
+                className="margin-top-sm btn btn--clicky space-left"
+                onClick={this._handleUpdateSettingsUseBulkParametersEditor}
+              >
+                {settings.useBulkParametersEditor ? 'Regular Edit' : 'Bulk Edit'}
+              </button>
+            </div>
+          </TabPanel>
+          <TabPanel className="react-tabs__tab-panel header-editor">
+            <ErrorBoundary key={uniqueKey} errorClassName="font-error pad text-center">
+              <RequestHeadersEditor
                 key={headerEditorKey}
-                onChange={updateRequestParameters}
+                onChange={updateRequestHeaders}
                 request={request}
-                bulk={settings.useBulkParametersEditor}
+                bulk={settings.useBulkHeaderEditor}
               />
             </ErrorBoundary>
-          </div>
-          <div className="pad-right text-right">
-            <button
-              className="margin-top-sm btn btn--clicky"
-              title={urlHasQueryParameters ? 'Import querystring' : 'No query params to import'}
-              onClick={handleImportQueryFromUrl}
-            >
-              Import from URL
-            </button>
-            <button
-              className="margin-top-sm btn btn--clicky space-left"
-              onClick={handleUpdateSettingsUseBulkParametersEditor}
-            >
-              {settings.useBulkParametersEditor ? 'Regular Edit' : 'Bulk Edit'}
-            </button>
-          </div>
-        </TabPanel>
-        <TabPanel className="react-tabs__tab-panel header-editor">
-          <ErrorBoundary key={uniqueKey} errorClassName="font-error pad text-center">
-            <RequestHeadersEditor
-              key={headerEditorKey}
-              onChange={updateRequestHeaders}
-              request={request}
-              bulk={settings.useBulkHeaderEditor}
-            />
-          </ErrorBoundary>
-
-          <div className="pad-right text-right">
-            <button
-              className="margin-top-sm btn btn--clicky"
-              onClick={handleUpdateSettingsUseBulkHeaderEditor}
-            >
-              {settings.useBulkHeaderEditor ? 'Regular Edit' : 'Bulk Edit'}
-            </button>
-          </div>
-        </TabPanel>
-        <TabPanel key={`docs::${uniqueKey}`} className="react-tabs__tab-panel tall scrollable">
-          {request.description ? (
-            <div>
-              <div className="pull-right pad bg-default">
-                {/* @ts-expect-error -- TSCONVERSION the click handler expects a boolean prop... */}
-                <button className="btn btn--clicky" onClick={handleEditDescription}>
-                  Edit
-                </button>
+
+            <div className="pad-right text-right">
+              <button
+                className="margin-top-sm btn btn--clicky"
+                onClick={this._handleUpdateSettingsUseBulkHeaderEditor}
+              >
+                {settings.useBulkHeaderEditor ? 'Regular Edit' : 'Bulk Edit'}
+              </button>
+            </div>
+          </TabPanel>
+          <TabPanel key={`docs::${uniqueKey}`} className="react-tabs__tab-panel tall scrollable">
+            {request.description ? (
+              <div>
+                <div className="pull-right pad bg-default">
+                  {/* @ts-expect-error -- TSCONVERSION the click handler expects a boolean prop... */}
+                  <button className="btn btn--clicky" onClick={this._handleEditDescription}>
+                    Edit
+                  </button>
+                </div>
+                <div className="pad">
+                  <ErrorBoundary errorClassName="font-error pad text-center">
+                    <MarkdownPreview
+                      heading={request.name}
+                      debounceMillis={1000}
+                      markdown={request.description}
+                    />
+                  </ErrorBoundary>
+                </div>
               </div>
-              <div className="pad">
-                <ErrorBoundary errorClassName="font-error pad text-center">
-                  <MarkdownPreview
-                    heading={request.name}
-                    debounceMillis={1000}
-                    markdown={request.description}
-                  />
-                </ErrorBoundary>
+            ) : (
+              <div className="overflow-hidden editor vertically-center text-center">
+                <p className="pad text-sm text-center">
+                  <span className="super-faint">
+                    <i
+                      className="fa fa-file-text-o"
+                      style={{
+                        fontSize: '8rem',
+                        opacity: 0.3,
+                      }}
+                    />
+                  </span>
+                  <br />
+                  <br />
+                  <button
+                    className="btn btn--clicky faint"
+                    onClick={this._handleEditDescriptionAdd}
+                  >
+                    Add Description
+                  </button>
+                </p>
               </div>
-            </div>
-          ) : (
-            <div className="overflow-hidden editor vertically-center text-center">
-              <p className="pad text-sm text-center">
-                <span className="super-faint">
-                  <i
-                    className="fa fa-file-text-o"
-                    style={{
-                      fontSize: '8rem',
-                      opacity: 0.3,
-                    }}
-                  />
-                </span>
-                <br />
-                <br />
-                <button
-                  className="btn btn--clicky faint"
-                  onClick={handleEditDescriptionAdd}
-                >
-                  Add Description
-                </button>
-              </p>
-            </div>
-          )}
-        </TabPanel>
-      </Tabs>
-    </Pane>
-  );
-};+            )}
+          </TabPanel>
+        </Tabs>
+      </Pane>
+    );
+  }
+}