--- conflicted
+++ resolved
@@ -534,47 +534,17 @@
 
             <CodePromptModal
               ref={registerModal}
-<<<<<<< HEAD
-              nunjucksPowerUserMode={settings.nunjucksPowerUserMode}
-              editorFontSize={settings.editorFontSize}
-              editorIndentSize={settings.editorIndentSize}
-              editorKeyMap={settings.editorKeyMap}
-              editorLineWrapping={settings.editorLineWrapping}
-=======
-              handleRender={handleRender}
-              handleGetRenderContext={handleGetRenderContext}
->>>>>>> f3c6ae19
               isVariableUncovered={isVariableUncovered}
             />
 
             <RequestSettingsModal
               ref={registerModal}
-<<<<<<< HEAD
-              editorFontSize={settings.editorFontSize}
-              editorIndentSize={settings.editorIndentSize}
-              editorKeyMap={settings.editorKeyMap}
-              editorLineWrapping={settings.editorLineWrapping}
-              nunjucksPowerUserMode={settings.nunjucksPowerUserMode}
-=======
-              handleRender={handleRender}
-              handleGetRenderContext={handleGetRenderContext}
->>>>>>> f3c6ae19
               workspaces={workspaces}
               isVariableUncovered={isVariableUncovered}
             />
 
             <RequestGroupSettingsModal
               ref={registerModal}
-<<<<<<< HEAD
-              editorFontSize={settings.editorFontSize}
-              editorIndentSize={settings.editorIndentSize}
-              editorKeyMap={settings.editorKeyMap}
-              editorLineWrapping={settings.editorLineWrapping}
-              nunjucksPowerUserMode={settings.nunjucksPowerUserMode}
-=======
-              handleRender={handleRender}
-              handleGetRenderContext={handleGetRenderContext}
->>>>>>> f3c6ae19
               workspaces={workspaces}
               isVariableUncovered={isVariableUncovered}
             />
@@ -589,12 +559,6 @@
                   cookieJar={activeCookieJar}
                 />
                 <CookieModifyModal
-<<<<<<< HEAD
-                  nunjucksPowerUserMode={settings.nunjucksPowerUserMode}
-=======
-                  handleRender={handleRender}
-                  handleGetRenderContext={handleGetRenderContext}
->>>>>>> f3c6ae19
                   ref={registerModal}
                   cookieJar={activeCookieJar}
                   workspace={activeWorkspace}
@@ -613,16 +577,6 @@
                 clientCertificates={activeWorkspaceClientCertificates}
                 workspace={activeWorkspace}
                 apiSpec={activeApiSpec}
-<<<<<<< HEAD
-                editorFontSize={settings.editorFontSize}
-                editorIndentSize={settings.editorIndentSize}
-                editorKeyMap={settings.editorKeyMap}
-                editorLineWrapping={settings.editorLineWrapping}
-                nunjucksPowerUserMode={settings.nunjucksPowerUserMode}
-=======
-                handleRender={handleRender}
-                handleGetRenderContext={handleGetRenderContext}
->>>>>>> f3c6ae19
                 handleRemoveWorkspace={this._handleRemoveActiveWorkspace}
                 handleClearAllResponses={this._handleActiveWorkspaceClearAllResponses}
                 isVariableUncovered={isVariableUncovered}
@@ -649,12 +603,6 @@
             <EnvironmentEditModal
               ref={registerModal}
               onChange={models.requestGroup.update}
-<<<<<<< HEAD
-              nunjucksPowerUserMode={settings.nunjucksPowerUserMode}
-=======
-              render={handleRender}
-              getRenderContext={handleGetRenderContext}
->>>>>>> f3c6ae19
               isVariableUncovered={isVariableUncovered}
             />
 
@@ -706,12 +654,6 @@
               ref={registerModal}
               handleChangeEnvironment={this._handleChangeEnvironment}
               activeEnvironmentId={activeEnvironment ? activeEnvironment._id : null}
-<<<<<<< HEAD
-              nunjucksPowerUserMode={settings.nunjucksPowerUserMode}
-=======
-              render={handleRender}
-              getRenderContext={handleGetRenderContext}
->>>>>>> f3c6ae19
               isVariableUncovered={isVariableUncovered}
             />
 
