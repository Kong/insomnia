// @flow
import React from 'react';
import type { GrpcMethodType } from '../../../network/grpc/method';
import { GrpcMethodTypeEnum } from '../../../network/grpc/method';
<<<<<<< HEAD
=======
import { grpcActions, useGrpc, useGrpcIpc } from '../../context/grpc';
import { Button } from 'insomnia-components';
>>>>>>> cad2ebc9

type Props = {
  running: boolean,
  methodType?: GrpcMethodType,
  handleStart: () => Promise<void>,
  handleCancel: () => void,
};

<<<<<<< HEAD
const GrpcSendButton = ({ running, methodType, handleStart, handleCancel }: Props) => {
  if (running) {
    return (
      <button className="urlbar__send-btn" onClick={handleCancel}>
=======
const buttonProps = {
  className: 'tall',
  size: 'medium',
  variant: 'text',
  radius: '0',
};

const GrpcSendButton = ({ requestId, methodType }: Props) => {
  const sendIpc = useGrpcIpc(requestId);

  const config = React.useMemo(() => {
    let text = '';
    let onClick = null;
    let disabled = false;

    switch (methodType) {
      case GrpcMethodTypeEnum.unary:
        text = 'Send';
        onClick = () => sendIpc(GrpcRequestEventEnum.sendUnary);
        break;

      case GrpcMethodTypeEnum.client:
        text = 'Start';
        onClick = () => sendIpc(GrpcRequestEventEnum.startClientStream);
        break;

      case GrpcMethodTypeEnum.server:
        text = 'Start';
        onClick = () => sendIpc(GrpcRequestEventEnum.startServerStream);
        break;

      case GrpcMethodTypeEnum.bidi:
        text = 'Start';
        onClick = () => sendIpc(GrpcRequestEventEnum.startBidiStream);
        break;

      default:
        text = 'Send';
        disabled = true;
        break;
    }

    return { text, onClick, disabled };
  }, [sendIpc, methodType]);

  const [{ running }, dispatch] = useGrpc(requestId);

  if (running) {
    return (
      <Button {...buttonProps} onClick={() => sendIpc(GrpcRequestEventEnum.cancel)}>
>>>>>>> cad2ebc9
        Cancel
      </Button>
    );
  }

  if (!methodType) {
    return (
      <button className="urlbar__send-btn" disabled>
        Send
      </button>
    );
  }

  return (
<<<<<<< HEAD
    <button className="urlbar__send-btn" onClick={handleStart}>
      {methodType === GrpcMethodTypeEnum.unary ? 'Send' : 'Start'}
    </button>
=======
    <Button
      {...buttonProps}
      onClick={() => {
        config.onClick();
        dispatch(grpcActions.clear(requestId));
      }}
      disabled={config.disabled}>
      {config.text}
    </Button>
>>>>>>> cad2ebc9
  );
};

export default GrpcSendButton;<|MERGE_RESOLUTION|>--- conflicted
+++ resolved
@@ -1,12 +1,8 @@
 // @flow
 import React from 'react';
 import type { GrpcMethodType } from '../../../network/grpc/method';
+import { Button } from 'insomnia-components';
 import { GrpcMethodTypeEnum } from '../../../network/grpc/method';
-<<<<<<< HEAD
-=======
-import { grpcActions, useGrpc, useGrpcIpc } from '../../context/grpc';
-import { Button } from 'insomnia-components';
->>>>>>> cad2ebc9
 
 type Props = {
   running: boolean,
@@ -15,12 +11,6 @@
   handleCancel: () => void,
 };
 
-<<<<<<< HEAD
-const GrpcSendButton = ({ running, methodType, handleStart, handleCancel }: Props) => {
-  if (running) {
-    return (
-      <button className="urlbar__send-btn" onClick={handleCancel}>
-=======
 const buttonProps = {
   className: 'tall',
   size: 'medium',
@@ -28,79 +18,23 @@
   radius: '0',
 };
 
-const GrpcSendButton = ({ requestId, methodType }: Props) => {
-  const sendIpc = useGrpcIpc(requestId);
-
-  const config = React.useMemo(() => {
-    let text = '';
-    let onClick = null;
-    let disabled = false;
-
-    switch (methodType) {
-      case GrpcMethodTypeEnum.unary:
-        text = 'Send';
-        onClick = () => sendIpc(GrpcRequestEventEnum.sendUnary);
-        break;
-
-      case GrpcMethodTypeEnum.client:
-        text = 'Start';
-        onClick = () => sendIpc(GrpcRequestEventEnum.startClientStream);
-        break;
-
-      case GrpcMethodTypeEnum.server:
-        text = 'Start';
-        onClick = () => sendIpc(GrpcRequestEventEnum.startServerStream);
-        break;
-
-      case GrpcMethodTypeEnum.bidi:
-        text = 'Start';
-        onClick = () => sendIpc(GrpcRequestEventEnum.startBidiStream);
-        break;
-
-      default:
-        text = 'Send';
-        disabled = true;
-        break;
-    }
-
-    return { text, onClick, disabled };
-  }, [sendIpc, methodType]);
-
-  const [{ running }, dispatch] = useGrpc(requestId);
-
+const GrpcSendButton = ({ running, methodType, handleStart, handleCancel }: Props) => {
   if (running) {
     return (
-      <Button {...buttonProps} onClick={() => sendIpc(GrpcRequestEventEnum.cancel)}>
->>>>>>> cad2ebc9
+      <Button {...buttonProps} onClick={handleCancel}>
         Cancel
       </Button>
     );
   }
 
   if (!methodType) {
-    return (
-      <button className="urlbar__send-btn" disabled>
-        Send
-      </button>
-    );
+    return <Button {...buttonProps}>Send</Button>;
   }
 
   return (
-<<<<<<< HEAD
-    <button className="urlbar__send-btn" onClick={handleStart}>
+    <Button {...buttonProps} onClick={handleStart}>
       {methodType === GrpcMethodTypeEnum.unary ? 'Send' : 'Start'}
-    </button>
-=======
-    <Button
-      {...buttonProps}
-      onClick={() => {
-        config.onClick();
-        dispatch(grpcActions.clear(requestId));
-      }}
-      disabled={config.disabled}>
-      {config.text}
     </Button>
->>>>>>> cad2ebc9
   );
 };
 
