import { CircleButton, SvgIcon, Tooltip } from 'insomnia-components';
import React, { FunctionComponent } from 'react';
import { useSelector } from 'react-redux';
import styled from 'styled-components';

import { hotKeyRefs } from '../../../common/hotkeys';
import { selectSettings } from '../../redux/selectors';
import { Hotkey } from '../hotkey';
import { showSettingsModal } from '../modals/settings-modal';

const Wrapper = styled.div({
  marginLeft: 'var(--padding-md)',
});

<<<<<<< HEAD
const SettingsButton: FunctionComponent<Props> = ({ className, settings }) => (
  <Tooltip
    delay={1000}
    position="bottom"
    message={
      <>
        Preferences (
        <Hotkey keyBindings={settings.hotKeyRegistry[hotKeyRefs.PREFERENCES_SHOW_GENERAL.id]} />)
      </>
    }
  >
    <CircleButton data-testid="settings-button" className={className} onClick={showSettingsModal}>
      <SvgIcon icon="gear" />
    </CircleButton>
  </Tooltip>
);

export default connect((state, props) => ({
  // @ts-expect-error -- TSCONVERSION
  settings: selectSettings(state, props),
}))(SettingsButton);
=======
export const SettingsButton: FunctionComponent = () => {
  const { hotKeyRegistry } = useSelector(selectSettings);
  return (
    <Wrapper>
      <Tooltip
        delay={1000}
        position="bottom"
        message={
          <>
            Preferences (
            <Hotkey keyBindings={hotKeyRegistry[hotKeyRefs.PREFERENCES_SHOW_GENERAL.id]} />)
          </>
        }
      >
        <CircleButton onClick={showSettingsModal}>
          <SvgIcon icon="gear" />
        </CircleButton>
      </Tooltip>
    </Wrapper>
  );
};
>>>>>>> 5a65e2dd
<|MERGE_RESOLUTION|>--- conflicted
+++ resolved
@@ -12,29 +12,6 @@
   marginLeft: 'var(--padding-md)',
 });
 
-<<<<<<< HEAD
-const SettingsButton: FunctionComponent<Props> = ({ className, settings }) => (
-  <Tooltip
-    delay={1000}
-    position="bottom"
-    message={
-      <>
-        Preferences (
-        <Hotkey keyBindings={settings.hotKeyRegistry[hotKeyRefs.PREFERENCES_SHOW_GENERAL.id]} />)
-      </>
-    }
-  >
-    <CircleButton data-testid="settings-button" className={className} onClick={showSettingsModal}>
-      <SvgIcon icon="gear" />
-    </CircleButton>
-  </Tooltip>
-);
-
-export default connect((state, props) => ({
-  // @ts-expect-error -- TSCONVERSION
-  settings: selectSettings(state, props),
-}))(SettingsButton);
-=======
 export const SettingsButton: FunctionComponent = () => {
   const { hotKeyRegistry } = useSelector(selectSettings);
   return (
@@ -49,11 +26,10 @@
           </>
         }
       >
-        <CircleButton onClick={showSettingsModal}>
+        <CircleButton data-testid="settings-button" onClick={showSettingsModal}>
           <SvgIcon icon="gear" />
         </CircleButton>
       </Tooltip>
     </Wrapper>
   );
-};
->>>>>>> 5a65e2dd
+};