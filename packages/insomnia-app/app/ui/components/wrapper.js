// @flow
import type { Settings } from '../../models/settings';
import type { Response } from '../../models/response';
import type { OAuth2Token } from '../../models/o-auth-2-token';
import type { Workspace } from '../../models/workspace';
import type {
  Request,
  RequestAuthentication,
  RequestBody,
  RequestHeader,
  RequestParameter,
} from '../../models/request';

import * as React from 'react';
import autobind from 'autobind-decorator';
import classnames from 'classnames';
import { registerModal, showModal } from './modals/index';
import AlertModal from './modals/alert-modal';
import WrapperModal from './modals/wrapper-modal';
import ErrorModal from './modals/error-modal';
import CookiesModal from './modals/cookies-modal';
import CookieModifyModal from '../components/modals/cookie-modify-modal';
import EnvironmentEditModal from './modals/environment-edit-modal';
import GenerateCodeModal from './modals/generate-code-modal';
import LoginModal from './modals/login-modal';
import ResponseDebugModal from './modals/response-debug-modal';
import PaymentNotificationModal from './modals/payment-notification-modal';
import NunjucksModal from './modals/nunjucks-modal';
import PromptModal from './modals/prompt-modal';
import AskModal from './modals/ask-modal';
import SelectModal from './modals/select-modal';
import RequestCreateModal from './modals/request-create-modal';
import RequestPane from './request-pane';
import RequestSwitcherModal from './modals/request-switcher-modal';
import SettingsModal from './modals/settings-modal';
import FilterHelpModal from './modals/filter-help-modal';
import ResponsePane from './response-pane';
import RequestSettingsModal from './modals/request-settings-modal';
import SetupSyncModal from './modals/setup-sync-modal';
import SyncStagingModal from './modals/sync-staging-modal';
import SyncMergeModal from './modals/sync-merge-modal';
import SyncHistoryModal from './modals/sync-history-modal';
import SyncShareModal from './modals/sync-share-modal';
import SyncBranchesModal from './modals/sync-branches-modal';
import RequestRenderErrorModal from './modals/request-render-error-modal';
import Sidebar from './sidebar/sidebar';
import WorkspaceEnvironmentsEditModal from './modals/workspace-environments-edit-modal';
import WorkspaceSettingsModal from './modals/workspace-settings-modal';
import WorkspaceShareSettingsModal from './modals/workspace-share-settings-modal';
import CodePromptModal from './modals/code-prompt-modal';
import * as db from '../../common/database';
import * as models from '../../models/index';
import * as importers from 'insomnia-importers';
import type { CookieJar } from '../../models/cookie-jar';
import type { Environment } from '../../models/environment';
import ErrorBoundary from './error-boundary';
import type { ClientCertificate } from '../../models/client-certificate';
import MoveRequestGroupModal from './modals/move-request-group-modal';
<<<<<<< HEAD
import AddKeyCombinationModal from './modals/add-key-combination-modal';
=======
import ExportRequestsModal from './modals/export-requests-modal';
import VCS from '../../sync/vcs';
import type { StatusCandidate } from '../../sync/types';
>>>>>>> a33fb6b9

type Props = {
  // Helper Functions
  handleActivateRequest: Function,
  handleSetSidebarFilter: Function,
  handleToggleMenuBar: Function,
  handleImportFileToWorkspace: Function,
  handleImportUriToWorkspace: Function,
  handleExportFile: Function,
  handleShowExportRequestsModal: Function,
  handleExportRequestsToFile: Function,
  handleSetActiveWorkspace: Function,
  handleSetActiveEnvironment: Function,
  handleMoveDoc: Function,
  handleCreateRequest: Function,
  handleDuplicateRequest: Function,
  handleDuplicateRequestGroup: Function,
  handleMoveRequestGroup: Function,
  handleDuplicateWorkspace: Function,
  handleCreateRequestGroup: Function,
  handleGenerateCodeForActiveRequest: Function,
  handleGenerateCode: Function,
  handleCopyAsCurl: Function,
  handleCreateRequestForWorkspace: Function,
  handleSetRequestPaneRef: Function,
  handleSetResponsePaneRef: Function,
  handleSetResponsePreviewMode: Function,
  handleRender: Function,
  handleGetRenderContext: Function,
  handleSetResponseFilter: Function,
  handleSetActiveResponse: Function,
  handleSetSidebarRef: Function,
  handleStartDragSidebar: Function,
  handleResetDragSidebar: Function,
  handleStartDragPaneHorizontal: Function,
  handleStartDragPaneVertical: Function,
  handleResetDragPaneHorizontal: Function,
  handleResetDragPaneVertical: Function,
  handleSetRequestGroupCollapsed: Function,
  handleSendRequestWithEnvironment: Function,
  handleSendAndDownloadRequestWithEnvironment: Function,
  handleUpdateRequestMimeType: Function,

  // Properties
  loadStartTime: number,
  isLoading: boolean,
  paneWidth: number,
  paneHeight: number,
  responsePreviewMode: string,
  responseFilter: string,
  responseFilterHistory: Array<string>,
  sidebarWidth: number,
  sidebarHidden: boolean,
  sidebarFilter: string,
  sidebarChildren: Array<Object>,
  settings: Settings,
  workspaces: Array<Workspace>,
  unseenWorkspaces: Array<Workspace>,
  workspaceChildren: Array<Object>,
  environments: Array<Object>,
  activeRequestResponses: Array<Response>,
  activeWorkspace: Workspace,
  activeCookieJar: CookieJar,
  activeEnvironment: Environment | null,
  activeWorkspaceClientCertificates: Array<ClientCertificate>,
  isVariableUncovered: boolean,
  vcs: VCS | null,
  syncItems: Array<StatusCandidate>,

  // Optional
  oAuth2Token: ?OAuth2Token,
  activeRequest: ?Request,
  activeResponse: ?Response,
};

type State = {
  forceRefreshKey: number,
};

const rUpdate = (request, ...args) => {
  if (!request) {
    throw new Error('Tried to update null request');
  }

  return models.request.update(request, ...args);
};

const sUpdate = models.settings.update;

@autobind
class Wrapper extends React.PureComponent<Props, State> {
  constructor(props: any) {
    super(props);
    this.state = {
      forceRefreshKey: Date.now(),
    };
  }

  // Request updaters
  async _handleForceUpdateRequest(r: Request, patch: Object): Promise<Request> {
    const newRequest = await rUpdate(r, patch);

    // Give it a second for the app to render first. If we don't wait, it will refresh
    // on the old request and won't catch the newest one.
    // TODO: Move this refresh key into redux store so we don't need timeout
    window.setTimeout(this._forceRequestPaneRefresh, 100);

    return newRequest;
  }

  _handleForceUpdateRequestHeaders(r: Request, headers: Array<RequestHeader>): Promise<Request> {
    return this._handleForceUpdateRequest(r, { headers });
  }

  static _handleUpdateRequestBody(r: Request, body: RequestBody): Promise<Request> {
    return rUpdate(r, { body });
  }

  static _handleUpdateRequestParameters(
    r: Request,
    parameters: Array<RequestParameter>,
  ): Promise<Request> {
    return rUpdate(r, { parameters });
  }

  static _handleUpdateRequestAuthentication(
    r: Request,
    authentication: RequestAuthentication,
  ): Promise<Request> {
    return rUpdate(r, { authentication });
  }

  static _handleUpdateRequestHeaders(r: Request, headers: Array<RequestHeader>): Promise<Request> {
    return rUpdate(r, { headers });
  }

  static _handleUpdateRequestMethod(r: Request, method: string): Promise<Request> {
    return rUpdate(r, { method });
  }

  static _handleUpdateRequestUrl(r: Request, url: string): Promise<Request> {
    // Don't update if we don't need to
    if (r.url === url) {
      return Promise.resolve(r);
    }

    return rUpdate(r, { url });
  }

  // Special request updaters
  _handleStartDragSidebar(e: Event): void {
    e.preventDefault();
    this.props.handleStartDragSidebar();
  }

  async _handleImport(text: string): Promise<Request | null> {
    // Allow user to paste any import file into the url. If it results in
    // only one item, it will overwrite the current request.
    try {
      const { data } = await importers.convert(text);
      const { resources } = data;
      const r = resources[0];

      if (r && r._type === 'request' && this.props.activeRequest) {
        // Only pull fields that we want to update
        return this._handleForceUpdateRequest(this.props.activeRequest, {
          url: r.url,
          method: r.method,
          headers: r.headers,
          body: r.body,
          authentication: r.authentication,
          parameters: r.parameters,
        });
      }
    } catch (e) {
      // Import failed, that's alright
    }

    return null;
  }

  // Settings updaters
  _handleUpdateSettingsShowPasswords(showPasswords: boolean): Promise<Settings> {
    return sUpdate(this.props.settings, { showPasswords });
  }

  _handleUpdateSettingsUseBulkHeaderEditor(useBulkHeaderEditor: boolean): Promise<Settings> {
    return sUpdate(this.props.settings, { useBulkHeaderEditor });
  }

  // Other Helpers
  _handleImportFile(): void {
    this.props.handleImportFileToWorkspace(this.props.activeWorkspace._id);
  }

  _handleImportUri(uri: string): void {
    this.props.handleImportUriToWorkspace(this.props.activeWorkspace._id, uri);
  }

  _handleSetActiveResponse(responseId: string | null): void {
    if (!this.props.activeRequest) {
      console.warn('Tried to set active response when request not active');
      return;
    }

    this.props.handleSetActiveResponse(this.props.activeRequest._id, responseId);
  }

  _handleShowEnvironmentsModal(): void {
    showModal(WorkspaceEnvironmentsEditModal, this.props.activeWorkspace);
  }

  _handleShowCookiesModal(): void {
    showModal(CookiesModal, this.props.activeWorkspace);
  }

  static _handleShowModifyCookieModal(cookie: Object): void {
    showModal(CookieModifyModal, cookie);
  }

  _handleShowRequestSettingsModal(): void {
    showModal(RequestSettingsModal, { request: this.props.activeRequest });
  }

  async _handleDeleteResponses(): Promise<void> {
    if (!this.props.activeRequest) {
      console.warn('Tried to delete responses when request not active');
      return;
    }

    await models.response.removeForRequest(this.props.activeRequest._id);
    this._handleSetActiveResponse(null);
  }

  async _handleDeleteResponse(response: Response): Promise<void> {
    if (response) {
      await models.response.remove(response);
    }

    // Also unset active response it's the one we're deleting
    if (this.props.activeResponse && this.props.activeResponse._id === response._id) {
      this._handleSetActiveResponse(null);
    }
  }

  async _handleRemoveActiveWorkspace(): Promise<void> {
    const { workspaces, activeWorkspace } = this.props;
    if (workspaces.length <= 1) {
      showModal(AlertModal, {
        title: 'Deleting Last Workspace',
        message: 'Since you deleted your only workspace, a new one has been created for you.',
      });

      models.workspace.create({ name: 'Insomnia' });
    }

    await models.workspace.remove(activeWorkspace);
  }

  async _handleActiveWorkspaceClearAllResponses(): Promise<void> {
    const docs = await db.withDescendants(this.props.activeWorkspace, models.request.type);
    const requests = docs.filter(doc => doc.type === models.request.type);
    for (const req of requests) {
      await models.response.removeForRequest(req._id);
    }
  }

  _handleSendRequestWithActiveEnvironment(): void {
    const { activeRequest, activeEnvironment, handleSendRequestWithEnvironment } = this.props;
    const activeRequestId = activeRequest ? activeRequest._id : 'n/a';
    const activeEnvironmentId = activeEnvironment ? activeEnvironment._id : 'n/a';
    handleSendRequestWithEnvironment(activeRequestId, activeEnvironmentId);
  }

  async _handleSendAndDownloadRequestWithActiveEnvironment(filename?: string): Promise<void> {
    const {
      activeRequest,
      activeEnvironment,
      handleSendAndDownloadRequestWithEnvironment,
    } = this.props;

    const activeRequestId = activeRequest ? activeRequest._id : 'n/a';
    const activeEnvironmentId = activeEnvironment ? activeEnvironment._id : 'n/a';
    await handleSendAndDownloadRequestWithEnvironment(
      activeRequestId,
      activeEnvironmentId,
      filename,
    );
  }

  _handleSetPreviewMode(previewMode: string): void {
    const activeRequest = this.props.activeRequest;
    const activeRequestId = activeRequest ? activeRequest._id : 'n/a';
    this.props.handleSetResponsePreviewMode(activeRequestId, previewMode);
  }

  _handleSetResponseFilter(filter: string): void {
    const activeRequest = this.props.activeRequest;
    const activeRequestId = activeRequest ? activeRequest._id : 'n/a';
    this.props.handleSetResponseFilter(activeRequestId, filter);
  }

  _forceRequestPaneRefresh(): void {
    this.setState({ forceRefreshKey: Date.now() });
  }

  render() {
    const {
      activeEnvironment,
      activeRequest,
      activeWorkspace,
      activeCookieJar,
      activeRequestResponses,
      activeResponse,
      activeWorkspaceClientCertificates,
      environments,
      handleActivateRequest,
      handleCreateRequest,
      handleCreateRequestForWorkspace,
      handleCreateRequestGroup,
      handleDuplicateRequest,
      handleDuplicateRequestGroup,
      handleMoveRequestGroup,
      handleExportFile,
      handleShowExportRequestsModal,
      handleExportRequestsToFile,
      handleMoveDoc,
      handleResetDragPaneHorizontal,
      handleResetDragPaneVertical,
      handleResetDragSidebar,
      handleSetActiveEnvironment,
      handleSetActiveWorkspace,
      handleSetRequestGroupCollapsed,
      handleSetRequestPaneRef,
      handleSetResponsePaneRef,
      handleSetSidebarRef,
      handleStartDragPaneHorizontal,
      handleStartDragPaneVertical,
      handleSetSidebarFilter,
      handleToggleMenuBar,
      handleRender,
      handleGetRenderContext,
      handleDuplicateWorkspace,
      handleGenerateCodeForActiveRequest,
      handleGenerateCode,
      handleCopyAsCurl,
      handleUpdateRequestMimeType,
      isLoading,
      loadStartTime,
      paneWidth,
      paneHeight,
      responseFilter,
      responseFilterHistory,
      responsePreviewMode,
      oAuth2Token,
      settings,
      sidebarChildren,
      sidebarFilter,
      sidebarHidden,
      sidebarWidth,
      syncItems,
      workspaceChildren,
      workspaces,
      unseenWorkspaces,
      isVariableUncovered,
      vcs,
    } = this.props;

    const realSidebarWidth = sidebarHidden ? 0 : sidebarWidth;

    const columns = `${realSidebarWidth}rem 0 minmax(0, ${paneWidth}fr) 0 minmax(0, ${1 -
      paneWidth}fr)`;
    const rows = `minmax(0, ${paneHeight}fr) 0 minmax(0, ${1 - paneHeight}fr)`;

    return [
      <div key="modals" className="modals">
        <ErrorBoundary showAlert>
          <AlertModal ref={registerModal} />
          <ErrorModal ref={registerModal} />
          <PromptModal ref={registerModal} />

          <WrapperModal ref={registerModal} />
          <LoginModal ref={registerModal} />
          <AskModal ref={registerModal} />
          <SelectModal ref={registerModal} />
          <RequestCreateModal ref={registerModal} />
          <PaymentNotificationModal ref={registerModal} />
          <FilterHelpModal ref={registerModal} />
          <RequestRenderErrorModal ref={registerModal} />

          <CodePromptModal
            ref={registerModal}
            handleRender={handleRender}
            handleGetRenderContext={handleGetRenderContext}
            nunjucksPowerUserMode={settings.nunjucksPowerUserMode}
            editorFontSize={settings.editorFontSize}
            editorIndentSize={settings.editorIndentSize}
            editorKeyMap={settings.editorKeyMap}
            editorLineWrapping={settings.editorLineWrapping}
            isVariableUncovered={isVariableUncovered}
          />

          <RequestSettingsModal
            ref={registerModal}
            editorFontSize={settings.editorFontSize}
            editorIndentSize={settings.editorIndentSize}
            editorKeyMap={settings.editorKeyMap}
            editorLineWrapping={settings.editorLineWrapping}
            handleRender={handleRender}
            handleGetRenderContext={handleGetRenderContext}
            nunjucksPowerUserMode={settings.nunjucksPowerUserMode}
            workspaces={workspaces}
            isVariableUncovered={isVariableUncovered}
          />

          {/* TODO: Figure out why cookieJar is sometimes null */}
          {activeCookieJar ? (
            <CookiesModal
              handleShowModifyCookieModal={Wrapper._handleShowModifyCookieModal}
              handleRender={handleRender}
              nunjucksPowerUserMode={settings.nunjucksPowerUserMode}
              ref={registerModal}
              workspace={activeWorkspace}
              cookieJar={activeCookieJar}
              isVariableUncovered={isVariableUncovered}
            />
          ) : null}

          <CookieModifyModal
            handleRender={handleRender}
            handleGetRenderContext={handleGetRenderContext}
            nunjucksPowerUserMode={settings.nunjucksPowerUserMode}
            ref={registerModal}
            cookieJar={activeCookieJar}
            workspace={activeWorkspace}
            isVariableUncovered={isVariableUncovered}
          />

          <NunjucksModal
            uniqueKey={`key::${this.state.forceRefreshKey}`}
            ref={registerModal}
            handleRender={handleRender}
            handleGetRenderContext={handleGetRenderContext}
            workspace={activeWorkspace}
          />

          <MoveRequestGroupModal ref={registerModal} workspaces={workspaces} />

          <WorkspaceSettingsModal
            ref={registerModal}
            clientCertificates={activeWorkspaceClientCertificates}
            workspace={activeWorkspace}
            editorFontSize={settings.editorFontSize}
            editorIndentSize={settings.editorIndentSize}
            editorKeyMap={settings.editorKeyMap}
            editorLineWrapping={settings.editorLineWrapping}
            handleRender={handleRender}
            handleGetRenderContext={handleGetRenderContext}
            nunjucksPowerUserMode={settings.nunjucksPowerUserMode}
            handleRemoveWorkspace={this._handleRemoveActiveWorkspace}
            handleDuplicateWorkspace={handleDuplicateWorkspace}
            handleClearAllResponses={this._handleActiveWorkspaceClearAllResponses}
            isVariableUncovered={isVariableUncovered}
          />

          <WorkspaceShareSettingsModal ref={registerModal} workspace={activeWorkspace} />

          <GenerateCodeModal
            ref={registerModal}
            environmentId={activeEnvironment ? activeEnvironment._id : 'n/a'}
            editorFontSize={settings.editorFontSize}
            editorIndentSize={settings.editorIndentSize}
            editorKeyMap={settings.editorKeyMap}
          />

          <SettingsModal
            ref={registerModal}
            handleShowExportRequestsModal={handleShowExportRequestsModal}
            handleExportAllToFile={handleExportFile}
            handleImportFile={this._handleImportFile}
            handleImportUri={this._handleImportUri}
            handleToggleMenuBar={handleToggleMenuBar}
            settings={settings}
          />

          <ResponseDebugModal ref={registerModal} settings={settings} />

          <RequestSwitcherModal
            ref={registerModal}
            workspaces={workspaces}
            workspaceChildren={workspaceChildren}
            workspaceId={activeWorkspace._id}
            activeRequestParentId={activeRequest ? activeRequest.parentId : activeWorkspace._id}
            activateRequest={handleActivateRequest}
            handleSetActiveWorkspace={handleSetActiveWorkspace}
          />

          <EnvironmentEditModal
            ref={registerModal}
            editorFontSize={settings.editorFontSize}
            editorIndentSize={settings.editorIndentSize}
            editorKeyMap={settings.editorKeyMap}
            lineWrapping={settings.editorLineWrapping}
            onChange={models.requestGroup.update}
            render={handleRender}
            getRenderContext={handleGetRenderContext}
            nunjucksPowerUserMode={settings.nunjucksPowerUserMode}
            isVariableUncovered={isVariableUncovered}
          />

          <SetupSyncModal ref={registerModal} workspace={activeWorkspace} />

          {vcs && (
            <React.Fragment>
              <SyncStagingModal
                ref={registerModal}
                workspace={activeWorkspace}
                vcs={vcs}
                syncItems={syncItems}
              />
              <SyncMergeModal
                ref={registerModal}
                workspace={activeWorkspace}
                syncItems={syncItems}
                vcs={vcs}
              />
              <SyncBranchesModal
                ref={registerModal}
                workspace={activeWorkspace}
                vcs={vcs}
                syncItems={syncItems}
              />
              <SyncHistoryModal ref={registerModal} workspace={activeWorkspace} vcs={vcs} />
              <SyncShareModal ref={registerModal} workspace={activeWorkspace} vcs={vcs} />
            </React.Fragment>
          )}

          <WorkspaceEnvironmentsEditModal
            ref={registerModal}
            onChange={models.workspace.update}
            lineWrapping={settings.editorLineWrapping}
            editorFontSize={settings.editorFontSize}
            editorIndentSize={settings.editorIndentSize}
            editorKeyMap={settings.editorKeyMap}
            activeEnvironmentId={activeEnvironment ? activeEnvironment._id : null}
            render={handleRender}
            getRenderContext={handleGetRenderContext}
            nunjucksPowerUserMode={settings.nunjucksPowerUserMode}
            isVariableUncovered={isVariableUncovered}
          />

<<<<<<< HEAD
          <AddKeyCombinationModal ref={registerModal} />
=======
          <ExportRequestsModal
            ref={registerModal}
            childObjects={sidebarChildren}
            handleExportRequestsToFile={handleExportRequestsToFile}
          />
>>>>>>> a33fb6b9
        </ErrorBoundary>
      </div>,
      <div
        key="wrapper"
        id="wrapper"
        className={classnames('wrapper', {
          'wrapper--vertical': settings.forceVerticalLayout,
        })}
        style={{
          gridTemplateColumns: columns,
          gridTemplateRows: rows,
          boxSizing: 'border-box',
          borderTop:
            activeEnvironment &&
            activeEnvironment.color &&
            settings.environmentHighlightColorStyle === 'window-top'
              ? '5px solid ' + activeEnvironment.color
              : null,
          borderBottom:
            activeEnvironment &&
            activeEnvironment.color &&
            settings.environmentHighlightColorStyle === 'window-bottom'
              ? '5px solid ' + activeEnvironment.color
              : null,
          borderLeft:
            activeEnvironment &&
            activeEnvironment.color &&
            settings.environmentHighlightColorStyle === 'window-left'
              ? '5px solid ' + activeEnvironment.color
              : null,
          borderRight:
            activeEnvironment &&
            activeEnvironment.color &&
            settings.environmentHighlightColorStyle === 'window-right'
              ? '5px solid ' + activeEnvironment.color
              : null,
        }}>
        <ErrorBoundary showAlert>
          <Sidebar
            ref={handleSetSidebarRef}
            showEnvironmentsModal={this._handleShowEnvironmentsModal}
            showCookiesModal={this._handleShowCookiesModal}
            handleActivateRequest={handleActivateRequest}
            handleChangeFilter={handleSetSidebarFilter}
            handleImportFile={this._handleImportFile}
            handleExportFile={handleExportFile}
            handleSetActiveWorkspace={handleSetActiveWorkspace}
            handleDuplicateRequest={handleDuplicateRequest}
            handleGenerateCode={handleGenerateCode}
            handleCopyAsCurl={handleCopyAsCurl}
            handleDuplicateRequestGroup={handleDuplicateRequestGroup}
            handleMoveRequestGroup={handleMoveRequestGroup}
            handleSetActiveEnvironment={handleSetActiveEnvironment}
            moveDoc={handleMoveDoc}
            handleSetRequestGroupCollapsed={handleSetRequestGroupCollapsed}
            activeRequest={activeRequest}
            activeEnvironment={activeEnvironment}
            handleCreateRequest={handleCreateRequest}
            handleCreateRequestGroup={handleCreateRequestGroup}
            filter={sidebarFilter || ''}
            hidden={sidebarHidden || false}
            workspace={activeWorkspace}
            unseenWorkspaces={unseenWorkspaces}
            childObjects={sidebarChildren}
            width={sidebarWidth}
            isLoading={isLoading}
            workspaces={workspaces}
            environments={environments}
            environmentHighlightColorStyle={settings.environmentHighlightColorStyle}
            enableSyncBeta={settings.enableSyncBeta}
            hotKeyRegistry={settings.hotKeyRegistry}
            vcs={vcs}
            syncItems={syncItems}
          />
        </ErrorBoundary>

        <div className="drag drag--sidebar">
          <div onDoubleClick={handleResetDragSidebar} onMouseDown={this._handleStartDragSidebar} />
        </div>

        <ErrorBoundary showAlert>
          <RequestPane
            ref={handleSetRequestPaneRef}
            handleImportFile={this._handleImportFile}
            request={activeRequest}
            workspace={activeWorkspace}
            settings={settings}
            environmentId={activeEnvironment ? activeEnvironment._id : ''}
            oAuth2Token={oAuth2Token}
            forceUpdateRequest={this._handleForceUpdateRequest}
            handleCreateRequest={handleCreateRequestForWorkspace}
            handleGenerateCode={handleGenerateCodeForActiveRequest}
            handleImport={this._handleImport}
            handleRender={handleRender}
            handleGetRenderContext={handleGetRenderContext}
            updateRequestBody={Wrapper._handleUpdateRequestBody}
            forceUpdateRequestHeaders={this._handleForceUpdateRequestHeaders}
            updateRequestUrl={Wrapper._handleUpdateRequestUrl}
            updateRequestMethod={Wrapper._handleUpdateRequestMethod}
            updateRequestParameters={Wrapper._handleUpdateRequestParameters}
            updateRequestAuthentication={Wrapper._handleUpdateRequestAuthentication}
            updateRequestHeaders={Wrapper._handleUpdateRequestHeaders}
            updateRequestMimeType={handleUpdateRequestMimeType}
            updateSettingsShowPasswords={this._handleUpdateSettingsShowPasswords}
            updateSettingsUseBulkHeaderEditor={this._handleUpdateSettingsUseBulkHeaderEditor}
            forceRefreshCounter={this.state.forceRefreshKey}
            handleSend={this._handleSendRequestWithActiveEnvironment}
            handleSendAndDownload={this._handleSendAndDownloadRequestWithActiveEnvironment}
            nunjucksPowerUserMode={settings.nunjucksPowerUserMode}
            isVariableUncovered={isVariableUncovered}
          />
        </ErrorBoundary>

        <div className="drag drag--pane-horizontal">
          <div
            onMouseDown={handleStartDragPaneHorizontal}
            onDoubleClick={handleResetDragPaneHorizontal}
          />
        </div>

        <div className="drag drag--pane-vertical">
          <div
            onMouseDown={handleStartDragPaneVertical}
            onDoubleClick={handleResetDragPaneVertical}
          />
        </div>

        <ErrorBoundary showAlert>
          <ResponsePane
            ref={handleSetResponsePaneRef}
            request={activeRequest}
            responses={activeRequestResponses}
            response={activeResponse}
            editorFontSize={settings.editorFontSize}
            editorIndentSize={settings.editorIndentSize}
            editorKeyMap={settings.editorKeyMap}
            editorLineWrapping={settings.editorLineWrapping}
            hotKeyRegistry={settings.hotKeyRegistry}
            previewMode={responsePreviewMode}
            filter={responseFilter}
            filterHistory={responseFilterHistory}
            loadStartTime={loadStartTime}
            showCookiesModal={this._handleShowCookiesModal}
            handleShowRequestSettings={this._handleShowRequestSettingsModal}
            handleSetActiveResponse={this._handleSetActiveResponse}
            handleSetPreviewMode={this._handleSetPreviewMode}
            handleDeleteResponses={this._handleDeleteResponses}
            handleDeleteResponse={this._handleDeleteResponse}
            handleSetFilter={this._handleSetResponseFilter}
          />
        </ErrorBoundary>
      </div>,
    ];
  }
}

export default Wrapper;<|MERGE_RESOLUTION|>--- conflicted
+++ resolved
@@ -56,13 +56,10 @@
 import ErrorBoundary from './error-boundary';
 import type { ClientCertificate } from '../../models/client-certificate';
 import MoveRequestGroupModal from './modals/move-request-group-modal';
-<<<<<<< HEAD
 import AddKeyCombinationModal from './modals/add-key-combination-modal';
-=======
 import ExportRequestsModal from './modals/export-requests-modal';
 import VCS from '../../sync/vcs';
 import type { StatusCandidate } from '../../sync/types';
->>>>>>> a33fb6b9
 
 type Props = {
   // Helper Functions
@@ -614,15 +611,12 @@
             isVariableUncovered={isVariableUncovered}
           />
 
-<<<<<<< HEAD
           <AddKeyCombinationModal ref={registerModal} />
-=======
           <ExportRequestsModal
             ref={registerModal}
             childObjects={sidebarChildren}
             handleExportRequestsToFile={handleExportRequestsToFile}
           />
->>>>>>> a33fb6b9
         </ErrorBoundary>
       </div>,
       <div
