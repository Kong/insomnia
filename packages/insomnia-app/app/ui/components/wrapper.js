--- conflicted
+++ resolved
@@ -188,24 +188,13 @@
     return rUpdate(r, { method });
   }
 
-<<<<<<< HEAD
-  _handleUpdateRequestUrl(url: string): Promise<Request> {
-    const { activeRequest } = this.props;
-
-    if (!activeRequest) {
-      throw new Error('Cannot update undefined request');
+  static _handleUpdateRequestUrl(r: Request, url: string): Promise<Request> {
+    // Don't update if we don't need to
+    if (r.url === url) {
+      return Promise.resolve(r);
     }
 
-    // Don't update if we don't need to
-    if (activeRequest.url === url) {
-      return Promise.resolve(activeRequest);
-    }
-
-    return rUpdate(activeRequest, { url });
-=======
-  static _handleUpdateRequestUrl(r: Request, url: string): Promise<Request> {
     return rUpdate(r, { url });
->>>>>>> 8112f5d6
   }
 
   // Special request updaters
@@ -287,13 +276,13 @@
     showModal(RequestSettingsModal, { request: this.props.activeRequest });
   }
 
-  _handleDeleteResponses(): void {
+  async _handleDeleteResponses(): Promise<void> {
     if (!this.props.activeRequest) {
       console.warn('Tried to delete responses when request not active');
       return;
     }
 
-    models.response.removeForRequest(this.props.activeRequest._id);
+    await models.response.removeForRequest(this.props.activeRequest._id);
     this._handleSetActiveResponse(null);
   }
 
