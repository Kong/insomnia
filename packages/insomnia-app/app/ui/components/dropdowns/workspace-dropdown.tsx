--- conflicted
+++ resolved
@@ -13,6 +13,7 @@
 import type { Environment } from '../../../models/environment';
 import { isRequest } from '../../../models/request';
 import { isRequestGroup } from '../../../models/request-group';
+import { Space } from '../../../models/space';
 import { isDesign, Workspace } from '../../../models/workspace';
 import type { WorkspaceAction } from '../../../plugins';
 import { ConfigGenerator, getConfigGenerators, getWorkspaceActions } from '../../../plugins';
@@ -25,16 +26,8 @@
 import KeydownBinder from '../keydown-binder';
 import { showError, showModal } from '../modals';
 import { showGenerateConfigModal } from '../modals/generate-config-modal';
-<<<<<<< HEAD
-import { getWorkspaceLabel } from '../../../common/get-workspace-label';
-import { ApiSpec } from '../../../models/api-spec';
-import { isRequestGroup } from '../../../models/request-group';
-import { isRequest } from '../../../models/request';
-import { Space } from '../../../models/space';
-=======
 import SettingsModal, { TAB_INDEX_EXPORT } from '../modals/settings-modal';
 import WorkspaceSettingsModal from '../modals/workspace-settings-modal';
->>>>>>> 0178533e
 
 interface Props {
   displayName: string;
