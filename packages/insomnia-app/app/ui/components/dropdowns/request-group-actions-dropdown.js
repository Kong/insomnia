// @flow
import * as React from 'react';

import classnames from 'classnames';
import PromptButton from '../base/prompt-button';
import {
  Dropdown,
  DropdownButton,
  DropdownDivider,
  DropdownHint,
  DropdownItem,
} from '../base/dropdown';
import EnvironmentEditModal from '../modals/environment-edit-modal';
import * as models from '../../../models';
import { showError, showModal, showPrompt } from '../modals';
import type { HotKeyRegistry } from '../../../common/hotkeys';
import { hotKeyRefs } from '../../../common/hotkeys';
import type { RequestGroupAction } from '../../../plugins';
import { getRequestGroupActions } from '../../../plugins';
import type { RequestGroup } from '../../../models/request-group';
import type { Workspace } from '../../../models/workspace';
import * as pluginContexts from '../../../plugins/context/index';
import { RENDER_PURPOSE_NO_RENDER } from '../../../common/render';
import type { Environment } from '../../../models/environment';

type Props = {
  workspace: Workspace,
  requestGroup: RequestGroup,
  hotKeyRegistry: HotKeyRegistry,
  activeEnvironment: Environment | null,
  handleCreateRequest: (id: string) => any,
  handleDuplicateRequestGroup: (rg: RequestGroup) => any,
  handleMoveRequestGroup: (rg: RequestGroup) => any,
  handleCreateRequestGroup: (id: string) => any,
};

type State = {
  actionPlugins: Array<RequestGroupAction>,
  loadingActions: { [string]: boolean },
};

class RequestGroupActionsDropdown extends React.PureComponent<Props, State> {
  _dropdown: ?Dropdown;

  state = {
    actionPlugins: [],
    loadingActions: {},
  };

  _setDropdownRef = (n: ?Dropdown) => {
    this._dropdown = n;
  };

  _handleRename = () => {
    const { requestGroup } = this.props;

    showPrompt({
      title: 'Rename Folder',
      defaultValue: requestGroup.name,
      onComplete: name => {
        models.requestGroup.update(requestGroup, { name });
      },
    });
  };

  _handleRequestCreate = async () => {
    this.props.handleCreateRequest(this.props.requestGroup._id);
  };

  _handleRequestGroupDuplicate = () => {
    this.props.handleDuplicateRequestGroup(this.props.requestGroup);
  };

  _handleRequestGroupMove = () => {
    this.props.handleMoveRequestGroup(this.props.requestGroup);
  };

  _handleRequestGroupCreate = async () => {
    this.props.handleCreateRequestGroup(this.props.requestGroup._id);
  };

<<<<<<< HEAD
  _handleDeleteFolder = () => {
=======
  async _handleDeleteFolder() {
    await models.stats.incrementDeletedRequestsForDescendents(this.props.requestGroup);

>>>>>>> 6d5b8dd1
    models.requestGroup.remove(this.props.requestGroup);
  };

  _handleEditEnvironment = () => {
    showModal(EnvironmentEditModal, this.props.requestGroup);
  };

  onOpen = async () => {
    const plugins = await getRequestGroupActions();
    this.setState({ actionPlugins: plugins });
  };

  show = async () => {
    this._dropdown && this._dropdown.show();
  };

  _handlePluginClick = async (p: RequestGroupAction) => {
    this.setState(state => ({ loadingActions: { ...state.loadingActions, [p.label]: true } }));

    try {
      const { activeEnvironment, requestGroup } = this.props;
      const activeEnvironmentId = activeEnvironment ? activeEnvironment._id : null;

      const context = {
        ...(pluginContexts.app.init(RENDER_PURPOSE_NO_RENDER): Object),
        ...(pluginContexts.data.init(): Object),
        ...(pluginContexts.store.init(p.plugin): Object),
        ...(pluginContexts.network.init(activeEnvironmentId): Object),
      };

      const requests = await models.request.findByParentId(requestGroup._id);
      requests.sort((a, b) => a.metaSortKey - b.metaSortKey);
      await p.action(context, { requestGroup, requests });
    } catch (err) {
      showError({
        title: 'Plugin Action Failed',
        error: err,
      });
    }

    this.setState(state => ({ loadingActions: { ...state.loadingActions, [p.label]: false } }));
    this._dropdown && this._dropdown.hide();
  };

  render = () => {
    const {
      workspace, // eslint-disable-line no-unused-vars
      requestGroup, // eslint-disable-line no-unused-vars
      hotKeyRegistry,
      ...other
    } = this.props;

    const { actionPlugins, loadingActions } = this.state;

    return (
      <Dropdown ref={this._setDropdownRef} onOpen={this.onOpen} {...(other: Object)}>
        <DropdownButton>
          <i className="fa fa-caret-down" />
        </DropdownButton>
        <DropdownItem onClick={this._handleRequestCreate}>
          <i className="fa fa-plus-circle" /> New Request
          <DropdownHint keyBindings={hotKeyRegistry[hotKeyRefs.REQUEST_SHOW_CREATE.id]} />
        </DropdownItem>
        <DropdownItem onClick={this._handleRequestGroupCreate}>
          <i className="fa fa-folder" /> New Folder
          <DropdownHint keyBindings={hotKeyRegistry[hotKeyRefs.REQUEST_SHOW_CREATE_FOLDER.id]} />
        </DropdownItem>
        <DropdownDivider />
        <DropdownItem onClick={this._handleRequestGroupDuplicate}>
          <i className="fa fa-copy" /> Duplicate
        </DropdownItem>
        <DropdownItem onClick={this._handleRename}>
          <i className="fa fa-edit" /> Rename
        </DropdownItem>
        <DropdownItem onClick={this._handleEditEnvironment}>
          <i className="fa fa-code" /> Environment
        </DropdownItem>
        <DropdownItem onClick={this._handleRequestGroupMove}>
          <i className="fa fa-exchange" /> Move
        </DropdownItem>
        <DropdownItem buttonClass={PromptButton} addIcon onClick={this._handleDeleteFolder}>
          <i className="fa fa-trash-o" /> Delete
        </DropdownItem>
        {actionPlugins.length > 0 && <DropdownDivider>Plugins</DropdownDivider>}
        {actionPlugins.map((p: RequestGroupAction) => (
          <DropdownItem key={p.label} onClick={() => this._handlePluginClick(p)} stayOpenAfterClick>
            {loadingActions[p.label] ? (
              <i className="fa fa-refresh fa-spin" />
            ) : (
              <i className={classnames('fa', p.icon || 'fa-code')} />
            )}
            {p.label}
          </DropdownItem>
        ))}
      </Dropdown>
    );
  };
}

export default RequestGroupActionsDropdown;<|MERGE_RESOLUTION|>--- conflicted
+++ resolved
@@ -79,13 +79,8 @@
     this.props.handleCreateRequestGroup(this.props.requestGroup._id);
   };
 
-<<<<<<< HEAD
-  _handleDeleteFolder = () => {
-=======
-  async _handleDeleteFolder() {
+  _handleDeleteFolder = async () => {
     await models.stats.incrementDeletedRequestsForDescendents(this.props.requestGroup);
-
->>>>>>> 6d5b8dd1
     models.requestGroup.remove(this.props.requestGroup);
   };
 
