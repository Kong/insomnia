--- conflicted
+++ resolved
@@ -18,7 +18,6 @@
 import { trackEvent } from '../../../common/analytics';
 import { docsGitSync } from '../../../common/documentation';
 import { isNotNullOrUndefined } from '../../../common/misc';
-<<<<<<< HEAD
 import { MemPlugin } from '../../../sync/git/mem-plugin';
 import { bindActionCreators } from 'redux';
 import { connect } from 'react-redux';
@@ -27,9 +26,6 @@
   SetupGitRepositoryCallback,
   UpdateGitRepositoryCallback,
 } from '../../redux/modules/git';
-=======
-import { translateSSHtoHTTP } from '../../../sync/git/utils';
->>>>>>> 45c210eb
 
 type Props = {|
   handleInitializeEntities: () => Promise<void>,
@@ -197,32 +193,12 @@
   }
 
   _handleConfig() {
-<<<<<<< HEAD
     const { gitRepository, workspace, updateGitRepository, setupGitRepository } = this.props;
     if (gitRepository) {
       updateGitRepository({ gitRepository });
     } else {
       setupGitRepository({ workspace, createFsPlugin: MemPlugin.createPlugin });
     }
-=======
-    const { gitRepository } = this.props;
-    showModal(GitRepositorySettingsModal, {
-      gitRepository,
-      onSubmitEdits: async patch => {
-        const { workspace } = this.props;
-        const workspaceMeta = await models.workspaceMeta.getOrCreateByParentId(workspace._id);
-
-        patch.uri = translateSSHtoHTTP(patch.uri);
-
-        if (gitRepository) {
-          await models.gitRepository.update(gitRepository, patch);
-        } else {
-          const repo = await models.gitRepository.create(patch);
-          await models.workspaceMeta.update(workspaceMeta, { gitRepositoryId: repo._id });
-        }
-      },
-    });
->>>>>>> 45c210eb
   }
 
   _handleLog() {
