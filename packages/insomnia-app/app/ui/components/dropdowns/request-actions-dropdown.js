--- conflicted
+++ resolved
@@ -16,10 +16,6 @@
 import * as requestOperations from '../../../models/helpers/request-operations';
 import { incrementDeletedRequests } from '../../../models/stats';
 
-<<<<<<< HEAD
-class RequestActionsDropdown extends PureComponent {
-  _setDropdownRef = n => {
-=======
 // Plugin action related imports
 import type { RequestAction, RequestGroupAction } from '../../../plugins';
 import type { HotKeyRegistry } from '../../../common/hotkeys';
@@ -51,7 +47,6 @@
   loadingActions: { [string]: boolean },
 };
 
-@autobind
 class RequestActionsDropdown extends React.PureComponent<Props, State> {
   _dropdown: ?Dropdown;
 
@@ -60,8 +55,7 @@
     loadingActions: {},
   };
 
-  _setDropdownRef(n) {
->>>>>>> ad2e0601
+  _setDropdownRef = n => {
     this._dropdown = n;
   };
 
@@ -91,21 +85,16 @@
     return requestOperations.remove(request);
   };
 
-<<<<<<< HEAD
-  show = () => {
-    this._dropdown.show();
-  };
-=======
-  async _onOpen() {
+  _onOpen = async () => {
     const plugins = await getRequestActions();
     this.setState({ actionPlugins: plugins });
-  }
-
-  async show() {
+  };
+
+  show = async () => {
     this._dropdown && this._dropdown.show();
-  }
-
-  async _handlePluginClick(p: RequestAction) {
+  };
+
+  _handlePluginClick = async (p: RequestAction) => {
     this.setState(state => ({ loadingActions: { ...state.loadingActions, [p.label]: true } }));
 
     try {
@@ -128,8 +117,7 @@
 
     this.setState(state => ({ loadingActions: { ...state.loadingActions, [p.label]: false } }));
     this._dropdown && this._dropdown.hide();
-  }
->>>>>>> ad2e0601
+  };
 
   render = () => {
     const {
