import React, { PureComponent } from 'react';
import PropTypes from 'prop-types';
import autobind from 'autobind-decorator';
import * as classnames from 'classnames';
import Dropdown from '../base/dropdown/dropdown';
import DropdownDivider from '../base/dropdown/dropdown-divider';
import DropdownButton from '../base/dropdown/dropdown-button';
import DropdownItem from '../base/dropdown/dropdown-item';
import DropdownHint from '../base/dropdown/dropdown-hint';
import SettingsModal, { TAB_INDEX_EXPORT } from '../modals/settings-modal';
import * as models from '../../../models';
import { getAppVersion } from '../../../common/constants';
import { showModal, showPrompt } from '../modals/index';
import Link from '../base/link';
import WorkspaceSettingsModal from '../modals/workspace-settings-modal';
import WorkspaceShareSettingsModal from '../modals/workspace-share-settings-modal';
import * as session from '../../../sync/session';
import LoginModal from '../modals/login-modal';
import Tooltip from '../tooltip';
import KeydownBinder from '../keydown-binder';
<<<<<<< HEAD
import SyncStagingModal from '../modals/sync-staging-modal';
=======
import { hotKeyRefs } from '../../../common/hotkeys';
import { executeHotKey } from '../../../common/hotkeys-listener';
>>>>>>> b6b02eb7

@autobind
class WorkspaceDropdown extends PureComponent {
  constructor(props) {
    super(props);
    this.state = {
      loggedIn: false,
    };
  }

  async _handleDropdownOpen() {
    if (this.state.loggedIn !== session.isLoggedIn()) {
      this.setState({ loggedIn: session.isLoggedIn() });
    }
  }

  async _handleDropdownHide() {
    // Mark all unseen workspace as seen
    for (const workspace of this.props.unseenWorkspaces) {
      const workspaceMeta = await models.workspaceMeta.getOrCreateByParentId(workspace._id);
      if (!workspaceMeta.hasSeen) {
        models.workspaceMeta.update(workspaceMeta, { hasSeen: true });
      }
    }
  }

  _setDropdownRef(n) {
    this._dropdown = n;
  }

  _handleShowLogin() {
    showModal(LoginModal);
  }

  _handleShowExport() {
    showModal(SettingsModal, TAB_INDEX_EXPORT);
  }

  _handleShowSettings() {
    showModal(SettingsModal);
  }

  _handleShowWorkspaceSettings() {
    showModal(WorkspaceSettingsModal, {
      workspace: this.props.activeWorkspace,
    });
  }

  _handleShowShareSettings() {
    showModal(WorkspaceShareSettingsModal, {
      workspace: this.props.activeWorkspace,
    });
  }

  _handleSwitchWorkspace(workspaceId) {
    this.props.handleSetActiveWorkspace(workspaceId);
  }

  _handleWorkspaceCreate() {
    showPrompt({
      title: 'Create New Workspace',
      defaultValue: 'My Workspace',
      submitName: 'Create',
      selectText: true,
      onComplete: async name => {
        const workspace = await models.workspace.create({ name });
        this.props.handleSetActiveWorkspace(workspace._id);
      },
    });
  }

  _handleKeydown(e) {
    executeHotKey(e, hotKeyRefs.TOGGLE_MAIN_MENU, () => {
      this._dropdown && this._dropdown.toggle(true);
    });
  }

  render() {
    const {
      className,
      workspaces,
      activeWorkspace,
      unseenWorkspaces,
      isLoading,
      hotKeyRegistry,
      ...other
    } = this.props;

    const nonActiveWorkspaces = workspaces
      .filter(w => w._id !== activeWorkspace._id)
      .sort((w1, w2) => w1.name.localeCompare(w2.name));
    const addedWorkspaceNames = unseenWorkspaces.map(w => `"${w.name}"`).join(', ');
    const classes = classnames(className, 'wide', 'workspace-dropdown');

    const unseenWorkspacesMessage = (
      <div>
        The following workspaces were added<br />
        {addedWorkspaceNames}
      </div>
    );

    return (
      <KeydownBinder onKeydown={this._handleKeydown}>
        <Dropdown
          beside
          ref={this._setDropdownRef}
          className={classes}
          onOpen={this._handleDropdownOpen}
          onHide={this._handleDropdownHide}
          {...other}>
          <DropdownButton className="btn wide">
            <h1 className="no-pad text-left">
              <div className="pull-right">
                {isLoading ? <i className="fa fa-refresh fa-spin" /> : null}
                {unseenWorkspaces.length > 0 && (
                  <Tooltip message={unseenWorkspacesMessage} position="bottom">
                    <i className="fa fa-asterisk space-left" />
                  </Tooltip>
                )}
                <i className="fa fa-caret-down space-left" />
              </div>
              {activeWorkspace.name}
            </h1>
          </DropdownButton>
          <DropdownDivider>{activeWorkspace.name}</DropdownDivider>
          <DropdownItem onClick={this._handleShowWorkspaceSettings}>
            <i className="fa fa-wrench" /> Workspace Settings
            <DropdownHint keyBindings={hotKeyRegistry[hotKeyRefs.WORKSPACE_SHOW_SETTINGS.id]} />
          </DropdownItem>

          <DropdownItem onClick={this._handleShowShareSettings}>
            <i className="fa fa-globe" /> Share <strong>{activeWorkspace.name}</strong>
          </DropdownItem>

          <DropdownDivider>Switch Workspace</DropdownDivider>

          {nonActiveWorkspaces.map(w => {
            const isUnseen = !!unseenWorkspaces.find(v => v._id === w._id);
            return (
              <DropdownItem key={w._id} onClick={this._handleSwitchWorkspace} value={w._id}>
                <i className="fa fa-random" /> To <strong>{w.name}</strong>
                {isUnseen && (
                  <Tooltip message="This workspace is new" position="top">
                    <i className="width-auto fa fa-asterisk surprise" />
                  </Tooltip>
                )}
              </DropdownItem>
            );
          })}

          <DropdownItem onClick={this._handleWorkspaceCreate}>
            <i className="fa fa-empty" /> New Workspace
          </DropdownItem>

          <DropdownDivider>Insomnia Version {getAppVersion()}</DropdownDivider>

          <DropdownItem onClick={this._handleShowSettings}>
            <i className="fa fa-cog" /> Preferences
            <DropdownHint keyBindings={hotKeyRegistry[hotKeyRefs.PREFERENCES_SHOW_GENERAL.id]} />
          </DropdownItem>
          <DropdownItem onClick={this._handleShowExport}>
            <i className="fa fa-share" /> Import/Export
          </DropdownItem>

          {/* Not Logged In */}

          {!this.state.loggedIn && (
            <DropdownItem key="login" onClick={this._handleShowLogin}>
              <i className="fa fa-sign-in" /> Log In
            </DropdownItem>
          )}

          {!this.state.loggedIn && (
            <DropdownItem
              key="invite"
              buttonClass={Link}
              href="https://insomnia.rest/pricing/"
              button>
              <i className="fa fa-users" /> Upgrade to Plus
              <i className="fa fa-star surprise fa-outline" />
            </DropdownItem>
          )}

          <DropdownItem key="foo" onClick={() => showModal(SyncStagingModal)}>
            <i className="fa fa-git" /> Stage Commit
          </DropdownItem>
        </Dropdown>
      </KeydownBinder>
    );
  }
}

WorkspaceDropdown.propTypes = {
  // Required
  isLoading: PropTypes.bool.isRequired,
  handleImportFile: PropTypes.func.isRequired,
  handleExportFile: PropTypes.func.isRequired,
  handleSetActiveWorkspace: PropTypes.func.isRequired,
  workspaces: PropTypes.arrayOf(PropTypes.object).isRequired,
  unseenWorkspaces: PropTypes.arrayOf(PropTypes.object).isRequired,
  activeWorkspace: PropTypes.object.isRequired,
  hotKeyRegistry: PropTypes.object.isRequired,

  // Optional
  className: PropTypes.string,
};

export default WorkspaceDropdown;<|MERGE_RESOLUTION|>--- conflicted
+++ resolved
@@ -18,12 +18,8 @@
 import LoginModal from '../modals/login-modal';
 import Tooltip from '../tooltip';
 import KeydownBinder from '../keydown-binder';
-<<<<<<< HEAD
-import SyncStagingModal from '../modals/sync-staging-modal';
-=======
 import { hotKeyRefs } from '../../../common/hotkeys';
 import { executeHotKey } from '../../../common/hotkeys-listener';
->>>>>>> b6b02eb7
 
 @autobind
 class WorkspaceDropdown extends PureComponent {
@@ -206,10 +202,6 @@
               <i className="fa fa-star surprise fa-outline" />
             </DropdownItem>
           )}
-
-          <DropdownItem key="foo" onClick={() => showModal(SyncStagingModal)}>
-            <i className="fa fa-git" /> Stage Commit
-          </DropdownItem>
         </Dropdown>
       </KeydownBinder>
     );
