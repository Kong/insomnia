--- conflicted
+++ resolved
@@ -13,12 +13,7 @@
 import SettingsModal, { TAB_INDEX_EXPORT } from '../modals/settings-modal';
 import * as models from '../../../models';
 import { getAppName, getAppVersion } from '../../../common/constants';
-<<<<<<< HEAD
-import { showAlert, showModal, showPrompt } from '../modals';
-=======
 import { showAlert, showError, showModal, showPrompt } from '../modals';
-import Link from '../base/link';
->>>>>>> 1770319a
 import WorkspaceSettingsModal from '../modals/workspace-settings-modal';
 import WorkspaceShareSettingsModal from '../modals/workspace-share-settings-modal';
 import PortalUploadModal from '../modals/portal-upload-modal';
@@ -35,27 +30,22 @@
 import type { Project } from '../../../sync/types';
 import * as sync from '../../../sync-legacy/index';
 import * as session from '../../../account/session';
-<<<<<<< HEAD
 import { MemPlugin } from '../../../sync/git/mem-plugin';
 import GitVCS from '../../../sync/git/git-vcs';
 import GitRepositorySettingsModal from '../modals/git-repository-settings-modal';
 import { trackEvent } from '../../../common/analytics';
+import type { WorkspaceAction } from '../../../plugins';
+import { getWorkspaceActions } from '../../../plugins';
+import * as pluginContexts from '../../../plugins/context';
+import { RENDER_PURPOSE_NO_RENDER } from '../../../common/render';
+import type { Environment } from '../../../models/environment';
 
 type Props = {|
   isLoading: boolean,
   handleSetActiveWorkspace: (id: string) => void,
   workspaces: Array<Workspace>,
   unseenWorkspaces: Array<Workspace>,
-=======
-import type { WorkspaceAction } from '../../../plugins';
-import { getWorkspaceActions } from '../../../plugins';
-import * as pluginContexts from '../../../plugins/context';
-import { RENDER_PURPOSE_NO_RENDER } from '../../../common/render';
-import type { Environment } from '../../../models/environment';
-
-type Props = {
   activeEnvironment: Environment | null,
->>>>>>> 1770319a
   activeWorkspace: Workspace,
   enableSyncBeta: boolean,
   handleSetActiveWorkspace: (id: string) => void,
@@ -63,31 +53,23 @@
   isLoading: boolean,
   unseenWorkspaces: Array<Workspace>,
   vcs: VCS | null,
-<<<<<<< HEAD
   gitVCS: GitVCS | null,
-=======
   workspaces: Array<Workspace>,
->>>>>>> 1770319a
 
   // Optional
   className?: string,
 |};
 
-<<<<<<< HEAD
-type State = {|
+type State = {
   remoteProjects: Array<Project>,
   localProjects: Array<Project>,
   pullingProjects: { [string]: boolean },
-|};
-=======
-type State = {
   actionPlugins: Array<WorkspaceAction>,
   loadingActions: { [string]: boolean },
   localProjects: Array<Project>,
   pullingProjects: { [string]: boolean },
   remoteProjects: Array<Project>,
 };
->>>>>>> 1770319a
 
 @autobind
 class WorkspaceDropdown extends React.PureComponent<Props, State> {
@@ -541,49 +523,6 @@
           <DropdownItem onClick={WorkspaceDropdown._handleShowExport}>
             <i className="fa fa-share" /> Import/Export
           </DropdownItem>
-<<<<<<< HEAD
-=======
-
-          {/* Not Logged In */}
-
-          {session.isLoggedIn() ? (
-            <DropdownItem
-              key="login"
-              onClick={WorkspaceDropdown._handleLogout}
-              buttonClass={PromptButton}>
-              <i className="fa fa-sign-out" /> Logout
-            </DropdownItem>
-          ) : (
-            <DropdownItem key="login" onClick={() => showModal(LoginModal)}>
-              <i className="fa fa-sign-in" /> Log In
-            </DropdownItem>
-          )}
-
-          {!session.isLoggedIn() && (
-            <DropdownItem
-              key="invite"
-              buttonClass={Link}
-              href="https://insomnia.rest/pricing/"
-              button>
-              <i className="fa fa-users" /> Upgrade to Plus
-              <i className="fa fa-star surprise fa-outline" />
-            </DropdownItem>
-          )}
-          {actionPlugins.length > 0 && <DropdownDivider>Plugins</DropdownDivider>}
-          {actionPlugins.map((p: WorkspaceAction) => (
-            <DropdownItem
-              key={p.label}
-              onClick={() => this._handlePluginClick(p)}
-              stayOpenAfterClick>
-              {loadingActions[p.label] ? (
-                <i className="fa fa-refresh fa-spin" />
-              ) : (
-                <i className={classnames('fa', p.icon || 'fa-code')} />
-              )}
-              {p.label}
-            </DropdownItem>
-          ))}
->>>>>>> 1770319a
         </Dropdown>
       </KeydownBinder>
     );
