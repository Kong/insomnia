--- conflicted
+++ resolved
@@ -52,12 +52,8 @@
 import { Settings } from '../../../models/settings';
 import { GrpcRequest } from '../../../models/grpc-request';
 import { Request } from '../../../models/request';
-<<<<<<< HEAD
 import { Environment, isEnvironment } from '../../../models/environment';
 import { BASE_SPACE_ID } from '../../../models/space';
-=======
-import { Environment } from '../../../models/environment';
->>>>>>> 72dd8f28
 import { unreachableCase } from 'ts-assert-unreachable';
 
 export const LOCALSTORAGE_PREFIX = 'insomnia::meta';
@@ -528,7 +524,6 @@
   }
 };
 
-<<<<<<< HEAD
 const VALUE_JSON = 'json';
 const VALUE_YAML = 'yaml';
 const VALUE_HAR = 'har';
@@ -543,8 +538,6 @@
   onCancel: () => void;
   onDone: (selectedFormat: SelectedFormat) => Promise<void>;
 }) => {
-=======
-function showSelectExportTypeModal(onCancel: () => void, onDone: (selectedFormat: SelectedFormat) => void) {
   const options = [
     {
       name: 'Insomnia v4 (JSON)',
@@ -559,9 +552,9 @@
       value: VALUE_HAR,
     },
   ];
->>>>>>> 72dd8f28
+
   const lastFormat = window.localStorage.getItem('insomnia.lastExportFormat');
-  const defaultValue = options.find(({ value }) => value === lastFormat ) ? lastFormat : VALUE_JSON;
+  const defaultValue = options.find(({ value }) => value === lastFormat) ? lastFormat : VALUE_JSON;
 
   showModal(SelectModal, {
     title: 'Select Export Type',
@@ -734,7 +727,6 @@
 
       try {
         switch (selectedFormat) {
-<<<<<<< HEAD
           case VALUE_HAR:
             stringifiedExport = await exportRequestsHAR(requests, exportPrivateEnvironments);
             break;
@@ -746,30 +738,6 @@
           case VALUE_JSON:
             stringifiedExport = await exportRequestsData(requests, exportPrivateEnvironments, 'json');
             break;
-=======
-        case VALUE_HAR:
-          stringifiedExport = await importUtils.exportRequestsHAR(
-            requests,
-            exportPrivateEnvironments,
-          );
-          break;
-
-        case VALUE_YAML:
-          stringifiedExport = await importUtils.exportRequestsData(
-            requests,
-            exportPrivateEnvironments,
-            'yaml',
-          );
-          break;
-
-        case VALUE_JSON:
-          stringifiedExport = await importUtils.exportRequestsData(
-            requests,
-            exportPrivateEnvironments,
-            'json',
-          );
-          break;
->>>>>>> 72dd8f28
 
           default:
             unreachableCase(selectedFormat, `selected export format "${selectedFormat}" is invalid`);
