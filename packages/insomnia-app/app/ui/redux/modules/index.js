--- conflicted
+++ resolved
@@ -40,7 +40,6 @@
 export const reducer = combineReducers({
   entities: entities.reducer,
   global: global.reducer,
-<<<<<<< HEAD
 });
 
 /**
@@ -48,7 +47,7 @@
  */
 async function getAllDocs() {
   // Restore docs in parent->child->grandchild order
-  const allDocs = [
+  return [
     ...(await models.settings.all()),
     ...(await models.workspace.all()),
     ...(await models.workspaceMeta.all()),
@@ -64,9 +63,4 @@
     ...(await models.clientCertificate.all()),
     ...(await models.apiSpec.all()),
   ];
-
-  return allDocs;
-}
-=======
-});
->>>>>>> 61b4c6e7
+}