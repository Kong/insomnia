// @flow
import electron from 'electron';
import * as React from 'react';
import { combineReducers } from 'redux';
import fs from 'fs';
import path from 'path';
import AskModal from '../../../ui/components/modals/ask-modal';
import * as moment from 'moment';

import * as importUtils from '../../../common/import';
import AlertModal from '../../components/modals/alert-modal';
import PaymentNotificationModal from '../../components/modals/payment-notification-modal';
import LoginModal from '../../components/modals/login-modal';
import * as models from '../../../models';
import SelectModal from '../../components/modals/select-modal';
import { showError, showModal } from '../../components/modals/index';
import * as db from '../../../common/database';
<<<<<<< HEAD
import { trackEvent } from '../../../common/analytics';
import SettingsModal, { TAB_INDEX_PLUGINS } from '../../components/modals/settings-modal';
import install from '../../../plugins/install';
import {askToImportIntoWorkspace} from './helpers';
import type {GlobalActivity} from '../../components/activity-bar/activity-bar';
import type {ForceToWorkspace} from './helpers';
=======
import SettingsModal, {
  TAB_INDEX_PLUGINS,
  TAB_INDEX_THEMES,
} from '../../components/modals/settings-modal';
import install from '../../../plugins/install';
import { createPlugin } from '../../../plugins/create';
import { reloadPlugins } from '../../../plugins';
import { setTheme } from '../../../plugins/misc';
>>>>>>> 68b9221b

const LOCALSTORAGE_PREFIX = `insomnia::meta`;

const LOGIN_STATE_CHANGE = 'global/login-state-change';
const LOAD_START = 'global/load-start';
const LOAD_STOP = 'global/load-stop';
const LOAD_REQUEST_START = 'global/load-request-start';
const LOAD_REQUEST_STOP = 'global/load-request-stop';
const SET_ACTIVE_WORKSPACE = 'global/activate-workspace';
const SET_ACTIVE_ACTIVITY = 'global/activate-activity';
const COMMAND_ALERT = 'app/alert';
const COMMAND_LOGIN = 'app/auth/login';
const COMMAND_TRIAL_END = 'app/billing/trial-end';
const COMMAND_IMPORT_URI = 'app/import';
const COMMAND_PLUGIN_INSTALL = 'plugins/install';
const COMMAND_PLUGIN_THEME = 'plugins/theme';

// ~~~~~~~~ //
// REDUCERS //
// ~~~~~~~~ //

function activeActivityReducer(state = null, action) {
  switch (action.type) {
    case SET_ACTIVE_ACTIVITY:
      return action.activity;
    default:
      return state;
  }
}

function activeWorkspaceReducer(state = null, action) {
  switch (action.type) {
    case SET_ACTIVE_WORKSPACE:
      return action.workspaceId;
    default:
      return state;
  }
}

function loadingReducer(state = false, action) {
  switch (action.type) {
    case LOAD_START:
      return true;
    case LOAD_STOP:
      return false;
    default:
      return state;
  }
}

function loadingRequestsReducer(state = {}, action) {
  switch (action.type) {
    case LOAD_REQUEST_START:
      return Object.assign({}, state, { [action.requestId]: action.time });
    case LOAD_REQUEST_STOP:
      return Object.assign({}, state, { [action.requestId]: -1 });
    default:
      return state;
  }
}

function loginStateChangeReducer(state = false, action) {
  switch (action.type) {
    case LOGIN_STATE_CHANGE:
      return action.loggedIn;
    default:
      return state;
  }
}

export const reducer = combineReducers({
  isLoading: loadingReducer,
  loadingRequestIds: loadingRequestsReducer,
  activeWorkspaceId: activeWorkspaceReducer,
  activeActivity: activeActivityReducer,
  isLoggedIn: loginStateChangeReducer,
});

// ~~~~~~~ //
// ACTIONS //
// ~~~~~~~ //

export function newCommand(command, args) {
  return async dispatch => {
    switch (command) {
      case COMMAND_ALERT:
        showModal(AlertModal, { title: args.title, message: args.message });
        break;
      case COMMAND_LOGIN:
        showModal(LoginModal, { title: args.title, message: args.message });
        break;
      case COMMAND_TRIAL_END:
        showModal(PaymentNotificationModal);
        break;
      case COMMAND_IMPORT_URI:
        await showModal(AlertModal, {
          title: 'Confirm Data Import',
          message: (
            <span>
              Do you really want to import <code>{args.name || args.uri}</code>?
            </span>
          ),
          addCancel: true,
        });
        dispatch(importUri(args.workspaceId, args.uri));
        break;
      case COMMAND_PLUGIN_INSTALL:
        showModal(AskModal, {
          title: 'Plugin Install',
          message: (
            <React.Fragment>
              Do you want to install <code>{args.name}</code>?
            </React.Fragment>
          ),
          yesText: 'Install',
          noText: 'Cancel',
          onDone: async isYes => {
            if (!isYes) {
              return;
            }

            try {
              await install(args.name);
              showModal(SettingsModal, TAB_INDEX_PLUGINS);
            } catch (err) {
              showError({
                title: 'Plugin Install',
                message: 'Failed to install plugin',
                error: err.message,
              });
            }
          },
        });
        break;
      case COMMAND_PLUGIN_THEME:
        const parsedTheme = JSON.parse(decodeURIComponent(args.theme));
        showModal(AskModal, {
          title: 'Install Theme',
          message: (
            <React.Fragment>
              Do you want to install <code>{parsedTheme.displayName}</code>?
            </React.Fragment>
          ),
          yesText: 'Install',
          noText: 'Cancel',
          onDone: async isYes => {
            if (!isYes) {
              return;
            }

            const mainJsContent = `module.exports.themes = [${JSON.stringify(
              parsedTheme,
              null,
              2,
            )}];`;

            await createPlugin(`theme-${parsedTheme.name}`, '0.0.1', mainJsContent);

            const settings = await models.settings.getOrCreate();
            await models.settings.update(settings, { theme: parsedTheme.name });
            await reloadPlugins(true);
            await setTheme(parsedTheme.name);
            showModal(SettingsModal, TAB_INDEX_THEMES);
          },
        });
        break;
      default:
      // Nothing
    }
  };
}

export function loadStart() {
  return { type: LOAD_START };
}

export function loadStop() {
  return { type: LOAD_STOP };
}

export function loadRequestStart(requestId) {
  return { type: LOAD_REQUEST_START, requestId, time: Date.now() };
}

export function loginStateChange(loggedIn) {
  return { type: LOGIN_STATE_CHANGE, loggedIn };
}

export function loadRequestStop(requestId) {
  return { type: LOAD_REQUEST_STOP, requestId };
}

export function setActiveActivity(activity: GlobalActivity) {
  window.localStorage.setItem(`${LOCALSTORAGE_PREFIX}::activity`, JSON.stringify(activity));
  trackEvent('Activity', 'Change', activity);
  return { type: SET_ACTIVE_ACTIVITY, activity };
}

export function setActiveWorkspace(workspaceId: string) {
  const key = `${LOCALSTORAGE_PREFIX}::activeWorkspaceId`;
  window.localStorage.setItem(key, JSON.stringify(workspaceId));
  return { type: SET_ACTIVE_WORKSPACE, workspaceId };
}

export function importFile(workspaceId: string, forceToWorkspace?: ForceToWorkspace) {
  return async dispatch => {
    dispatch(loadStart());

    const options = {
      title: 'Import Insomnia Data',
      buttonLabel: 'Import',
      properties: ['openFile'],
      filters: [
        {
          name: 'Insomnia Import',
          extensions: [
            '',
            'sh',
            'txt',
            'json',
            'har',
            'curl',
            'bash',
            'shell',
            'yaml',
            'yml',
            'wsdl',
          ],
        },
      ],
    };

    electron.remote.dialog.showOpenDialog(options, async paths => {
      if (!paths) {
        // It was cancelled, so let's bail out
        dispatch(loadStop());
        return;
      }

      // Let's import all the paths!
      let importedWorkspaces = [];
      for (const p of paths) {
        try {
          const uri = `file://${p}`;
          const result = await importUtils.importUri(
            askToImportIntoWorkspace(workspaceId, forceToWorkspace),
            uri,
          );
          importedWorkspaces = [...importedWorkspaces, ...result.summary[models.workspace.type]];
        } catch (err) {
          showModal(AlertModal, { title: 'Import Failed', message: err + '' });
        } finally {
          dispatch(loadStop());
        }
      }

      if (importedWorkspaces.length === 1) {
        dispatch(setActiveWorkspace(importedWorkspaces[0]._id));
      }
    });
  };
}

export function importClipBoard(workspaceId: string, forceToWorkspace?: ForceToWorkspace) {
  return async dispatch => {
    dispatch(loadStart());
    const schema = electron.clipboard.readText();
    if (!schema) {
      showModal(AlertModal, {title: 'Import Failed', message: 'Your clipboard appears to be empty.'});
      return;
    }
    // Let's import all the paths!
    let importedWorkspaces = [];
    try {
      const result = await importUtils.importRaw(
        askToImportIntoWorkspace(workspaceId, forceToWorkspace),
        schema,
      );
      importedWorkspaces = [...importedWorkspaces, ...result.summary[models.workspace.type]];
    } catch (err) {
      showModal(AlertModal, { title: 'Import Failed', message: 'Your clipboard does not contain a valid specification.' });
    } finally {
      dispatch(loadStop());
    }
    if (importedWorkspaces.length === 1) {
      dispatch(setActiveWorkspace(importedWorkspaces[0]._id));
    }
  };
}

export function importUri(workspaceId: string, uri: string, forceToWorkspace?: ForceToWorkspace) {
  return async dispatch => {
    dispatch(loadStart());

    let importedWorkspaces = [];
    try {
      const result = await importUtils.importUri(
        askToImportIntoWorkspace(workspaceId, forceToWorkspace),
        uri,
      );
      const workspaces = result.summary[models.workspace.type] || [];
      importedWorkspaces = [...importedWorkspaces, ...workspaces];
    } catch (err) {
      showModal(AlertModal, { title: 'Import Failed', message: err + '' });
    } finally {
      dispatch(loadStop());
    }

    if (importedWorkspaces.length === 1) {
      dispatch(setActiveWorkspace(importedWorkspaces[0]._id));
    }
  };
}

const VALUE_JSON = 'json';
const VALUE_YAML = 'yaml';
const VALUE_HAR = 'har';

function showSelectExportTypeModal(onCancel, onDone) {
  showModal(SelectModal, {
    title: 'Select Export Type',
    options: [
      {
        name: 'Insomnia v4 (JSON)',
        value: VALUE_JSON,
      },
      {
        name: 'Insomnia v4 (YAML)',
        value: VALUE_YAML,
      },
      { name: 'HAR – HTTP Archive Format', value: VALUE_HAR },
    ],
    message: 'Which format would you like to export as?',
    onCancel: onCancel,
    onDone: onDone,
  });
}

function showExportPrivateEnvironmentsModal(privateEnvNames) {
  return showModal(AskModal, {
    title: 'Export Private Environments?',
    message: `Do you want to include private environments (${privateEnvNames}) in your export?`,
  });
}

function showSaveExportedFileDialog(exportedFileNamePrefix, selectedFormat, onDone) {
  const date = moment().format('YYYY-MM-DD');
  const name = exportedFileNamePrefix.replace(/ /g, '-');
  const lastDir = window.localStorage.getItem('insomnia.lastExportPath');
  const dir = lastDir || electron.remote.app.getPath('desktop');

  const options = {
    title: 'Export Insomnia Data',
    buttonLabel: 'Export',
    defaultPath: path.join(dir, `${name}_${date}`),
    filters: [],
  };

  if (selectedFormat === VALUE_HAR) {
    options.filters = [
      {
        name: 'HTTP Archive 1.2',
        extensions: ['har', 'har.json', 'json'],
      },
    ];
  } else if (selectedFormat === VALUE_YAML) {
    options.filters = [{ name: 'Insomnia Export', extensions: ['yaml'] }];
  } else {
    options.filters = [{ name: 'Insomnia Export', extensions: ['json'] }];
  }

  electron.remote.dialog.showSaveDialog(options, onDone);
}

function writeExportedFileToFileSystem(filename, jsonData, onDone) {
  // Remember last exported path
  window.localStorage.setItem('insomnia.lastExportPath', path.dirname(filename));
  fs.writeFile(filename, jsonData, {}, onDone);
}

export function exportWorkspacesToFile(workspaceId = null) {
  return async dispatch => {
    dispatch(loadStart());

    showSelectExportTypeModal(
      () => dispatch(loadStop()),
      async selectedFormat => {
        const workspace = await models.workspace.getById(workspaceId);

        // Check if we want to export private environments.
        let environments;
        if (workspace) {
          const parentEnv = await models.environment.getOrCreateForWorkspace(workspace);
          environments = [parentEnv, ...(await models.environment.findByParentId(parentEnv._id))];
        } else {
          environments = await models.environment.all();
        }

        let exportPrivateEnvironments = false;
        const privateEnvironments = environments.filter(e => e.isPrivate);
        if (privateEnvironments.length) {
          const names = privateEnvironments.map(e => e.name).join(', ');
          exportPrivateEnvironments = await showExportPrivateEnvironmentsModal(names);
        }

        const fileNamePrefix = (workspace ? workspace.name : 'Insomnia All').replace(/ /g, '-');
        showSaveExportedFileDialog(fileNamePrefix, selectedFormat, async fileName => {
          if (!fileName) {
            // Cancelled.
            dispatch(loadStop());
            return;
          }

          let stringifiedExport;
          try {
            if (selectedFormat === VALUE_HAR) {
              stringifiedExport = await importUtils.exportWorkspacesHAR(
                workspace,
                exportPrivateEnvironments,
              );
            } else if (selectedFormat === VALUE_YAML) {
              stringifiedExport = await importUtils.exportWorkspacesData(
                workspace,
                exportPrivateEnvironments,
                'yaml',
              );
            } else {
              stringifiedExport = await importUtils.exportWorkspacesData(
                workspace,
                exportPrivateEnvironments,
                'json',
              );
            }
          } catch (err) {
            showError({
              title: 'Export Failed',
              error: err,
              message: 'Export failed due to an unexpected error',
            });
            dispatch(loadStop());
            return;
          }

          writeExportedFileToFileSystem(fileName, stringifiedExport, err => {
            if (err) {
              console.warn('Export failed', err);
            }
            dispatch(loadStop());
          });
        });
      },
    );
  };
}

export function exportRequestsToFile(requestIds) {
  return async dispatch => {
    dispatch(loadStart());

    showSelectExportTypeModal(
      () => dispatch(loadStop()),
      async selectedFormat => {
        const requests = [];
        const privateEnvironments = [];
        const workspaceLookup = {};
        for (const requestId of requestIds) {
          const request = await models.request.getById(requestId);
          if (request == null) {
            continue;
          }
          requests.push(request);

          const ancestors = await db.withAncestors(request, [
            models.workspace.type,
            models.requestGroup.type,
          ]);
          const workspace = ancestors.find(ancestor => ancestor.type === models.workspace.type);
          if (workspace == null || workspaceLookup.hasOwnProperty(workspace._id)) {
            continue;
          }
          workspaceLookup[workspace._id] = true;

          const descendants = await db.withDescendants(workspace);
          const privateEnvs = descendants.filter(
            descendant => descendant.type === models.environment.type && descendant.isPrivate,
          );
          privateEnvironments.push(...privateEnvs);
        }

        let exportPrivateEnvironments = false;
        if (privateEnvironments.length) {
          const names = privateEnvironments.map(e => e.name).join(', ');
          exportPrivateEnvironments = await showExportPrivateEnvironmentsModal(names);
        }

        const fileNamePrefix = 'Insomnia';
        showSaveExportedFileDialog(fileNamePrefix, selectedFormat, async fileName => {
          if (!fileName) {
            // Cancelled.
            dispatch(loadStop());
            return;
          }

          let stringifiedExport;
          try {
            if (selectedFormat === VALUE_HAR) {
              stringifiedExport = await importUtils.exportRequestsHAR(
                requests,
                exportPrivateEnvironments,
              );
            } else if (selectedFormat === VALUE_YAML) {
              stringifiedExport = await importUtils.exportRequestsData(
                requests,
                exportPrivateEnvironments,
                'yaml',
              );
            } else {
              stringifiedExport = await importUtils.exportRequestsData(
                requests,
                exportPrivateEnvironments,
                'json',
              );
            }
          } catch (err) {
            showError({
              title: 'Export Failed',
              error: err,
              message: 'Export failed due to an unexpected error',
            });
            dispatch(loadStop());
            return;
          }

          writeExportedFileToFileSystem(fileName, stringifiedExport, err => {
            if (err) {
              console.warn('Export failed', err);
            }
            dispatch(loadStop());
          });
        });
      },
    );
  };
}

export function init() {
  let workspaceId = null;
  let activity = null;

  try {
    const key = `${LOCALSTORAGE_PREFIX}::activeWorkspaceId`;
    const item = window.localStorage.getItem(key);
    workspaceId = JSON.parse(item);
  } catch (e) {
    // Nothing here...
  }

  try {
    const key = `${LOCALSTORAGE_PREFIX}::activity`;
    const item = window.localStorage.getItem(key);
    activity = JSON.parse(item);
  } catch (e) {
    // Nothing here...
  }

  return [setActiveWorkspace(workspaceId), setActiveActivity(activity)];
}<|MERGE_RESOLUTION|>--- conflicted
+++ resolved
@@ -15,23 +15,18 @@
 import SelectModal from '../../components/modals/select-modal';
 import { showError, showModal } from '../../components/modals/index';
 import * as db from '../../../common/database';
-<<<<<<< HEAD
 import { trackEvent } from '../../../common/analytics';
-import SettingsModal, { TAB_INDEX_PLUGINS } from '../../components/modals/settings-modal';
-import install from '../../../plugins/install';
-import {askToImportIntoWorkspace} from './helpers';
-import type {GlobalActivity} from '../../components/activity-bar/activity-bar';
-import type {ForceToWorkspace} from './helpers';
-=======
 import SettingsModal, {
   TAB_INDEX_PLUGINS,
   TAB_INDEX_THEMES,
 } from '../../components/modals/settings-modal';
 import install from '../../../plugins/install';
+import type { ForceToWorkspace } from './helpers';
+import { askToImportIntoWorkspace } from './helpers';
+import type { GlobalActivity } from '../../components/activity-bar/activity-bar';
 import { createPlugin } from '../../../plugins/create';
 import { reloadPlugins } from '../../../plugins';
 import { setTheme } from '../../../plugins/misc';
->>>>>>> 68b9221b
 
 const LOCALSTORAGE_PREFIX = `insomnia::meta`;
 
@@ -300,7 +295,10 @@
     dispatch(loadStart());
     const schema = electron.clipboard.readText();
     if (!schema) {
-      showModal(AlertModal, {title: 'Import Failed', message: 'Your clipboard appears to be empty.'});
+      showModal(AlertModal, {
+        title: 'Import Failed',
+        message: 'Your clipboard appears to be empty.',
+      });
       return;
     }
     // Let's import all the paths!
@@ -312,7 +310,10 @@
       );
       importedWorkspaces = [...importedWorkspaces, ...result.summary[models.workspace.type]];
     } catch (err) {
-      showModal(AlertModal, { title: 'Import Failed', message: 'Your clipboard does not contain a valid specification.' });
+      showModal(AlertModal, {
+        title: 'Import Failed',
+        message: 'Your clipboard does not contain a valid specification.',
+      });
     } finally {
       dispatch(loadStop());
     }
