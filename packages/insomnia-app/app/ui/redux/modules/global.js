import electron from 'electron';
import * as React from 'react';
import { combineReducers } from 'redux';
import fs from 'fs';
import path from 'path';
import AskModal from '../../../ui/components/modals/ask-modal';
import * as moment from 'moment';

import * as importUtils from '../../../common/import';
import AlertModal from '../../components/modals/alert-modal';
import PaymentNotificationModal from '../../components/modals/payment-notification-modal';
import LoginModal from '../../components/modals/login-modal';
import * as models from '../../../models';
import SelectModal from '../../components/modals/select-modal';
import { showError, showModal } from '../../components/modals/index';
import * as db from '../../../common/database';

const LOCALSTORAGE_PREFIX = `insomnia::meta`;

const LOGIN_STATE_CHANGE = 'global/login-state-change';
const LOAD_START = 'global/load-start';
const LOAD_STOP = 'global/load-stop';
const LOAD_REQUEST_START = 'global/load-request-start';
const LOAD_REQUEST_STOP = 'global/load-request-stop';
const SET_ACTIVE_WORKSPACE = 'global/activate-workspace';
const COMMAND_ALERT = 'app/alert';
const COMMAND_LOGIN = 'app/auth/login';
const COMMAND_TRIAL_END = 'app/billing/trial-end';
const COMMAND_IMPORT_URI = 'app/import';

// ~~~~~~~~ //
// REDUCERS //
// ~~~~~~~~ //

function activeWorkspaceReducer(state = null, action) {
  switch (action.type) {
    case SET_ACTIVE_WORKSPACE:
      return action.workspaceId;
    default:
      return state;
  }
}

function loadingReducer(state = false, action) {
  switch (action.type) {
    case LOAD_START:
      return true;
    case LOAD_STOP:
      return false;
    default:
      return state;
  }
}

function loadingRequestsReducer(state = {}, action) {
  switch (action.type) {
    case LOAD_REQUEST_START:
      return Object.assign({}, state, { [action.requestId]: action.time });
    case LOAD_REQUEST_STOP:
      return Object.assign({}, state, { [action.requestId]: -1 });
    default:
      return state;
  }
}

function loginStateChangeReducer(state = false, action) {
  switch (action.type) {
    case LOGIN_STATE_CHANGE:
      return action.loggedIn;
    default:
      return state;
  }
}

export const reducer = combineReducers({
  isLoading: loadingReducer,
  loadingRequestIds: loadingRequestsReducer,
  activeWorkspaceId: activeWorkspaceReducer,
  isLoggedIn: loginStateChangeReducer,
});

// ~~~~~~~ //
// ACTIONS //
// ~~~~~~~ //

export function newCommand(command, args) {
  return async dispatch => {
    switch (command) {
      case COMMAND_ALERT:
        showModal(AlertModal, { title: args.title, message: args.message });
        break;
      case COMMAND_LOGIN:
        showModal(LoginModal, { title: args.title, message: args.message });
        break;
      case COMMAND_TRIAL_END:
        showModal(PaymentNotificationModal);
        break;
      case COMMAND_IMPORT_URI:
        await showModal(AlertModal, {
          title: 'Confirm Data Import',
          message: (
            <span>
              Do you really want to import <code>{args.uri}</code>?
            </span>
          ),
          addCancel: true,
        });
        dispatch(importUri(args.workspaceId, args.uri));
        break;
    }
  };
}

export function loadStart() {
  return { type: LOAD_START };
}

export function loadStop() {
  return { type: LOAD_STOP };
}

export function loadRequestStart(requestId) {
  return { type: LOAD_REQUEST_START, requestId, time: Date.now() };
}

export function loginStateChange(loggedIn) {
  return { type: LOGIN_STATE_CHANGE, loggedIn };
}

export function loadRequestStop(requestId) {
  return { type: LOAD_REQUEST_STOP, requestId };
}

export function setActiveWorkspace(workspaceId) {
  window.localStorage.setItem(
    `${LOCALSTORAGE_PREFIX}::activeWorkspaceId`,
    JSON.stringify(workspaceId),
  );
  return { type: SET_ACTIVE_WORKSPACE, workspaceId };
}

export function importFile(workspaceId) {
  return async dispatch => {
    dispatch(loadStart());

    const options = {
      title: 'Import Insomnia Data',
      buttonLabel: 'Import',
      properties: ['openFile'],
      filters: [
        {
          name: 'Insomnia Import',
          extensions: ['', 'sh', 'txt', 'json', 'har', 'curl', 'bash', 'shell', 'yaml', 'yml'],
        },
      ],
    };

    electron.remote.dialog.showOpenDialog(options, async paths => {
      if (!paths) {
        // It was cancelled, so let's bail out
        dispatch(loadStop());
        return;
      }

      // Let's import all the paths!
      for (const p of paths) {
        try {
          const uri = `file://${p}`;
          await importUtils.importUri(workspaceId, uri);
        } catch (err) {
          showModal(AlertModal, { title: 'Import Failed', message: err + '' });
        } finally {
          dispatch(loadStop());
        }
      }
    });
  };
}

export function importUri(workspaceId, uri) {
  return async dispatch => {
    dispatch(loadStart());
    try {
      await importUtils.importUri(workspaceId, uri);
    } catch (err) {
      showModal(AlertModal, { title: 'Import Failed', message: err + '' });
    } finally {
      dispatch(loadStop());
    }
  };
}

const VALUE_JSON = 'json';
const VALUE_YAML = 'yaml';
const VALUE_HAR = 'har';

function showSelectExportTypeModal(onCancel, onDone) {
  showModal(SelectModal, {
    title: 'Select Export Type',
    options: [
      {
        name: 'Insomnia v4 (JSON)',
        value: VALUE_JSON,
      },
      {
        name: 'Insomnia v4 (YAML)',
        value: VALUE_YAML,
      },
      { name: 'HAR – HTTP Archive Format', value: VALUE_HAR },
    ],
    message: 'Which format would you like to export as?',
    onCancel: onCancel,
    onDone: onDone,
  });
}

<<<<<<< HEAD
    const VALUE_JSON = 'json';
    const VALUE_HAR = 'har';
    const VALUE_POSTMAN_LATEST = 'postman2.1';

    showModal(SelectModal, {
      title: 'Select Export Type',
      options: [
        {
          name: 'Insomnia – Sharable with other Insomnia users',
          value: VALUE_JSON,
        },
        { name: 'HAR – HTTP Archive Format', value: VALUE_HAR },
        { name: 'POSTMAN 2.1', value: VALUE_POSTMAN_LATEST },
      ],
      message: 'Which format would you like to export as?',
      onCancel: () => {
        dispatch(loadStop());
=======
function showExportPrivateEnvironmentsModal(privateEnvNames) {
  return showModal(AskModal, {
    title: 'Export Private Environments?',
    message: `Do you want to include private environments (${privateEnvNames}) in your export?`,
  });
}

function showSaveExportedFileDialog(exportedFileNamePrefix, selectedFormat, onDone) {
  const date = moment().format('YYYY-MM-DD');
  const name = exportedFileNamePrefix.replace(/ /g, '-');
  const lastDir = window.localStorage.getItem('insomnia.lastExportPath');
  const dir = lastDir || electron.remote.app.getPath('desktop');

  const options = {
    title: 'Export Insomnia Data',
    buttonLabel: 'Export',
    defaultPath: path.join(dir, `${name}_${date}`),
    filters: [],
  };

  if (selectedFormat === VALUE_HAR) {
    options.filters = [
      {
        name: 'HTTP Archive 1.2',
        extensions: ['har', 'har.json', 'json'],
>>>>>>> 4e6f044b
      },
    ];
  } else if (selectedFormat === VALUE_YAML) {
    options.filters = [{ name: 'Insomnia Export', extensions: ['yaml'] }];
  } else {
    options.filters = [{ name: 'Insomnia Export', extensions: ['json'] }];
  }

  electron.remote.dialog.showSaveDialog(options, onDone);
}

function writeExportedFileToFileSystem(filename, jsonData, onDone) {
  // Remember last exported path
  window.localStorage.setItem('insomnia.lastExportPath', path.dirname(filename));
  fs.writeFile(filename, jsonData, {}, onDone);
}

export function exportWorkspacesToFile(workspaceId = null) {
  return async dispatch => {
    dispatch(loadStart());

    showSelectExportTypeModal(
      () => dispatch(loadStop()),
      async selectedFormat => {
        const workspace = await models.workspace.getById(workspaceId);

        // Check if we want to export private environments.
        let environments;
        if (workspace) {
          const parentEnv = await models.environment.getOrCreateForWorkspace(workspace);
          environments = [parentEnv, ...(await models.environment.findByParentId(parentEnv._id))];
        } else {
          environments = await models.environment.all();
        }

        let exportPrivateEnvironments = false;
        const privateEnvironments = environments.filter(e => e.isPrivate);
        if (privateEnvironments.length) {
          const names = privateEnvironments.map(e => e.name).join(', ');
          exportPrivateEnvironments = await showExportPrivateEnvironmentsModal(names);
        }

        const fileNamePrefix = (workspace ? workspace.name : 'Insomnia All').replace(/ /g, '-');
        showSaveExportedFileDialog(fileNamePrefix, selectedFormat, async fileName => {
          if (!fileName) {
            // Cancelled.
            dispatch(loadStop());
            return;
          }

          let stringifiedExport;
          try {
            if (selectedFormat === VALUE_HAR) {
              stringifiedExport = await importUtils.exportWorkspacesHAR(
                workspace,
                exportPrivateEnvironments,
              );
            } else if (selectedFormat === VALUE_YAML) {
              stringifiedExport = await importUtils.exportWorkspacesData(
                workspace,
                exportPrivateEnvironments,
                'yaml',
              );
            } else {
              stringifiedExport = await importUtils.exportWorkspacesData(
                workspace,
                exportPrivateEnvironments,
                'json',
              );
            }
          } catch (err) {
            showError({
              title: 'Export Failed',
              error: err,
              message: 'Export failed due to an unexpected error',
            });
            dispatch(loadStop());
            return;
          }

          writeExportedFileToFileSystem(fileName, stringifiedExport, err => {
            if (err) {
              console.warn('Export failed', err);
            }
            dispatch(loadStop());
          });
        });
      },
    );
  };
}

export function exportRequestsToFile(requestIds) {
  return async dispatch => {
    dispatch(loadStart());

    showSelectExportTypeModal(
      () => dispatch(loadStop()),
      async selectedFormat => {
        const requests = [];
        const privateEnvironments = [];
        const workspaceLookup = {};
        for (const requestId of requestIds) {
          const request = await models.request.getById(requestId);
          if (request == null) {
            continue;
          }
          requests.push(request);

          const ancestors = await db.withAncestors(request, [
            models.workspace.type,
            models.requestGroup.type,
          ]);
          const workspace = ancestors.find(ancestor => ancestor.type === models.workspace.type);
          if (workspace == null || workspaceLookup.hasOwnProperty(workspace._id)) {
            continue;
          }
          workspaceLookup[workspace._id] = true;

          const descendants = await db.withDescendants(workspace);
          const privateEnvs = descendants.filter(
            descendant => descendant.type === models.environment.type && descendant.isPrivate,
          );
          privateEnvironments.push(...privateEnvs);
        }

        let exportPrivateEnvironments = false;
        if (privateEnvironments.length) {
          const names = privateEnvironments.map(e => e.name).join(', ');
          exportPrivateEnvironments = await showExportPrivateEnvironmentsModal(names);
        }

        const fileNamePrefix = 'Insomnia';
        showSaveExportedFileDialog(fileNamePrefix, selectedFormat, async fileName => {
          if (!fileName) {
            // Cancelled.
            dispatch(loadStop());
            return;
          }

          let stringifiedExport;
          try {
            if (selectedFormat === VALUE_HAR) {
<<<<<<< HEAD
              json = await importUtils.exportHAR(workspace, exportPrivateEnvironments);
            } else if (selectedFormat === VALUE_POSTMAN_LATEST) {
              json = await importUtils.exportLatestPostmanCollection(
                workspace,
                exportPrivateEnvironments,
              );
=======
              stringifiedExport = await importUtils.exportRequestsHAR(
                requests,
                exportPrivateEnvironments,
              );
            } else if (selectedFormat === VALUE_YAML) {
              stringifiedExport = await importUtils.exportRequestsData(
                requests,
                exportPrivateEnvironments,
                'yaml',
              );
>>>>>>> 4e6f044b
            } else {
              stringifiedExport = await importUtils.exportRequestsData(
                requests,
                exportPrivateEnvironments,
                'json',
              );
            }
          } catch (err) {
            showError({
              title: 'Export Failed',
              error: err,
              message: 'Export failed due to an unexpected error',
            });
            dispatch(loadStop());
            return;
          }

          writeExportedFileToFileSystem(fileName, stringifiedExport, err => {
            if (err) {
              console.warn('Export failed', err);
            }
            dispatch(loadStop());
          });
        });
      },
    );
  };
}

export function init() {
  let workspaceId = null;

  try {
    const key = `${LOCALSTORAGE_PREFIX}::activeWorkspaceId`;
    const item = window.localStorage.getItem(key);
    workspaceId = JSON.parse(item);
  } catch (e) {
    // Nothing here...
  }

  return setActiveWorkspace(workspaceId);
}<|MERGE_RESOLUTION|>--- conflicted
+++ resolved
@@ -193,6 +193,7 @@
 const VALUE_JSON = 'json';
 const VALUE_YAML = 'yaml';
 const VALUE_HAR = 'har';
+const VALUE_POSTMAN_LATEST = 'postman2.1';
 
 function showSelectExportTypeModal(onCancel, onDone) {
   showModal(SelectModal, {
@@ -206,6 +207,7 @@
         name: 'Insomnia v4 (YAML)',
         value: VALUE_YAML,
       },
+      { name: 'POSTMAN 2.1', value: VALUE_POSTMAN_LATEST },
       { name: 'HAR – HTTP Archive Format', value: VALUE_HAR },
     ],
     message: 'Which format would you like to export as?',
@@ -214,25 +216,6 @@
   });
 }
 
-<<<<<<< HEAD
-    const VALUE_JSON = 'json';
-    const VALUE_HAR = 'har';
-    const VALUE_POSTMAN_LATEST = 'postman2.1';
-
-    showModal(SelectModal, {
-      title: 'Select Export Type',
-      options: [
-        {
-          name: 'Insomnia – Sharable with other Insomnia users',
-          value: VALUE_JSON,
-        },
-        { name: 'HAR – HTTP Archive Format', value: VALUE_HAR },
-        { name: 'POSTMAN 2.1', value: VALUE_POSTMAN_LATEST },
-      ],
-      message: 'Which format would you like to export as?',
-      onCancel: () => {
-        dispatch(loadStop());
-=======
 function showExportPrivateEnvironmentsModal(privateEnvNames) {
   return showModal(AskModal, {
     title: 'Export Private Environments?',
@@ -258,7 +241,6 @@
       {
         name: 'HTTP Archive 1.2',
         extensions: ['har', 'har.json', 'json'],
->>>>>>> 4e6f044b
       },
     ];
   } else if (selectedFormat === VALUE_YAML) {
@@ -402,25 +384,21 @@
           let stringifiedExport;
           try {
             if (selectedFormat === VALUE_HAR) {
-<<<<<<< HEAD
-              json = await importUtils.exportHAR(workspace, exportPrivateEnvironments);
+              stringifiedExport = await importUtils.exportRequestsHAR(
+                requests,
+                exportPrivateEnvironments,
+              );
+            } else if (selectedFormat === VALUE_YAML) {
+              stringifiedExport = await importUtils.exportRequestsData(
+                requests,
+                exportPrivateEnvironments,
+                'yaml',
+              );
             } else if (selectedFormat === VALUE_POSTMAN_LATEST) {
               json = await importUtils.exportLatestPostmanCollection(
                 workspace,
                 exportPrivateEnvironments,
               );
-=======
-              stringifiedExport = await importUtils.exportRequestsHAR(
-                requests,
-                exportPrivateEnvironments,
-              );
-            } else if (selectedFormat === VALUE_YAML) {
-              stringifiedExport = await importUtils.exportRequestsData(
-                requests,
-                exportPrivateEnvironments,
-                'yaml',
-              );
->>>>>>> 4e6f044b
             } else {
               stringifiedExport = await importUtils.exportRequestsData(
                 requests,
