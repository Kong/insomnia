--- conflicted
+++ resolved
@@ -17,16 +17,12 @@
   getAndClearShowModalMockArgs,
   getAndClearShowPromptMockArgs,
 } from '../../../../test-utils';
-<<<<<<< HEAD
 import { shallowClone as _shallowClone } from '../../../../sync/git/shallow-clone';
 import { mocked } from 'ts-jest/utils';
 import { PromiseFsClient } from 'isomorphic-git';
 import { createBuilder } from '@develohpanda/fluent-builder';
 import { gitRepositorySchema } from '../../../../models/__schemas__/model-schemas';
-=======
-import { shallowClone } from '../../../../sync/git/shallow-clone';
 import reduxStateForTest from '../../../../__jest__/redux-state-for-test';
->>>>>>> d5a1f44f
 
 jest.mock('../../../components/modals');
 jest.mock('../../../../sync/git/shallow-clone');
@@ -43,12 +39,8 @@
   let store;
   beforeEach(async () => {
     await globalBeforeEach();
-<<<<<<< HEAD
-    store = mockStore({ entities: { spaces: [] }, global: {} });
+    store = mockStore(await reduxStateForTest());
     gitRepoBuilder.reset();
-=======
-    store = mockStore(await reduxStateForTest());
->>>>>>> d5a1f44f
   });
 
   // Check loading events
