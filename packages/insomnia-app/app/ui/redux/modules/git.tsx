--- conflicted
+++ resolved
@@ -3,11 +3,7 @@
 import { showAlert, showError, showModal } from '../../components/modals';
 import GitRepositorySettingsModal from '../../components/modals/git-repository-settings-modal';
 import * as models from '../../../models';
-<<<<<<< HEAD
 import { isWorkspace, Workspace, WorkspaceScopeKeys } from '../../../models/workspace';
-=======
-import { Workspace, WorkspaceScopeKeys } from '../../../models/workspace';
->>>>>>> 3e8b5b1c
 
 import { GIT_CLONE_DIR, GIT_INSOMNIA_DIR, GIT_INSOMNIA_DIR_NAME } from '../../../sync/git/git-vcs';
 import path from 'path';
@@ -21,13 +17,10 @@
 import { createWorkspace } from './workspace';
 import { addDotGit, translateSSHtoHTTP } from '../../../sync/git/utils';
 import * as git from 'isomorphic-git';
-<<<<<<< HEAD
 import { RootState } from '.';
 import { selectActiveSpace } from '../selectors';
-=======
 import { BaseModel } from '../../../models';
 import { forceWorkspaceScopeToDesign } from '../../../sync/git/force-workspace-scope-to-design';
->>>>>>> 3e8b5b1c
 
 export type UpdateGitRepositoryCallback = (arg0: { gitRepository: GitRepository }) => void;
 
@@ -262,16 +255,12 @@
               for (const docFileName of await fsClient.promises.readdir(modelDir)) {
                 const docPath = path.join(modelDir, docFileName);
                 const docYaml = await fsClient.promises.readFile(docPath);
-<<<<<<< HEAD
-                const doc = YAML.parse(docYaml.toString());
+                const doc: BaseModel = YAML.parse(docYaml.toString());
                 if (isWorkspace(doc)) {
                   // @ts-expect-error parentId can be string or null for a workspace
                   doc.parentId = activeSpace?._id || null;
                 }
-=======
-                const doc: BaseModel = YAML.parse(docYaml.toString());
                 forceWorkspaceScopeToDesign(doc);
->>>>>>> 3e8b5b1c
                 await db.upsert(doc);
               }
             }
