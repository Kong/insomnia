--- conflicted
+++ resolved
@@ -20,27 +20,24 @@
   },
 );
 
-export const selectEntitiesChildrenMap = createSelector(
-  selectEntitiesLists,
-  entities => {
-    const parentLookupMap = {};
-    for (const k of Object.keys(entities)) {
-      for (const e of entities[k]) {
-        if (!e.parentId) {
-          continue;
-        }
-
-        if (parentLookupMap[e.parentId]) {
-          parentLookupMap[e.parentId].push(e);
-        } else {
-          parentLookupMap[e.parentId] = [e];
-        }
-      }
-    }
-
-    return parentLookupMap;
-  },
-);
+export const selectEntitiesChildrenMap = createSelector(selectEntitiesLists, entities => {
+  const parentLookupMap = {};
+  for (const k of Object.keys(entities)) {
+    for (const e of entities[k]) {
+      if (!e.parentId) {
+        continue;
+      }
+
+      if (parentLookupMap[e.parentId]) {
+        parentLookupMap[e.parentId].push(e);
+      } else {
+        parentLookupMap[e.parentId] = [e];
+      }
+    }
+  }
+
+  return parentLookupMap;
+});
 
 export const selectActiveWorkspace = createSelector(
   state => selectEntitiesLists(state).workspaces,
@@ -68,24 +65,21 @@
   },
 );
 
-export const selectCollapsedRequestGroups = createSelector(
-  selectEntitiesLists,
-  entities => {
-    const collapsed = {};
-
-    // Default all to collapsed
-    for (const requestGroup of entities.requestGroups) {
-      collapsed[requestGroup._id] = true;
-    }
-
-    // Update those that have metadata (not all do)
-    for (const meta of entities.requestGroupMetas) {
-      collapsed[meta.parentId] = meta.collapsed;
-    }
-
-    return collapsed;
-  },
-);
+export const selectCollapsedRequestGroups = createSelector(selectEntitiesLists, entities => {
+  const collapsed = {};
+
+  // Default all to collapsed
+  for (const requestGroup of entities.requestGroups) {
+    collapsed[requestGroup._id] = true;
+  }
+
+  // Update those that have metadata (not all do)
+  for (const meta of entities.requestGroupMetas) {
+    collapsed[meta.parentId] = meta.collapsed;
+  }
+
+  return collapsed;
+});
 
 export const selectActiveWorkspaceEntities = createSelector(
   selectActiveWorkspace,
@@ -138,18 +132,11 @@
 
 export const selectSidebarChildren = createSelector(
   selectCollapsedRequestGroups,
-<<<<<<< HEAD
   selectPinnedRequestsAndRequestGroups,
-  selectRequestsAndRequestGroups,
-  selectActiveWorkspace,
-  selectActiveWorkspaceMeta,
-  (collapsed, pinned, requestsAndRequestGroups, activeWorkspace, activeWorkspaceMeta) => {
-=======
   selectActiveWorkspace,
   selectActiveWorkspaceMeta,
   selectEntitiesChildrenMap,
-  (collapsed, activeWorkspace, activeWorkspaceMeta, childrenMap) => {
->>>>>>> 6f98da7d
+  (collapsed, pinned, activeWorkspace, activeWorkspaceMeta, childrenMap) => {
     const sidebarFilter = activeWorkspaceMeta ? activeWorkspaceMeta.sidebarFilter : '';
 
     function next(parentId) {
@@ -247,16 +234,13 @@
   },
 );
 
-export const selectUnseenWorkspaces = createSelector(
-  selectEntitiesLists,
-  entities => {
-    const { workspaces, workspaceMetas } = entities;
-    return workspaces.filter(workspace => {
-      const meta = workspaceMetas.find(m => m.parentId === workspace._id);
-      return !!(meta && !meta.hasSeen);
-    });
-  },
-);
+export const selectUnseenWorkspaces = createSelector(selectEntitiesLists, entities => {
+  const { workspaces, workspaceMetas } = entities;
+  return workspaces.filter(workspace => {
+    const meta = workspaceMetas.find(m => m.parentId === workspace._id);
+    return !!(meta && !meta.hasSeen);
+  });
+});
 
 export const selectActiveRequestMeta = createSelector(
   selectActiveRequest,
@@ -293,12 +277,10 @@
   },
 );
 
-export const selectSyncItems = createSelector(
-  selectActiveWorkspaceEntities,
-  workspaceEntities =>
-    workspaceEntities.filter(models.canSync).map(doc => ({
-      key: doc._id,
-      name: doc.name || '',
-      document: doc,
-    })),
+export const selectSyncItems = createSelector(selectActiveWorkspaceEntities, workspaceEntities =>
+  workspaceEntities.filter(models.canSync).map(doc => ({
+    key: doc._id,
+    name: doc.name || '',
+    document: doc,
+  })),
 );