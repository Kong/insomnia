import { createSelector } from 'reselect';
import { ValueOf } from 'type-fest';

import { isWorkspaceActivity } from '../../common/constants';
import * as models from '../../models';
import { BaseModel } from '../../models';
import { getStatusCandidates } from '../../models/helpers/get-status-candidates';
import { isRequest, Request } from '../../models/request';
import { isRequestGroup, RequestGroup } from '../../models/request-group';
import { UnitTestResult } from '../../models/unit-test-result';
import { RootState } from './modules';
<<<<<<< HEAD
import { ValueOf } from 'type-fest';
import { isWorkspaceActivity } from '../../common/constants';
import { BASE_SPACE_ID } from '../../models/space';
=======
>>>>>>> 0178533e

type EntitiesLists = {
  [K in keyof RootState['entities']]: ValueOf<RootState['entities'][K]>[];
}

// ~~~~~~~~~ //
// Selectors //
// ~~~~~~~~~ //
export const selectEntities = createSelector(
  (state: RootState) => state.entities,
  entities => entities,
);

export const selectEntitiesLists = createSelector(
  selectEntities,
  entities => {
    const entitiesLists = {};

    for (const k of Object.keys(entities)) {
      const entityMap = entities[k];
      entitiesLists[k] = Object.keys(entityMap).map(id => entityMap[id]);
    }

    return entitiesLists as EntitiesLists;
  },
);

export const selectEntitiesChildrenMap = createSelector(selectEntitiesLists, entities => {
  const parentLookupMap = {};

  for (const k of Object.keys(entities)) {
    for (const e of entities[k]) {
      if (!e.parentId) {
        continue;
      }

      if (parentLookupMap[e.parentId]) {
        parentLookupMap[e.parentId].push(e);
      } else {
        parentLookupMap[e.parentId] = [e];
      }
    }
  }

  return parentLookupMap;
});

export const selectSettings = createSelector(
  selectEntitiesLists,
  entities => entities.settings[0] || models.settings.init());

/** WARNING: this does not include the base space */
export const selectSpaces = createSelector(
  selectEntitiesLists,
  entities => entities.spaces,
);

export const selectActiveSpace = createSelector(
  selectEntities,
  (state: RootState) => state.global.activeSpaceId,
  (entities, activeSpaceId) => {
    return entities.spaces[activeSpaceId] || entities.spaces[BASE_SPACE_ID];
  },
);

export const selectAllWorkspaces = createSelector(
  selectEntitiesLists,
  entities => entities.workspaces,
);

export const selectWorkspacesForActiveSpace = createSelector(
  selectAllWorkspaces,
  selectActiveSpace,
  (workspaces, activeSpace) => workspaces.filter(w => w.parentId === activeSpace._id),
);

export const selectActiveWorkspace = createSelector(
  selectWorkspacesForActiveSpace,
  (state: RootState) => state.global.activeWorkspaceId,
  (state: RootState) => state.global.activeActivity,
  (workspaces, activeWorkspaceId, activeActivity) => {
    // Only return an active workspace if we're in an activity
    if (activeActivity && isWorkspaceActivity(activeActivity)) {
      const workspace = workspaces.find(w => w._id === activeWorkspaceId);
      return workspace;
    }

    return undefined;
  },
);

export const selectActiveWorkspaceMeta = createSelector(
  selectActiveWorkspace,
  selectEntitiesLists,
  (activeWorkspace, entities) => {
    const id = activeWorkspace ? activeWorkspace._id : 'n/a';
    return entities.workspaceMetas.find(m => m.parentId === id);
  },
);

export const selectActiveEnvironment = createSelector(
  selectActiveWorkspaceMeta,
  selectEntitiesLists,
  (meta, entities) => {
    if (!meta) {
      return null;
    }

    return entities.environments.find(e => e._id === meta.activeEnvironmentId) || null;
  },
);

export const selectActiveWorkspaceClientCertificates = createSelector(
  selectEntitiesLists,
  selectActiveWorkspace,
  (entities, activeWorkspace) => entities.clientCertificates.filter(c => c.parentId === activeWorkspace?._id),
);

export const selectActiveGitRepository = createSelector(
  selectEntitiesLists,
  selectActiveWorkspaceMeta,
  (entities, activeWorkspaceMeta) => {
    if (!activeWorkspaceMeta) {
      return null;
    }

    const id = activeWorkspaceMeta ? activeWorkspaceMeta.gitRepositoryId : 'n/a';
    const repo = entities.gitRepositories.find(r => r._id === id);
    return repo || null;
  },
);

export const selectCollapsedRequestGroups = createSelector(
  selectEntitiesLists,
  entities => {
    const collapsed: Record<string, boolean> = {};

    // Default all to collapsed
    for (const requestGroup of entities.requestGroups) {
      collapsed[requestGroup._id] = true;
    }

    // Update those that have metadata (not all do)
    for (const meta of entities.requestGroupMetas) {
      collapsed[meta.parentId] = meta.collapsed;
    }

    return collapsed;
  });

export const selectActiveWorkspaceEntities = createSelector(
  selectActiveWorkspace,
  selectEntitiesChildrenMap,
  (activeWorkspace, childrenMap) => {
    if (!activeWorkspace) {
      return [];
    }

    const descendants: BaseModel[] = [activeWorkspace];

    const addChildrenOf = parent => {
      // Don't add children of requests (eg. auth requests)
      if (isRequest(parent)) {
        return;
      }

      const children = childrenMap[parent._id] || [];

      for (const child of children) {
        descendants.push(child);
        addChildrenOf(child);
      }
    };

    // Kick off the recursion
    addChildrenOf(activeWorkspace);
    return descendants;
  },
);

export const selectPinnedRequests = createSelector(selectEntitiesLists, entities => {
  const pinned: Record<string, boolean> = {};
  const requests = [...entities.requests, ...entities.grpcRequests];
  const requestMetas = [...entities.requestMetas, ...entities.grpcRequestMetas];

  // Default all to unpinned
  for (const request of requests) {
    pinned[request._id] = false;
  }

  // Update those that have metadata (not all do)
  for (const meta of requestMetas) {
    pinned[meta.parentId] = meta.pinned;
  }

  return pinned;
});

export const selectWorkspaceRequestsAndRequestGroups = createSelector(
  selectActiveWorkspaceEntities,
  entities => {
    return entities.filter(
      e => isRequest(e) || isRequestGroup(e),
    ) as (Request | RequestGroup)[];
  },
);

export const selectActiveRequest = createSelector(
  selectEntities,
  selectActiveWorkspaceMeta,
  (entities, workspaceMeta) => {
    const id = workspaceMeta?.activeRequestId || 'n/a';
    if (id in entities.requests) {
      return entities.requests[id];
    } else if (id in entities.grpcRequests) {
      return entities.grpcRequests[id];
    } else {
      return null;
    }
  },
);

export const selectActiveCookieJar = createSelector(
  selectEntitiesLists,
  selectActiveWorkspace,
  (entities, workspace) => {
    const cookieJar = entities.cookieJars.find(cj => cj.parentId === workspace?._id);
    return cookieJar || null;
  },
);

export const selectActiveOAuth2Token = createSelector(
  selectEntitiesLists,
  selectActiveWorkspaceMeta,
  (entities, workspaceMeta) => {
    const id = workspaceMeta?.activeRequestId || 'n/a';
    return entities.oAuth2Tokens.find(t => t.parentId === id);
  },
);

export const selectUnseenWorkspaces = createSelector(
  selectEntitiesLists,
  entities => {
    const { workspaces, workspaceMetas } = entities;
    return workspaces.filter(workspace => {
      const meta = workspaceMetas.find(m => m.parentId === workspace._id);
      return !!(meta && !meta.hasSeen);
    });
  });

export const selectActiveRequestMeta = createSelector(
  selectActiveRequest,
  selectEntitiesLists,
  (activeRequest, entities) => {
    const id = activeRequest?._id || 'n/a';
    return entities.requestMetas.find(m => m.parentId === id);
  },
);

export const selectActiveRequestResponses = createSelector(
  selectActiveRequest,
  selectEntitiesLists,
  selectActiveEnvironment,
  selectSettings,
  (activeRequest, entities, activeEnvironment, settings) => {
    const requestId = activeRequest ? activeRequest._id : 'n/a';
    // Filter responses down if the setting is enabled
    return entities.responses
      .filter(response => {
        const requestMatches = requestId === response.parentId;

        if (settings.filterResponsesByEnv) {
          const activeEnvironmentId = activeEnvironment ? activeEnvironment._id : null;
          const environmentMatches = response.environmentId === activeEnvironmentId;
          return requestMatches && environmentMatches;
        } else {
          return requestMatches;
        }
      })
      .sort((a, b) => (a.created > b.created ? -1 : 1));
  },
);

export const selectActiveResponse = createSelector(
  selectActiveRequestMeta,
  selectActiveRequestResponses,
  (activeRequestMeta, responses) => {
    const activeResponseId = activeRequestMeta ? activeRequestMeta.activeResponseId : 'n/a';
    const activeResponse = responses.find(response => response._id === activeResponseId);

    if (activeResponse) {
      return activeResponse;
    }

    return responses[0] || null;
  },
);

export const selectActiveUnitTestResult = createSelector(
  selectEntitiesLists,
  selectActiveWorkspace,
  (entities, activeWorkspace) => {
    if (!activeWorkspace) {
      return null;
    }

    let recentResult: UnitTestResult | null = null;

    for (const r of entities.unitTestResults) {
      if (r.parentId !== activeWorkspace._id) {
        continue;
      }

      if (!recentResult) {
        recentResult = r;
        continue;
      }

      if (r.created > recentResult.created) {
        recentResult = r;
      }
    }

    return recentResult;
  },
);

export const selectActiveUnitTestSuite = createSelector(
  selectEntitiesLists,
  selectActiveWorkspaceMeta,
  (entities, activeWorkspaceMeta) => {
    if (!activeWorkspaceMeta) {
      return null;
    }

    const id = activeWorkspaceMeta.activeUnitTestSuiteId;
    return entities.unitTestSuites.find(s => s._id === id) || null;
  },
);

export const selectActiveUnitTests = createSelector(
  selectEntitiesLists,
  selectActiveUnitTestSuite,
  (entities, activeUnitTestSuite) => {
    if (!activeUnitTestSuite) {
      return [];
    }

    return entities.unitTests.filter(s => s.parentId === activeUnitTestSuite._id);
  },
);

export const selectActiveSpaceName = createSelector(
  selectActiveSpace,
  activeSpace => activeSpace.name,
);

export const selectActiveUnitTestSuites = createSelector(
  selectEntitiesLists,
  selectActiveWorkspace,
  (entities, activeWorkspace) => {
    return entities.unitTestSuites.filter(s => s.parentId === activeWorkspace?._id);
  },
);

export const selectSyncItems = createSelector(
  selectActiveWorkspaceEntities,
  getStatusCandidates,
);<|MERGE_RESOLUTION|>--- conflicted
+++ resolved
@@ -7,14 +7,9 @@
 import { getStatusCandidates } from '../../models/helpers/get-status-candidates';
 import { isRequest, Request } from '../../models/request';
 import { isRequestGroup, RequestGroup } from '../../models/request-group';
+import { BASE_SPACE_ID } from '../../models/space';
 import { UnitTestResult } from '../../models/unit-test-result';
 import { RootState } from './modules';
-<<<<<<< HEAD
-import { ValueOf } from 'type-fest';
-import { isWorkspaceActivity } from '../../common/constants';
-import { BASE_SPACE_ID } from '../../models/space';
-=======
->>>>>>> 0178533e
 
 type EntitiesLists = {
   [K in keyof RootState['entities']]: ValueOf<RootState['entities'][K]>[];
