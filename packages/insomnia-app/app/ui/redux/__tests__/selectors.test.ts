--- conflicted
+++ resolved
@@ -1,11 +1,7 @@
-<<<<<<< HEAD
-import * as models from '../../../models';
-import { BASE_SPACE_ID, Space } from '../../../models/space';
-=======
->>>>>>> 0178533e
 import { globalBeforeEach } from '../../../__jest__/before-each';
 import { reduxStateForTest } from '../../../__jest__/redux-state-for-test';
 import * as models from '../../../models';
+import { BASE_SPACE_ID, Space } from '../../../models/space';
 import { selectActiveSpace } from '../selectors';
 
 describe('selectors', () => {
