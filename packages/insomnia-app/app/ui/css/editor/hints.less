--- conflicted
+++ resolved
@@ -44,11 +44,7 @@
     &.type--snippet {
       .label {
         background: var(--color-notice);
-<<<<<<< HEAD
-        color: var(--color-font-success);
-=======
         color: var(--color-font-notice);
->>>>>>> bab945a6
       }
     }
 
