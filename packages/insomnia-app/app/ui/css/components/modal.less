--- conflicted
+++ resolved
@@ -40,7 +40,7 @@
   }
 
   &.modal--skinny .modal__content__wrapper {
-    width: @modal-width-skinny;
+    width: var(--modal-width-skinny);
   }
 
   .modal__content {
@@ -107,11 +107,7 @@
   }
 
   .modal__footer {
-<<<<<<< HEAD
-    border-top: 1px solid @hl-sm;
-=======
-    border-top: 1px solid var(--hl-md);
->>>>>>> 1770319a
+    border-top: 1px solid var(--hl-sm);
     background-color: var(--color-bg);
     color: var(--color-font);
     display: flex;
@@ -121,8 +117,7 @@
     padding: 1px;
 
     button {
-<<<<<<< HEAD
-      padding: 0 @padding-md;
+      padding: 0 var(--padding-md);
       &.studio-action-btn {
         color: #0084d5;
         float: left;
@@ -135,9 +130,6 @@
           }
         }
       }
-=======
-      padding: 0 var(--padding-md);
->>>>>>> 1770319a
     }
   }
 
