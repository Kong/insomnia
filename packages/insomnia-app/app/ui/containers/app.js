import React, { PureComponent } from 'react';
import PropTypes from 'prop-types';
import autobind from 'autobind-decorator';
import fs from 'fs';
import { clipboard, ipcRenderer, remote } from 'electron';
import { parse as urlParse } from 'url';
import HTTPSnippet from 'httpsnippet';
import ReactDOM from 'react-dom';
import { connect } from 'react-redux';
import { bindActionCreators } from 'redux';
import Wrapper from '../components/wrapper';
import WorkspaceEnvironmentsEditModal from '../components/modals/workspace-environments-edit-modal';
import Toast from '../components/toast';
import CookiesModal from '../components/modals/cookies-modal';
import RequestSwitcherModal from '../components/modals/request-switcher-modal';
import SettingsModal, { TAB_INDEX_SHORTCUTS } from '../components/modals/settings-modal';
import {
  ACTIVITY_HOME,
  ACTIVITY_INSOMNIA,
  COLLAPSE_SIDEBAR_REMS,
  DEFAULT_PANE_HEIGHT,
  DEFAULT_PANE_WIDTH,
  DEFAULT_SIDEBAR_WIDTH,
  getAppId,
  getAppName,
  MAX_PANE_HEIGHT,
  MAX_PANE_WIDTH,
  MAX_SIDEBAR_REMS,
  MIN_PANE_HEIGHT,
  MIN_PANE_WIDTH,
  MIN_SIDEBAR_REMS,
  PREVIEW_MODE_SOURCE,
<<<<<<< HEAD
=======
  getAppName,
  getAppId,
  ACTIVITY_INSOMNIA,
  ACTIVITY_HOME,
>>>>>>> 48348e04
} from '../../common/constants';
import * as globalActions from '../redux/modules/global';
import * as entitiesActions from '../redux/modules/entities';
import * as db from '../../common/database';
import * as models from '../../models';
import {
  selectActiveCookieJar,
  selectActiveGitRepository,
  selectActiveOAuth2Token,
  selectActiveRequest,
  selectActiveRequestMeta,
  selectActiveRequestResponses,
  selectActiveResponse,
  selectActiveUnitTestResult,
  selectActiveUnitTests,
  selectActiveUnitTestSuite,
  selectActiveUnitTestSuites,
  selectActiveWorkspace,
  selectActiveWorkspaceClientCertificates,
  selectActiveWorkspaceMeta,
  selectEntitiesLists,
  selectSidebarChildren,
  selectSyncItems,
  selectUnseenWorkspaces,
  selectWorkspaceRequestsAndRequestGroups,
} from '../redux/selectors';
import RequestCreateModal from '../components/modals/request-create-modal';
import GenerateCodeModal from '../components/modals/generate-code-modal';
import WorkspaceSettingsModal from '../components/modals/workspace-settings-modal';
import RequestSettingsModal from '../components/modals/request-settings-modal';
import RequestRenderErrorModal from '../components/modals/request-render-error-modal';
import * as network from '../../network/network';
import { debounce, getContentDispositionHeader, getDataDirectory } from '../../common/misc';
import * as mime from 'mime-types';
import * as path from 'path';
import * as render from '../../common/render';
import { getKeys } from '../../templating/utils';
import { showAlert, showModal, showPrompt } from '../components/modals/index';
import { exportHarRequest } from '../../common/har';
import { hotKeyRefs } from '../../common/hotkeys';
import { executeHotKey } from '../../common/hotkeys-listener';
import KeydownBinder from '../components/keydown-binder';
import ErrorBoundary from '../components/error-boundary';
import * as plugins from '../../plugins';
import * as templating from '../../templating/index';
import AskModal from '../components/modals/ask-modal';
import { updateMimeType } from '../../models/request';
import MoveRequestGroupModal from '../components/modals/move-request-group-modal';
import * as themes from '../../plugins/misc';
import ExportRequestsModal from '../components/modals/export-requests-modal';
import FileSystemDriver from '../../sync/store/drivers/file-system-driver';
import VCS from '../../sync/vcs';
import SyncMergeModal from '../components/modals/sync-merge-modal';
import GitVCS, { GIT_CLONE_DIR, GIT_INSOMNIA_DIR, GIT_INTERNAL_DIR } from '../../sync/git/git-vcs';
import NeDBPlugin from '../../sync/git/ne-db-plugin';
import FSPlugin from '../../sync/git/fs-plugin';
import { routableFSPlugin } from '../../sync/git/routable-fs-plugin';
import AppContext from '../../common/strings';
import { APP_ID_INSOMNIA } from '../../../config';

@autobind
class App extends PureComponent {
  constructor(props) {
    super(props);

    this.state = {
      showDragOverlay: false,
      draggingSidebar: false,
      draggingPaneHorizontal: false,
      draggingPaneVertical: false,
      sidebarWidth: props.sidebarWidth || DEFAULT_SIDEBAR_WIDTH,
      paneWidth: props.paneWidth || DEFAULT_PANE_WIDTH,
      paneHeight: props.paneHeight || DEFAULT_PANE_HEIGHT,
      isVariableUncovered: props.isVariableUncovered || false,
      vcs: null,
      gitVCS: null,
      forceRefreshCounter: 0,
      forceRefreshHeaderCounter: 0,
      isMigratingChildren: false,
    };

    this._getRenderContextPromiseCache = {};

    this._savePaneWidth = debounce(paneWidth => this._updateActiveWorkspaceMeta({ paneWidth }));
    this._savePaneHeight = debounce(paneHeight => this._updateActiveWorkspaceMeta({ paneHeight }));
    this._saveSidebarWidth = debounce(sidebarWidth =>
      this._updateActiveWorkspaceMeta({ sidebarWidth }),
    );

    this._globalKeyMap = null;
  }

  _setGlobalKeyMap() {
    this._globalKeyMap = [
      [
        hotKeyRefs.PREFERENCES_SHOW_GENERAL,
        () => {
          App._handleShowSettingsModal();
        },
      ],
      [
        hotKeyRefs.PREFERENCES_SHOW_KEYBOARD_SHORTCUTS,
        () => {
          App._handleShowSettingsModal(TAB_INDEX_SHORTCUTS);
        },
      ],
      [
        hotKeyRefs.SHOW_RECENT_REQUESTS,
        () => {
          showModal(RequestSwitcherModal, {
            disableInput: true,
            maxRequests: 10,
            maxWorkspaces: 0,
            selectOnKeyup: true,
            title: 'Recent Requests',
            hideNeverActiveRequests: true,

            // Add an open delay so the dialog won't show for quick presses
            openDelay: 150,
          });
        },
      ],
      [
        hotKeyRefs.WORKSPACE_SHOW_SETTINGS,
        () => {
          const { activeWorkspace } = this.props;
          showModal(WorkspaceSettingsModal, activeWorkspace);
        },
      ],
      [
        hotKeyRefs.REQUEST_SHOW_SETTINGS,
        () => {
          if (this.props.activeRequest) {
            showModal(RequestSettingsModal, {
              request: this.props.activeRequest,
            });
          }
        },
      ],
      [
        hotKeyRefs.REQUEST_QUICK_SWITCH,
        () => {
          showModal(RequestSwitcherModal);
        },
      ],
      [hotKeyRefs.REQUEST_SEND, this._handleSendShortcut],
      [
        hotKeyRefs.ENVIRONMENT_SHOW_EDITOR,
        () => {
          const { activeWorkspace } = this.props;
          showModal(WorkspaceEnvironmentsEditModal, activeWorkspace);
        },
      ],
      [
        hotKeyRefs.SHOW_COOKIES_EDITOR,
        () => {
          const { activeWorkspace } = this.props;
          showModal(CookiesModal, activeWorkspace);
        },
      ],
      [
        hotKeyRefs.REQUEST_QUICK_CREATE,
        async () => {
          const { activeRequest, activeWorkspace } = this.props;
          const parentId = activeRequest ? activeRequest.parentId : activeWorkspace._id;
          const request = await models.request.create({ parentId, name: 'New Request' });
          await this._handleSetActiveRequest(request._id);
        },
      ],
      [
        hotKeyRefs.REQUEST_SHOW_CREATE,
        () => {
          const { activeRequest, activeWorkspace } = this.props;
          const parentId = activeRequest ? activeRequest.parentId : activeWorkspace._id;
          this._requestCreate(parentId);
        },
      ],
      [
        hotKeyRefs.REQUEST_SHOW_DELETE,
        () => {
          const { activeRequest } = this.props;

          if (!activeRequest) {
            return;
          }

          showModal(AskModal, {
            title: 'Delete Request?',
            message: `Really delete ${activeRequest.name}?`,
            onDone: confirmed => {
              if (!confirmed) {
                return;
              }
              models.request.remove(activeRequest);
            },
          });
        },
      ],
      [
        hotKeyRefs.REQUEST_SHOW_CREATE_FOLDER,
        () => {
          const { activeRequest, activeWorkspace } = this.props;
          const parentId = activeRequest ? activeRequest.parentId : activeWorkspace._id;
          this._requestGroupCreate(parentId);
        },
      ],
      [
        hotKeyRefs.REQUEST_SHOW_GENERATE_CODE_EDITOR,
        async () => {
          showModal(GenerateCodeModal, this.props.activeRequest);
        },
      ],
      [
        hotKeyRefs.REQUEST_SHOW_DUPLICATE,
        async () => {
          await this._requestDuplicate(this.props.activeRequest);
        },
      ],
      [
        hotKeyRefs.REQUEST_TOGGLE_PIN,
        async () => {
          if (!this.props.activeRequest) {
            return;
          }

          const metas = Object.values(this.props.entities.requestMetas).find(
            m => m.parentId === this.props.activeRequest._id,
          );

          await this._handleSetRequestPinned(this.props.activeRequest, !(metas && metas.pinned));
        },
      ],
      [hotKeyRefs.PLUGIN_RELOAD, this._handleReloadPlugins],
      [
        hotKeyRefs.ENVIRONMENT_UNCOVER_VARIABLES,
        async () => {
          await this._updateIsVariableUncovered();
        },
      ],
      [
        hotKeyRefs.SIDEBAR_TOGGLE,
        () => {
          this._handleToggleSidebar();
        },
      ],
    ];
  }

  async _handleSendShortcut() {
    const { activeRequest, activeEnvironment } = this.props;
    await this._handleSendRequestWithEnvironment(
      activeRequest ? activeRequest._id : 'n/a',
      activeEnvironment ? activeEnvironment._id : 'n/a',
    );
  }

  _setRequestPaneRef(n) {
    this._requestPane = n;
  }

  _setResponsePaneRef(n) {
    this._responsePane = n;
  }

  _setSidebarRef(n) {
    this._sidebar = n;
  }

  _requestGroupCreate(parentId) {
    showPrompt({
      title: 'New Folder',
      defaultValue: 'My Folder',
      submitName: 'Create',
      label: 'Name',
      selectText: true,
      onComplete: async name => {
        const requestGroup = await models.requestGroup.create({
          parentId,
          name,
        });
        await models.requestGroupMeta.create({
          parentId: requestGroup._id,
          collapsed: false,
        });
      },
    });
  }

  _requestCreate(parentId) {
    showModal(RequestCreateModal, {
      parentId,
      onComplete: request => {
        this._handleSetActiveRequest(request._id);
      },
    });
  }

  static async _requestGroupDuplicate(requestGroup) {
    showPrompt({
      title: 'Duplicate Folder',
      defaultValue: requestGroup.name,
      submitName: 'Create',
      label: 'New Name',
      selectText: true,
      onComplete: async name => {
        await models.requestGroup.duplicate(requestGroup, { name });
      },
    });
  }

  static async _requestGroupMove(requestGroup) {
    showModal(MoveRequestGroupModal, { requestGroup });
  }

  _requestDuplicate(request) {
    if (!request) {
      return;
    }

    showPrompt({
      title: 'Duplicate Request',
      defaultValue: request.name,
      submitName: 'Create',
      label: 'New Name',
      selectText: true,
      onComplete: async name => {
        const newRequest = await models.request.duplicate(request, { name });
        await this._handleSetActiveRequest(newRequest._id);
      },
    });
  }

  _workspaceRename(callback, workspaceId) {
    const workspace = this.props.workspaces.find(w => w._id === workspaceId);
    console.dir(AppContext);
    showPrompt({
      title: `Rename ${AppContext.workspace}`,
      defaultValue: workspace.name,
      submitName: 'Rename',
      selectText: true,
      label: 'Name',
      onComplete: async name => {
        await models.workspace.update(workspace, { name: name });
        callback();
      },
    });
  }

  _workspaceDeleteById(callback, workspaceId) {
    const workspace = this.props.workspaces.find(w => w._id === workspaceId);
    showModal(AskModal, {
      title: `Delete ${AppContext.workspace}`,
      message: `Do you really want to delete ${workspace.name}?`,
      yesText: 'Yes',
      noText: 'Cancel',
      onDone: async isYes => {
        if (!isYes) {
          return;
        }
        await models.workspace.remove(workspace);
      },
    });
  }

  _workspaceDuplicateById(callback, workspaceId) {
    const workspace = this.props.workspaces.find(w => w._id === workspaceId);

    showPrompt({
      title: `Duplicate ${AppContext.workspace}`,
      defaultValue: workspace.name,
      submitName: 'Create',
      selectText: true,
      label: 'New Name',
      onComplete: async name => {
        const newWorkspace = await db.duplicate(workspace, { name });
        await this.props.handleSetActiveWorkspace(newWorkspace._id);
        callback();
      },
    });
  }

  _workspaceDuplicate(callback) {
    this._workspaceDuplicateById(callback, this.props.activeWorkspace._id);
  }

  async _fetchRenderContext() {
    const { activeEnvironment, activeRequest, activeWorkspace } = this.props;
    const environmentId = activeEnvironment ? activeEnvironment._id : null;

    const ancestors = await db.withAncestors(activeRequest || activeWorkspace, [
      models.request.type,
      models.requestGroup.type,
      models.workspace.type,
    ]);

    return render.getRenderContext(activeRequest, environmentId, ancestors);
  }

  async _handleGetRenderContext() {
    const context = await this._fetchRenderContext();
    const keys = getKeys(context);
    return { context, keys };
  }

  /**
   * Heavily optimized render function
   *
   * @param text - template to render
   * @param contextCacheKey - if rendering multiple times in parallel, set this
   * @returns {Promise}
   * @private
   */
  async _handleRenderText(text, contextCacheKey = null) {
    if (!contextCacheKey || !this._getRenderContextPromiseCache[contextCacheKey]) {
      // NOTE: We're caching promises here to avoid race conditions
      this._getRenderContextPromiseCache[contextCacheKey] = this._fetchRenderContext();
    }

    // Set timeout to delete the key eventually
    setTimeout(() => delete this._getRenderContextPromiseCache[contextCacheKey], 5000);

    const context = await this._getRenderContextPromiseCache[contextCacheKey];
    return render.render(text, context);
  }

  _handleGenerateCodeForActiveRequest() {
    App._handleGenerateCode(this.props.activeRequest);
  }

  static _handleGenerateCode(request) {
    showModal(GenerateCodeModal, request);
  }

  async _handleCopyAsCurl(request) {
    const { activeEnvironment } = this.props;
    const environmentId = activeEnvironment ? activeEnvironment._id : 'n/a';
    const har = await exportHarRequest(request._id, environmentId);
    const snippet = new HTTPSnippet(har);
    const cmd = snippet.convert('shell', 'curl');
    clipboard.writeText(cmd);
  }

  static async _updateRequestGroupMetaByParentId(requestGroupId, patch) {
    const requestGroupMeta = await models.requestGroupMeta.getByParentId(requestGroupId);
    if (requestGroupMeta) {
      await models.requestGroupMeta.update(requestGroupMeta, patch);
    } else {
      const newPatch = Object.assign({ parentId: requestGroupId }, patch);
      await models.requestGroupMeta.create(newPatch);
    }
  }

  async _updateActiveWorkspaceMeta(patch) {
    const { activeWorkspaceMeta } = this.props;
    return models.workspaceMeta.update(activeWorkspaceMeta, patch);
  }

  static async _updateRequestMetaByParentId(requestId, patch) {
    const requestMeta = await models.requestMeta.getByParentId(requestId);
    if (requestMeta) {
      return models.requestMeta.update(requestMeta, patch);
    } else {
      const newPatch = Object.assign({ parentId: requestId }, patch);
      return models.requestMeta.create(newPatch);
    }
  }

  _updateIsVariableUncovered() {
    this.setState({ isVariableUncovered: !this.state.isVariableUncovered });
  }

  _handleSetPaneWidth(paneWidth) {
    this.setState({ paneWidth });
    this._savePaneWidth(paneWidth);
  }

  _handleSetPaneHeight(paneHeight) {
    this.setState({ paneHeight });
    this._savePaneHeight(paneHeight);
  }

  async _handleSetActiveRequest(activeRequestId) {
    await this._updateActiveWorkspaceMeta({ activeRequestId });
    await App._updateRequestMetaByParentId(activeRequestId, { lastActive: Date.now() });
  }

  async _handleSetActiveEnvironment(activeEnvironmentId) {
    await this._updateActiveWorkspaceMeta({ activeEnvironmentId });

    // Give it time to update and re-render
    setTimeout(() => {
      this._wrapper && this._wrapper._forceRequestPaneRefresh();
    }, 300);
  }

  _handleSetSidebarWidth(sidebarWidth) {
    this.setState({ sidebarWidth });
    this._saveSidebarWidth(sidebarWidth);
  }

  async _handleSetSidebarHidden(sidebarHidden) {
    await this._updateActiveWorkspaceMeta({ sidebarHidden });
  }

  async _handleSetSidebarFilter(sidebarFilter) {
    await this._updateActiveWorkspaceMeta({ sidebarFilter });
  }

  _handleSetRequestGroupCollapsed(requestGroupId, collapsed) {
    App._updateRequestGroupMetaByParentId(requestGroupId, { collapsed });
  }

  async _handleSetRequestPinned(request, pinned) {
    App._updateRequestMetaByParentId(request._id, { pinned });
  }

  _handleSetResponsePreviewMode(requestId, previewMode) {
    App._updateRequestMetaByParentId(requestId, { previewMode });
  }

  _handleUpdateDownloadPath(requestId, downloadPath) {
    App._updateRequestMetaByParentId(requestId, { downloadPath });
  }

  async _handleSetResponseFilter(requestId, responseFilter) {
    await App._updateRequestMetaByParentId(requestId, { responseFilter });

    clearTimeout(this._responseFilterHistorySaveTimeout);
    this._responseFilterHistorySaveTimeout = setTimeout(async () => {
      const meta = await models.requestMeta.getByParentId(requestId);
      const responseFilterHistory = meta.responseFilterHistory.slice(0, 10);

      // Already in history?
      if (responseFilterHistory.includes(responseFilter)) {
        return;
      }

      // Blank?
      if (!responseFilter) {
        return;
      }

      responseFilterHistory.unshift(responseFilter);
      await App._updateRequestMetaByParentId(requestId, {
        responseFilterHistory,
      });
    }, 2000);
  }

  async _handleUpdateRequestMimeType(mimeType) {
    if (!this.props.activeRequest) {
      console.warn('Tried to update request mime-type when no active request');
      return null;
    }

    const requestMeta = await models.requestMeta.getOrCreateByParentId(
      this.props.activeRequest._id,
    );
    const savedBody = requestMeta.savedRequestBody;

    const saveValue =
      typeof mimeType !== 'string' // Switched to No body
        ? this.props.activeRequest.body
        : {}; // Clear saved value in requestMeta

    await models.requestMeta.update(requestMeta, {
      savedRequestBody: saveValue,
    });

    const newRequest = await updateMimeType(this.props.activeRequest, mimeType, false, savedBody);

    // Force it to update, because other editor components (header editor)
    // needs to change. Need to wait a delay so the next render can finish
    setTimeout(() => {
      this.setState({ forceRefreshHeaderCounter: this.state.forceRefreshHeaderCounter + 1 });
    }, 500);

    return newRequest;
  }

  async _getDownloadLocation() {
    return new Promise(resolve => {
      const options = {
        title: 'Select Download Location',
        buttonLabel: 'Send and Save',
        defaultPath: window.localStorage.getItem('insomnia.sendAndDownloadLocation'),
      };

      remote.dialog.showSaveDialog(options, filename => {
        window.localStorage.setItem('insomnia.sendAndDownloadLocation', filename);
        resolve(filename);
      });
    });
  }

  async _handleSendAndDownloadRequestWithEnvironment(requestId, environmentId, dir) {
    const { settings, handleStartLoading, handleStopLoading } = this.props;

    const request = await models.request.getById(requestId);
    if (!request) {
      return;
    }

    // NOTE: Since request is by far the most popular event, we will throttle
    // it so that we only track it if the request has changed since the last one
    const key = request._id;
    if (this._sendRequestTrackingKey !== key) {
      this._sendRequestTrackingKey = key;
    }

    // Start loading
    handleStartLoading(requestId);

    try {
      const responsePatch = await network.send(requestId, environmentId);
      const headers = responsePatch.headers || [];
      const header = getContentDispositionHeader(headers);
      const nameFromHeader = header ? header.value : null;

      if (
        responsePatch.bodyPath &&
        responsePatch.statusCode >= 200 &&
        responsePatch.statusCode < 300
      ) {
        const extension = mime.extension(responsePatch.contentType) || 'unknown';
        const name =
          nameFromHeader || `${request.name.replace(/\s/g, '-').toLowerCase()}.${extension}`;

        let filename;
        if (dir) {
          filename = path.join(dir, name);
        } else {
          filename = await this._getDownloadLocation();
        }

        const to = fs.createWriteStream(filename);
        const readStream = models.response.getBodyStream(responsePatch);

        if (!readStream) {
          return;
        }

        readStream.pipe(to);

        readStream.on('end', async () => {
          responsePatch.error = `Saved to ${filename}`;
          await models.response.create(responsePatch, settings.maxHistoryResponses);
        });

        readStream.on('error', async err => {
          console.warn('Failed to download request after sending', responsePatch.bodyPath, err);
          await models.response.create(responsePatch, settings.maxHistoryResponses);
        });
      } else {
        // Save the bad responses so failures are shown still
        await models.response.create(responsePatch, settings.maxHistoryResponses);
      }
    } catch (err) {
      showAlert({
        title: 'Unexpected Request Failure',
        message: (
          <div>
            <p>The request failed due to an unhandled error:</p>
            <code className="wide selectable">
              <pre>{err.message}</pre>
            </code>
          </div>
        ),
      });
    }

    // Unset active response because we just made a new one
    await App._updateRequestMetaByParentId(requestId, {
      activeResponseId: null,
    });

    // Stop loading
    handleStopLoading(requestId);
  }

  async _handleSendRequestWithEnvironment(requestId, environmentId) {
    const { handleStartLoading, handleStopLoading, settings } = this.props;
    const request = await models.request.getById(requestId);
    if (!request) {
      return;
    }

    // NOTE: Since request is by far the most popular event, we will throttle
    // it so that we only track it if the request has changed since the last noe
    const key = `${request._id}::${request.modified}`;
    if (this._sendRequestTrackingKey !== key) {
      this._sendRequestTrackingKey = key;
    }

    handleStartLoading(requestId);

    try {
      const responsePatch = await network.send(requestId, environmentId);
      await models.response.create(responsePatch, settings.maxHistoryResponses);
    } catch (err) {
      if (err.type === 'render') {
        showModal(RequestRenderErrorModal, { request, error: err });
      } else {
        showAlert({
          title: 'Unexpected Request Failure',
          message: (
            <div>
              <p>The request failed due to an unhandled error:</p>
              <code className="wide selectable">
                <pre>{err.message}</pre>
              </code>
            </div>
          ),
        });
      }
    }

    // Unset active response because we just made a new one
    await App._updateRequestMetaByParentId(requestId, {
      activeResponseId: null,
    });

    // Stop loading
    handleStopLoading(requestId);
  }

  async _handleSetActiveResponse(requestId, activeResponse = null) {
    const { activeEnvironment } = this.props;
    const activeResponseId = activeResponse ? activeResponse._id : null;
    await App._updateRequestMetaByParentId(requestId, { activeResponseId });

    let response;
    if (activeResponseId) {
      response = await models.response.getById(activeResponseId);
    } else {
      const environmentId = activeEnvironment ? activeEnvironment._id : null;
      response = await models.response.getLatestForRequest(requestId, environmentId);
    }

    const requestVersionId = response ? response.requestVersionId : 'n/a';
    const request = await models.requestVersion.restore(requestVersionId);

    if (request) {
      // Refresh app to reflect changes. Using timeout because we need to
      // wait for the request update to propagate.
      setTimeout(() => this._wrapper._forceRequestPaneRefresh(), 500);
    } else {
      // Couldn't restore request. That's okay
    }
  }

  _requestCreateForWorkspace() {
    this._requestCreate(this.props.activeWorkspace._id);
  }

  _startDragSidebar() {
    this.setState({ draggingSidebar: true });
  }

  _resetDragSidebar() {
    // TODO: Remove setTimeout need be not triggering drag on double click
    setTimeout(() => this._handleSetSidebarWidth(DEFAULT_SIDEBAR_WIDTH), 50);
  }

  _startDragPaneHorizontal() {
    this.setState({ draggingPaneHorizontal: true });
  }

  _startDragPaneVertical() {
    this.setState({ draggingPaneVertical: true });
  }

  _resetDragPaneHorizontal() {
    // TODO: Remove setTimeout need be not triggering drag on double click
    setTimeout(() => this._handleSetPaneWidth(DEFAULT_PANE_WIDTH), 50);
  }

  _resetDragPaneVertical() {
    // TODO: Remove setTimeout need be not triggering drag on double click
    setTimeout(() => this._handleSetPaneHeight(DEFAULT_PANE_HEIGHT), 50);
  }

  _handleMouseMove(e) {
    if (this.state.draggingPaneHorizontal) {
      // Only pop the overlay after we've moved it a bit (so we don't block doubleclick);
      const distance = this.props.paneWidth - this.state.paneWidth;
      if (!this.state.showDragOverlay && Math.abs(distance) > 0.02 /* % */) {
        this.setState({ showDragOverlay: true });
      }

      const requestPane = ReactDOM.findDOMNode(this._requestPane);
      const responsePane = ReactDOM.findDOMNode(this._responsePane);

      const requestPaneWidth = requestPane.offsetWidth;
      const responsePaneWidth = responsePane.offsetWidth;

      const pixelOffset = e.clientX - requestPane.offsetLeft;
      let paneWidth = pixelOffset / (requestPaneWidth + responsePaneWidth);
      paneWidth = Math.min(Math.max(paneWidth, MIN_PANE_WIDTH), MAX_PANE_WIDTH);

      this._handleSetPaneWidth(paneWidth);
    } else if (this.state.draggingPaneVertical) {
      // Only pop the overlay after we've moved it a bit (so we don't block doubleclick);
      const distance = this.props.paneHeight - this.state.paneHeight;
      if (!this.state.showDragOverlay && Math.abs(distance) > 0.02 /* % */) {
        this.setState({ showDragOverlay: true });
      }

      const requestPane = ReactDOM.findDOMNode(this._requestPane);
      const responsePane = ReactDOM.findDOMNode(this._responsePane);

      const requestPaneHeight = requestPane.offsetHeight;
      const responsePaneHeight = responsePane.offsetHeight;

      const pixelOffset = e.clientY - requestPane.offsetTop;
      let paneHeight = pixelOffset / (requestPaneHeight + responsePaneHeight);
      paneHeight = Math.min(Math.max(paneHeight, MIN_PANE_HEIGHT), MAX_PANE_HEIGHT);

      this._handleSetPaneHeight(paneHeight);
    } else if (this.state.draggingSidebar) {
      // Only pop the overlay after we've moved it a bit (so we don't block doubleclick);
      const distance = this.props.sidebarWidth - this.state.sidebarWidth;
      if (!this.state.showDragOverlay && Math.abs(distance) > 2 /* ems */) {
        this.setState({ showDragOverlay: true });
      }

      const sidebar = ReactDOM.findDOMNode(this._sidebar);
      const currentPixelWidth = sidebar.offsetWidth;
      const ratio = (e.clientX - sidebar.offsetLeft) / currentPixelWidth;
      const width = this.state.sidebarWidth * ratio;

      let sidebarWidth = Math.min(width, MAX_SIDEBAR_REMS);

      if (sidebarWidth < COLLAPSE_SIDEBAR_REMS) {
        sidebarWidth = MIN_SIDEBAR_REMS;
      }

      this._handleSetSidebarWidth(sidebarWidth);
    }
  }

  _handleMouseUp() {
    if (this.state.draggingSidebar) {
      this.setState({ draggingSidebar: false, showDragOverlay: false });
    }

    if (this.state.draggingPaneHorizontal) {
      this.setState({ draggingPaneHorizontal: false, showDragOverlay: false });
    }

    if (this.state.draggingPaneVertical) {
      this.setState({ draggingPaneVertical: false, showDragOverlay: false });
    }
  }

  _handleKeyDown(e) {
    for (const [definition, callback] of this._globalKeyMap) {
      executeHotKey(e, definition, callback);
    }
  }

  _handleToggleMenuBar(hide) {
    for (const win of remote.BrowserWindow.getAllWindows()) {
      if (win.isMenuBarAutoHide() !== hide) {
        win.setAutoHideMenuBar(hide);
        win.setMenuBarVisibility(!hide);
      }
    }
  }

  async _handleToggleSidebar() {
    const sidebarHidden = !this.props.sidebarHidden;
    await this._handleSetSidebarHidden(sidebarHidden);
  }

  _handleShowExportRequestsModal() {
    showModal(ExportRequestsModal);
  }

  static _handleShowSettingsModal(tabIndex) {
    showModal(SettingsModal, tabIndex);
  }

  _setWrapperRef(n) {
    this._wrapper = n;
  }

  async _handleReloadPlugins() {
    const { settings } = this.props;
    await plugins.reloadPlugins();
    await themes.setTheme(settings.theme);
    templating.reload();
    console.log('[plugins] reloaded');
  }

  _handleToggleInsomniaActivity() {
    const { activity, handleSetActiveActivity } = this.props;

    handleSetActiveActivity(activity === ACTIVITY_INSOMNIA ? ACTIVITY_HOME : ACTIVITY_INSOMNIA);
  }

  /**
   * Update document.title to be "Workspace (Environment) – Request" when not home
   * @private
   */
  _updateDocumentTitle() {
    const {
      activeWorkspace,
      activeApiSpec,
      activeEnvironment,
      activeRequest,
      activity,
    } = this.props;

    let title;

    if (activity === ACTIVITY_HOME) {
      title = getAppName();
    } else {
      title = getAppId() === APP_ID_INSOMNIA ? activeWorkspace.name : activeApiSpec.fileName;
      if (activeEnvironment) {
        title += ` (${activeEnvironment.name})`;
      }
      if (activeRequest) {
        title += ` – ${activeRequest.name}`;
      }
    }

    document.title = title;
  }

  componentDidUpdate(prevProps) {
    this._updateDocumentTitle();
    this._ensureWorkspaceChildren();

    // Force app refresh if login state changes
    if (prevProps.isLoggedIn !== this.props.isLoggedIn) {
      this.setState(state => ({
        forceRefreshCounter: state.forceRefreshCounter + 1,
      }));
    }

    // Check on VCS things
    const { activeWorkspace, activeGitRepository } = this.props;
    const changingWorkspace = prevProps.activeWorkspace._id !== activeWorkspace._id;

    // Update VCS if needed
    if (changingWorkspace) {
      this._updateVCS();
    }

    // Update Git VCS if needed
    const thisGit = activeGitRepository || {};
    const nextGit = prevProps.activeGitRepository || {};
    if (changingWorkspace || thisGit._id !== nextGit._id) {
      this._updateGitVCS();
    }
  }

  async _updateGitVCS() {
    const { activeGitRepository, activeWorkspace } = this.props;

    // Get the vcs and set it to null in the state while we update it
    let gitVCS = this.state.gitVCS;
    this.setState({ gitVCS: null });

    if (!gitVCS) {
      gitVCS = new GitVCS();
    }

    if (activeGitRepository) {
      // Create FS plugin
      const baseDir = path.join(
        getDataDirectory(),
        `version-control/git/${activeGitRepository._id}`,
      );
      const pNeDb = NeDBPlugin.createPlugin(activeWorkspace._id);
      const pGitData = FSPlugin.createPlugin(baseDir);
      const pOtherData = FSPlugin.createPlugin(path.join(baseDir, 'other'));

      const fsPlugin = routableFSPlugin(
        // All data outside the directories listed below will be stored in an 'other'
        // directory. This is so we can support files that exist outside the ones
        // the app is specifically in charge of.
        pOtherData,
        {
          // All app data is stored within the a namespaced directory at the root of the
          // repository and is read/written from the local NeDB database
          [GIT_INSOMNIA_DIR]: pNeDb,

          // All git metadata is stored in a git/ directory on the filesystem
          [GIT_INTERNAL_DIR]: pGitData,
        },
      );

      // Init VCS
      if (activeGitRepository.needsFullClone) {
        await models.gitRepository.update(activeGitRepository, { needsFullClone: false });
        const { credentials, uri } = activeGitRepository;
        await gitVCS.initFromClone(uri, credentials, GIT_CLONE_DIR, fsPlugin, GIT_INTERNAL_DIR);
      } else {
        await gitVCS.init(GIT_CLONE_DIR, fsPlugin, GIT_INTERNAL_DIR);
      }

      // Configure basic info
      const { author, uri: gitUri } = activeGitRepository;
      await gitVCS.setAuthor(author.name, author.email);
      await gitVCS.addRemote(gitUri);
    } else {
      // Create new one to un-initialize it
      gitVCS = new GitVCS();
    }

    this.setState({ gitVCS });
  }

  async _updateVCS() {
    const { activeWorkspace } = this.props;

    // Get the vcs and set it to null in the state while we update it
    let vcs = this.state.vcs;
    this.setState({ vcs: null });

    if (!vcs) {
      const directory = path.join(getDataDirectory(), 'version-control');
      const driver = new FileSystemDriver({ directory });
      vcs = new VCS(driver, async conflicts => {
        return new Promise(resolve => {
          showModal(SyncMergeModal, {
            conflicts,
            handleDone: conflicts => resolve(conflicts),
          });
        });
      });
    }

    await vcs.switchProject(activeWorkspace._id);

    this.setState({ vcs });
  }

  async componentDidMount() {
    // Bind mouse and key handlers
    document.addEventListener('mouseup', this._handleMouseUp);
    document.addEventListener('mousemove', this._handleMouseMove);
    this._setGlobalKeyMap();

    // Update title
    this._updateDocumentTitle();

    // Update VCS
    await this._updateVCS(this.props.activeWorkspace);
    await this._updateGitVCS(this.props.activeWorkspace);

    db.onChange(async changes => {
      let needsRefresh = false;

      for (const change of changes) {
        const [type, doc, fromSync] = change;

        const { vcs } = this.state;
        const { activeRequest } = this.props;

        // Force refresh if environment changes
        // TODO: Only do this for environments in this workspace (not easy because they're nested)
        if (doc.type === models.environment.type) {
          console.log('[App] Forcing update from environment change', change);
          needsRefresh = true;
        }

        // Force refresh if sync changes the active request
        if (fromSync && activeRequest && doc._id === activeRequest._id) {
          needsRefresh = true;
          console.log('[App] Forcing update from request change', change);
        }

        // Delete VCS project if workspace deleted
        if (vcs && doc.type === models.workspace.type && type === db.CHANGE_REMOVE) {
          await vcs.removeProjectsForRoot(doc._id);
        }
      }

      if (needsRefresh) {
        setTimeout(() => {
          this._wrapper && this._wrapper._forceRequestPaneRefresh();
        }, 300);
      }
    });

    ipcRenderer.on('toggle-preferences', () => {
      App._handleShowSettingsModal();
    });

    ipcRenderer.on('reload-plugins', this._handleReloadPlugins);

    ipcRenderer.on('toggle-insomnia', this._handleToggleInsomniaActivity);

    ipcRenderer.on('toggle-preferences-shortcuts', () => {
      App._handleShowSettingsModal(TAB_INDEX_SHORTCUTS);
    });

    ipcRenderer.on('run-command', (e, commandUri) => {
      const parsed = urlParse(commandUri, true);

      const command = `${parsed.hostname}${parsed.pathname}`;
      const args = JSON.parse(JSON.stringify(parsed.query));
      args.workspaceId = args.workspaceId || this.props.activeWorkspace._id;

      this.props.handleCommand(command, args);
    });

    // NOTE: This is required for "drop" event to trigger.
    document.addEventListener(
      'dragover',
      e => {
        e.preventDefault();
      },
      false,
    );

    document.addEventListener(
      'drop',
      async e => {
        e.preventDefault();
        const { activeWorkspace, handleImportUriToWorkspace } = this.props;
        if (!activeWorkspace) {
          return;
        }

        if (e.dataTransfer.files.length === 0) {
          console.log('[drag] Ignored drop event because no files present');
          return;
        }

        const file = e.dataTransfer.files[0];
        const { path } = file;
        const uri = `file://${path}`;

        await showAlert({
          title: 'Confirm Data Import',
          message: (
            <span>
              Import <code>{path}</code>?
            </span>
          ),
          addCancel: true,
        });

        handleImportUriToWorkspace(activeWorkspace._id, uri);
      },
      false,
    );

    ipcRenderer.on('toggle-sidebar', this._handleToggleSidebar);

    // handle this
    this._handleToggleMenuBar(this.props.settings.autoHideMenuBar);

    // Give it a bit before letting the backend know it's ready
    setTimeout(() => ipcRenderer.send('window-ready'), 500);
  }

  componentWillUnmount() {
    // Remove mouse and key handlers
    document.removeEventListener('mouseup', this._handleMouseUp);
    document.removeEventListener('mousemove', this._handleMouseMove);
  }

  async _ensureWorkspaceChildren() {
    const {
      activeWorkspace,
      activeWorkspaceMeta,
      activeCookieJar,
      environments,
      activeApiSpec,
    } = this.props;
    const baseEnvironments = environments.filter(e => e.parentId === activeWorkspace._id);

    // Nothing to do
    if (baseEnvironments.length && activeCookieJar && activeApiSpec && activeWorkspaceMeta) {
      return;
    }

    // We already started migrating. Let it finish.
    if (this.state.isMigratingChildren) {
      return;
    }

    // Prevent rendering of everything
    this.setState({ isMigratingChildren: true }, async () => {
      const flushId = await db.bufferChanges();
      await models.environment.getOrCreateForWorkspace(activeWorkspace);
      await models.cookieJar.getOrCreateForParentId(activeWorkspace._id);
      await models.workspaceMeta.getOrCreateByParentId(activeWorkspace._id);
      await db.flushChanges(flushId);

      this.setState({ isMigratingChildren: false });
    });
  }

  // eslint-disable-next-line camelcase
  UNSAFE_componentWillReceiveProps(nextProps) {
    this._ensureWorkspaceChildren(nextProps);

    // Update VCS if needed
    const { activeWorkspace } = this.props;
    if (nextProps.activeWorkspace._id !== activeWorkspace._id) {
      this._updateVCS(nextProps.activeWorkspace);
    }
  }

  // eslint-disable-next-line camelcase
  UNSAFE_componentWillMount() {
    this._ensureWorkspaceChildren(this.props);
  }

  render() {
    if (this.state.isMigratingChildren) {
      console.log('[app] Waiting for migration to complete');
      return null;
    }

    const { activeWorkspace } = this.props;

    const {
      paneWidth,
      paneHeight,
      sidebarWidth,
      isVariableUncovered,
      gitVCS,
      vcs,
      forceRefreshCounter,
      forceRefreshHeaderCounter,
    } = this.state;

    const uniquenessKey = `${forceRefreshCounter}::${activeWorkspace._id}`;

    return (
      <KeydownBinder onKeydown={this._handleKeyDown}>
        <div className="app" key={uniquenessKey}>
          <ErrorBoundary showAlert>
            <Wrapper
              {...this.props}
              ref={this._setWrapperRef}
              paneWidth={paneWidth}
              paneHeight={paneHeight}
              sidebarWidth={sidebarWidth}
              handleCreateRequestForWorkspace={this._requestCreateForWorkspace}
              handleSetRequestPinned={this._handleSetRequestPinned}
              handleSetRequestGroupCollapsed={this._handleSetRequestGroupCollapsed}
              handleActivateRequest={this._handleSetActiveRequest}
              handleSetRequestPaneRef={this._setRequestPaneRef}
              handleSetResponsePaneRef={this._setResponsePaneRef}
              handleSetSidebarRef={this._setSidebarRef}
              handleStartDragSidebar={this._startDragSidebar}
              handleResetDragSidebar={this._resetDragSidebar}
              handleStartDragPaneHorizontal={this._startDragPaneHorizontal}
              handleStartDragPaneVertical={this._startDragPaneVertical}
              handleResetDragPaneHorizontal={this._resetDragPaneHorizontal}
              handleResetDragPaneVertical={this._resetDragPaneVertical}
              handleCreateRequest={this._requestCreate}
              handleRender={this._handleRenderText}
              handleGetRenderContext={this._handleGetRenderContext}
              handleDuplicateRequest={this._requestDuplicate}
              handleDuplicateRequestGroup={App._requestGroupDuplicate}
              handleMoveRequestGroup={App._requestGroupMove}
              handleDuplicateWorkspace={this._workspaceDuplicate}
              handleDuplicateWorkspaceById={this._workspaceDuplicateById}
              handleRenameWorkspaceById={this._workspaceRename}
              handleDeleteWorkspaceById={this._workspaceDeleteById}
              handleCreateRequestGroup={this._requestGroupCreate}
              handleGenerateCode={App._handleGenerateCode}
              handleGenerateCodeForActiveRequest={this._handleGenerateCodeForActiveRequest}
              handleCopyAsCurl={this._handleCopyAsCurl}
              handleSetResponsePreviewMode={this._handleSetResponsePreviewMode}
              handleSetResponseFilter={this._handleSetResponseFilter}
              handleSendRequestWithEnvironment={this._handleSendRequestWithEnvironment}
              handleSendAndDownloadRequestWithEnvironment={
                this._handleSendAndDownloadRequestWithEnvironment
              }
              handleSetActiveResponse={this._handleSetActiveResponse}
              handleSetActiveRequest={this._handleSetActiveRequest}
              handleSetActiveEnvironment={this._handleSetActiveEnvironment}
              handleSetSidebarFilter={this._handleSetSidebarFilter}
              handleToggleMenuBar={this._handleToggleMenuBar}
              handleUpdateRequestMimeType={this._handleUpdateRequestMimeType}
              handleShowExportRequestsModal={this._handleShowExportRequestsModal}
              handleShowSettingsModal={App._handleShowSettingsModal}
              handleUpdateDownloadPath={this._handleUpdateDownloadPath}
              isVariableUncovered={isVariableUncovered}
              headerEditorKey={forceRefreshHeaderCounter + ''}
              vcs={vcs}
              gitVCS={gitVCS}
            />
          </ErrorBoundary>

          <ErrorBoundary showAlert>
            <Toast />
          </ErrorBoundary>

          {/* Block all mouse activity by showing an overlay while dragging */}
          {this.state.showDragOverlay ? <div className="blocker-overlay" /> : null}
        </div>
      </KeydownBinder>
    );
  }
}

App.propTypes = {
  // Required
  sidebarWidth: PropTypes.number.isRequired,
  paneWidth: PropTypes.number.isRequired,
  paneHeight: PropTypes.number.isRequired,
  handleCommand: PropTypes.func.isRequired,
  settings: PropTypes.object.isRequired,
  isLoggedIn: PropTypes.bool.isRequired,
  activeWorkspace: PropTypes.shape({
    _id: PropTypes.string.isRequired,
  }).isRequired,
  handleSetActiveActivity: PropTypes.func.isRequired,
  handleSetActiveWorkspace: PropTypes.func.isRequired,

  // Optional
  activeRequest: PropTypes.object,
  activeEnvironment: PropTypes.shape({
    _id: PropTypes.string.isRequired,
  }),
};

function mapStateToProps(state, props) {
  const { entities, global } = state;

  const { activeActivity, isLoading, loadingRequestIds, isLoggedIn } = global;

  // Entities
  const entitiesLists = selectEntitiesLists(state, props);
  const {
    apiSpecs,
    environments,
    gitRepositories,
    requestGroups,
    requestMetas,
    requestVersions,
    requests,
    workspaceMetas,
    workspaces,
  } = entitiesLists;

  const settings = entitiesLists.settings[0];

  // Workspace stuff
  const activeWorkspaceMeta = selectActiveWorkspaceMeta(state, props);
  const activeWorkspace = selectActiveWorkspace(state, props);
  const activeWorkspaceClientCertificates = selectActiveWorkspaceClientCertificates(state, props);
  const activeGitRepository = selectActiveGitRepository(state, props);

  const safeMeta = activeWorkspaceMeta || {};
  const sidebarHidden = safeMeta.sidebarHidden || false;
  const sidebarFilter = safeMeta.sidebarFilter || '';
  const sidebarWidth = safeMeta.sidebarWidth || DEFAULT_SIDEBAR_WIDTH;
  const paneWidth = safeMeta.paneWidth || DEFAULT_PANE_WIDTH;
  const paneHeight = safeMeta.paneHeight || DEFAULT_PANE_HEIGHT;

  // Request stuff
  const requestMeta = selectActiveRequestMeta(state, props) || {};
  const activeRequest = selectActiveRequest(state, props);
  const responsePreviewMode = requestMeta.previewMode || PREVIEW_MODE_SOURCE;
  const responseFilter = requestMeta.responseFilter || '';
  const responseFilterHistory = requestMeta.responseFilterHistory || [];
  const responseDownloadPath = requestMeta.downloadPath || null;

  // Cookie Jar
  const activeCookieJar = selectActiveCookieJar(state, props);

  // Response stuff
  const activeRequestResponses = selectActiveRequestResponses(state, props) || [];
  const activeResponse = selectActiveResponse(state, props) || null;

  // Environment stuff
  const activeEnvironmentId = safeMeta.activeEnvironmentId;
  const activeEnvironment = entities.environments[activeEnvironmentId];

  // OAuth2Token stuff
  const oAuth2Token = selectActiveOAuth2Token(state, props);

  // Find other meta things
  const loadStartTime = loadingRequestIds[activeRequest ? activeRequest._id : 'n/a'] || -1;
  const sidebarChildren = selectSidebarChildren(state, props);
  const workspaceChildren = selectWorkspaceRequestsAndRequestGroups(state, props);
  const unseenWorkspaces = selectUnseenWorkspaces(state, props);

  // Sync stuff
  const syncItems = selectSyncItems(state, props);

  // Api spec stuff
  const activeApiSpec = apiSpecs.find(s => s.parentId === activeWorkspace._id);

  // Test stuff
  const activeUnitTests = selectActiveUnitTests(state, props);
  const activeUnitTestSuite = selectActiveUnitTestSuite(state, props);
  const activeUnitTestSuites = selectActiveUnitTestSuites(state, props);
  const activeUnitTestResult = selectActiveUnitTestResult(state, props);

  return Object.assign({}, state, {
    activity: activeActivity,
    activeApiSpec,
    activeCookieJar,
    activeEnvironment,
    activeGitRepository,
    activeRequest,
    activeRequestResponses,
    activeResponse,
    activeUnitTestResult,
    activeUnitTestSuite,
    activeUnitTestSuites,
    activeUnitTests,
    activeWorkspace,
    activeWorkspaceClientCertificates,
    activeWorkspaceMeta,
    apiSpecs,
    environments,
    gitRepositories,
    isLoading,
    isLoggedIn,
    loadStartTime,
    oAuth2Token,
    paneHeight,
    paneWidth,
    requestGroups,
    requestMetas,
    requestVersions,
    requests,
    responseDownloadPath,
    responseFilter,
    responseFilterHistory,
    responsePreviewMode,
    settings,
    sidebarChildren,
    sidebarFilter,
    sidebarHidden,
    sidebarWidth,
    syncItems,
    unseenWorkspaces,
    workspaceChildren,
    workspaces,
    workspaceMetas,
  });
}

function mapDispatchToProps(dispatch) {
  const global = bindActionCreators(globalActions, dispatch);
  const entities = bindActionCreators(entitiesActions, dispatch);

  return {
    handleStartLoading: global.loadRequestStart,
    handleStopLoading: global.loadRequestStop,

    handleSetActiveActivity: global.setActiveActivity,
    handleSetActiveWorkspace: global.setActiveWorkspace,
    handleImportFileToWorkspace: global.importFile,
    handleImportClipBoardToWorkspace: global.importClipBoard,
    handleImportUriToWorkspace: global.importUri,
    handleCommand: global.newCommand,
    handleExportFile: global.exportWorkspacesToFile,
    handleExportRequestsToFile: global.exportRequestsToFile,
    handleInitializeEntities: entities.initialize,
    handleMoveDoc: _moveDoc,
  };
}

async function _moveDoc(docToMove, parentId, targetId, targetOffset) {
  // Nothing to do. We are in the same spot as we started
  if (docToMove._id === targetId) {
    return;
  }

  // Don't allow dragging things into itself or children. This will disconnect
  // the node from the tree and cause the item to no longer show in the UI.
  const descendents = await db.withDescendants(docToMove);
  for (const doc of descendents) {
    if (doc._id === parentId) {
      return;
    }
  }

  function __updateDoc(doc, patch) {
    models.getModel(docToMove.type).update(doc, patch);
  }

  if (targetId === null) {
    // We are moving to an empty area. No sorting required
    await __updateDoc(docToMove, { parentId });
    return;
  }

  // NOTE: using requestToTarget's parentId so we can switch parents!
  const docs = [
    ...(await models.request.findByParentId(parentId)),
    ...(await models.requestGroup.findByParentId(parentId)),
  ].sort((a, b) => (a.metaSortKey < b.metaSortKey ? -1 : 1));

  // Find the index of doc B so we can re-order and save everything
  for (let i = 0; i < docs.length; i++) {
    const doc = docs[i];

    if (doc._id === targetId) {
      let before, after;
      if (targetOffset < 0) {
        // We're moving to below
        before = docs[i];
        after = docs[i + 1];
      } else {
        // We're moving to above
        before = docs[i - 1];
        after = docs[i];
      }

      const beforeKey = before ? before.metaSortKey : docs[0].metaSortKey - 100;
      const afterKey = after ? after.metaSortKey : docs[docs.length - 1].metaSortKey + 100;

      if (Math.abs(afterKey - beforeKey) < 0.000001) {
        // If sort keys get too close together, we need to redistribute the list. This is
        // not performant at all (need to update all siblings in DB), but it is extremely rare
        // anyway
        console.log(`[app] Recreating Sort Keys ${beforeKey} ${afterKey}`);

        await db.bufferChanges(300);
        docs.map((r, i) => __updateDoc(r, { metaSortKey: i * 100, parentId }));
      } else {
        const metaSortKey = afterKey - (afterKey - beforeKey) / 2;
        __updateDoc(docToMove, { metaSortKey, parentId });
      }

      break;
    }
  }
}

export default connect(mapStateToProps, mapDispatchToProps)(App);<|MERGE_RESOLUTION|>--- conflicted
+++ resolved
@@ -21,8 +21,6 @@
   DEFAULT_PANE_HEIGHT,
   DEFAULT_PANE_WIDTH,
   DEFAULT_SIDEBAR_WIDTH,
-  getAppId,
-  getAppName,
   MAX_PANE_HEIGHT,
   MAX_PANE_WIDTH,
   MAX_SIDEBAR_REMS,
@@ -30,13 +28,8 @@
   MIN_PANE_WIDTH,
   MIN_SIDEBAR_REMS,
   PREVIEW_MODE_SOURCE,
-<<<<<<< HEAD
-=======
+  getAppId,
   getAppName,
-  getAppId,
-  ACTIVITY_INSOMNIA,
-  ACTIVITY_HOME,
->>>>>>> 48348e04
 } from '../../common/constants';
 import * as globalActions from '../redux/modules/global';
 import * as entitiesActions from '../redux/modules/entities';
