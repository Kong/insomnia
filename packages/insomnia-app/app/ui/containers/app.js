--- conflicted
+++ resolved
@@ -98,12 +98,8 @@
 import { NUNJUCKS_TEMPLATE_GLOBAL_PROPERTY_NAME } from '../../templating/index';
 import { isGrpcRequest, isGrpcRequestId } from '../../models/helpers/is-model';
 import * as requestOperations from '../../models/helpers/request-operations';
-<<<<<<< HEAD
-import { GrpcProvider } from '../context/grpc/grpc-context';
+import { GrpcProvider } from '../context/grpc';
 import { getSortMethod } from '../../common/sorting';
-=======
-import { GrpcProvider } from '../context/grpc';
->>>>>>> 07f9fa67
 
 @autobind
 class App extends PureComponent {
