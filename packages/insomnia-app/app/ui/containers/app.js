import React, { PureComponent } from 'react';
import PropTypes from 'prop-types';
import autobind from 'autobind-decorator';
import fs from 'fs';
import { clipboard, ipcRenderer, remote } from 'electron';
import { parse as urlParse } from 'url';
import HTTPSnippet from 'httpsnippet';
import ReactDOM from 'react-dom';
import { connect } from 'react-redux';
import { bindActionCreators } from 'redux';
import Wrapper from '../components/wrapper';
import WorkspaceEnvironmentsEditModal from '../components/modals/workspace-environments-edit-modal';
import Toast from '../components/toast';
import CookiesModal from '../components/modals/cookies-modal';
import RequestSwitcherModal from '../components/modals/request-switcher-modal';
import SettingsModal, { TAB_INDEX_SHORTCUTS } from '../components/modals/settings-modal';
import {
  COLLAPSE_SIDEBAR_REMS,
  DEFAULT_PANE_HEIGHT,
  DEFAULT_PANE_WIDTH,
  DEFAULT_SIDEBAR_WIDTH,
  MAX_PANE_HEIGHT,
  MAX_PANE_WIDTH,
  MAX_SIDEBAR_REMS,
  MIN_PANE_HEIGHT,
  MIN_PANE_WIDTH,
  MIN_SIDEBAR_REMS,
  PREVIEW_MODE_SOURCE,
} from '../../common/constants';
import * as globalActions from '../redux/modules/global';
import * as entitiesActions from '../redux/modules/entities';
import * as db from '../../common/database';
import * as models from '../../models';
import {
  selectActiveCookieJar,
  selectActiveGitRepository,
  selectActiveOAuth2Token,
  selectActiveRequest,
  selectActiveRequestMeta,
  selectActiveRequestResponses,
  selectActiveResponse,
  selectActiveWorkspace,
  selectActiveWorkspaceClientCertificates,
  selectActiveWorkspaceMeta,
  selectEntitiesLists,
  selectSidebarChildren,
  selectSyncItems,
  selectUnseenWorkspaces,
  selectWorkspaceRequestsAndRequestGroups,
} from '../redux/selectors';
import RequestCreateModal from '../components/modals/request-create-modal';
import GenerateCodeModal from '../components/modals/generate-code-modal';
import WorkspaceSettingsModal from '../components/modals/workspace-settings-modal';
import RequestSettingsModal from '../components/modals/request-settings-modal';
import RequestRenderErrorModal from '../components/modals/request-render-error-modal';
import * as network from '../../network/network';
import { debounce, getContentDispositionHeader, getDataDirectory } from '../../common/misc';
import * as mime from 'mime-types';
import * as path from 'path';
import * as render from '../../common/render';
import { getKeys } from '../../templating/utils';
import { showAlert, showModal, showPrompt } from '../components/modals/index';
import { exportHarRequest } from '../../common/har';
import { hotKeyRefs } from '../../common/hotkeys';
import { executeHotKey } from '../../common/hotkeys-listener';
import KeydownBinder from '../components/keydown-binder';
import ErrorBoundary from '../components/error-boundary';
import * as plugins from '../../plugins';
import * as templating from '../../templating/index';
import AskModal from '../components/modals/ask-modal';
import { updateMimeType } from '../../models/request';
import MoveRequestGroupModal from '../components/modals/move-request-group-modal';
import * as themes from '../../plugins/misc';
import ExportRequestsModal from '../components/modals/export-requests-modal';
import FileSystemDriver from '../../sync/store/drivers/file-system-driver';
import VCS from '../../sync/vcs';
import SyncMergeModal from '../components/modals/sync-merge-modal';
import GitVCS from '../../sync/git/git-vcs';
import NeDBPlugin from '../../sync/git/ne-db-plugin';
import FSPlugin from '../../sync/git/fs-plugin';
import { routableFSPlugin } from '../../sync/git/routable-fs-plugin';

@autobind
class App extends PureComponent {
  constructor(props) {
    super(props);

    this.state = {
      showDragOverlay: false,
      draggingSidebar: false,
      draggingPaneHorizontal: false,
      draggingPaneVertical: false,
      sidebarWidth: props.sidebarWidth || DEFAULT_SIDEBAR_WIDTH,
      paneWidth: props.paneWidth || DEFAULT_PANE_WIDTH,
      paneHeight: props.paneHeight || DEFAULT_PANE_HEIGHT,
      isVariableUncovered: props.isVariableUncovered || false,
      vcs: null,
      gitVCS: null,
      forceRefreshCounter: 0,
      forceRefreshHeaderCounter: 0,
      isMigratingChildren: false,
    };

    this._getRenderContextPromiseCache = {};

    this._savePaneWidth = debounce(paneWidth => this._updateActiveWorkspaceMeta({ paneWidth }));
    this._savePaneHeight = debounce(paneHeight => this._updateActiveWorkspaceMeta({ paneHeight }));
    this._saveSidebarWidth = debounce(sidebarWidth =>
      this._updateActiveWorkspaceMeta({ sidebarWidth }),
    );

    this._globalKeyMap = null;
  }

  _setGlobalKeyMap() {
    this._globalKeyMap = [
      [
        hotKeyRefs.PREFERENCES_SHOW_GENERAL,
        () => {
          App._handleShowSettingsModal();
        },
      ],
      [
        hotKeyRefs.PREFERENCES_SHOW_KEYBOARD_SHORTCUTS,
        () => {
          App._handleShowSettingsModal(TAB_INDEX_SHORTCUTS);
        },
      ],
      [
        hotKeyRefs.SHOW_RECENT_REQUESTS,
        () => {
          showModal(RequestSwitcherModal, {
            disableInput: true,
            maxRequests: 10,
            maxWorkspaces: 0,
            selectOnKeyup: true,
            title: 'Recent Requests',
            hideNeverActiveRequests: true,

            // Add an open delay so the dialog won't show for quick presses
            openDelay: 150,
          });
        },
      ],
      [
        hotKeyRefs.WORKSPACE_SHOW_SETTINGS,
        () => {
          const { activeWorkspace } = this.props;
          showModal(WorkspaceSettingsModal, activeWorkspace);
        },
      ],
      [
        hotKeyRefs.REQUEST_SHOW_SETTINGS,
        () => {
          if (this.props.activeRequest) {
            showModal(RequestSettingsModal, {
              request: this.props.activeRequest,
            });
          }
        },
      ],
      [
        hotKeyRefs.REQUEST_QUICK_SWITCH,
        () => {
          showModal(RequestSwitcherModal);
        },
      ],
      [hotKeyRefs.REQUEST_SEND, this._handleSendShortcut],
      [
        hotKeyRefs.ENVIRONMENT_SHOW_EDITOR,
        () => {
          const { activeWorkspace } = this.props;
          showModal(WorkspaceEnvironmentsEditModal, activeWorkspace);
        },
      ],
      [
        hotKeyRefs.SHOW_COOKIES_EDITOR,
        () => {
          const { activeWorkspace } = this.props;
          showModal(CookiesModal, activeWorkspace);
        },
      ],
      [
        hotKeyRefs.REQUEST_QUICK_CREATE,
        async () => {
          const { activeRequest, activeWorkspace } = this.props;
          const parentId = activeRequest ? activeRequest.parentId : activeWorkspace._id;
          const request = await models.request.create({ parentId, name: 'New Request' });
          await this._handleSetActiveRequest(request._id);
        },
      ],
      [
        hotKeyRefs.REQUEST_SHOW_CREATE,
        () => {
          const { activeRequest, activeWorkspace } = this.props;
          const parentId = activeRequest ? activeRequest.parentId : activeWorkspace._id;
          this._requestCreate(parentId);
        },
      ],
      [
        hotKeyRefs.REQUEST_SHOW_DELETE,
        () => {
          const { activeRequest } = this.props;

          if (!activeRequest) {
            return;
          }

          showModal(AskModal, {
            title: 'Delete Request?',
            message: `Really delete ${activeRequest.name}?`,
            onDone: confirmed => {
              if (!confirmed) {
                return;
              }
              models.request.remove(activeRequest);
            },
          });
        },
      ],
      [
        hotKeyRefs.REQUEST_SHOW_CREATE_FOLDER,
        () => {
          const { activeRequest, activeWorkspace } = this.props;
          const parentId = activeRequest ? activeRequest.parentId : activeWorkspace._id;
          this._requestGroupCreate(parentId);
        },
      ],
      [
        hotKeyRefs.REQUEST_SHOW_GENERATE_CODE_EDITOR,
        async () => {
          showModal(GenerateCodeModal, this.props.activeRequest);
        },
      ],
      [
        hotKeyRefs.REQUEST_SHOW_DUPLICATE,
        async () => {
          await this._requestDuplicate(this.props.activeRequest);
        },
      ],
      [
        hotKeyRefs.REQUEST_TOGGLE_PIN,
        async () => {
          if (!this.props.activeRequest) {
            return;
          }

          const metas = Object.values(this.props.entities.requestMetas).find(
            m => m.parentId === this.props.activeRequest._id,
          );

          await this._handleSetRequestPinned(this.props.activeRequest, !(metas && metas.pinned));
        },
      ],
      [hotKeyRefs.PLUGIN_RELOAD, this._handleReloadPlugins],
      [
        hotKeyRefs.ENVIRONMENT_UNCOVER_VARIABLES,
        async () => {
          await this._updateIsVariableUncovered();
        },
      ],
    ];
  }

  async _handleSendShortcut() {
    const { activeRequest, activeEnvironment } = this.props;
    await this._handleSendRequestWithEnvironment(
      activeRequest ? activeRequest._id : 'n/a',
      activeEnvironment ? activeEnvironment._id : 'n/a',
    );
  }

  _setRequestPaneRef(n) {
    this._requestPane = n;
  }

  _setResponsePaneRef(n) {
    this._responsePane = n;
  }

  _setSidebarRef(n) {
    this._sidebar = n;
  }

  _requestGroupCreate(parentId) {
    showPrompt({
      title: 'New Folder',
      defaultValue: 'My Folder',
      submitName: 'Create',
      label: 'Name',
      selectText: true,
      onComplete: async name => {
        const requestGroup = await models.requestGroup.create({
          parentId,
          name,
        });
        await models.requestGroupMeta.create({
          parentId: requestGroup._id,
          collapsed: false,
        });
      },
    });
  }

  _requestCreate(parentId) {
    showModal(RequestCreateModal, {
      parentId,
      onComplete: request => {
        this._handleSetActiveRequest(request._id);
      },
    });
  }

  static async _requestGroupDuplicate(requestGroup) {
    models.requestGroup.duplicate(requestGroup);
  }

  static async _requestGroupMove(requestGroup) {
    showModal(MoveRequestGroupModal, { requestGroup });
  }

  async _requestDuplicate(request) {
    if (!request) {
      return;
    }

    const newRequest = await models.request.duplicate(request);
    await this._handleSetActiveRequest(newRequest._id);
  }

  async _workspaceDuplicate(callback) {
    const workspace = this.props.activeWorkspace;
    showPrompt({
      title: 'Duplicate Workspace',
      defaultValue: `${workspace.name} (Copy)`,
      submitName: 'Duplicate',
      selectText: true,
      onComplete: async name => {
        const newWorkspace = await db.duplicate(workspace, { name });
        await this.props.handleSetActiveWorkspace(newWorkspace._id);
        callback();
      },
    });
  }

  async _fetchRenderContext() {
    const { activeEnvironment, activeRequest, activeWorkspace } = this.props;
    const environmentId = activeEnvironment ? activeEnvironment._id : null;

    const ancestors = await db.withAncestors(activeRequest || activeWorkspace, [
      models.request.type,
      models.requestGroup.type,
      models.workspace.type,
    ]);

    return render.getRenderContext(activeRequest, environmentId, ancestors);
  }

  async _handleGetRenderContext() {
    const context = await this._fetchRenderContext();
    const keys = getKeys(context);
    return { context, keys };
  }

  /**
   * Heavily optimized render function
   *
   * @param text - template to render
   * @param contextCacheKey - if rendering multiple times in parallel, set this
   * @returns {Promise}
   * @private
   */
  async _handleRenderText(text, contextCacheKey = null) {
    if (!contextCacheKey || !this._getRenderContextPromiseCache[contextCacheKey]) {
      // NOTE: We're caching promises here to avoid race conditions
      this._getRenderContextPromiseCache[contextCacheKey] = this._fetchRenderContext();
    }

    // Set timeout to delete the key eventually
    setTimeout(() => delete this._getRenderContextPromiseCache[contextCacheKey], 5000);

    const context = await this._getRenderContextPromiseCache[contextCacheKey];
    return render.render(text, context);
  }

  _handleGenerateCodeForActiveRequest() {
    App._handleGenerateCode(this.props.activeRequest);
  }

  static _handleGenerateCode(request) {
    showModal(GenerateCodeModal, request);
  }

  async _handleCopyAsCurl(request) {
    const { activeEnvironment } = this.props;
    const environmentId = activeEnvironment ? activeEnvironment._id : 'n/a';
    const har = await exportHarRequest(request._id, environmentId);
    const snippet = new HTTPSnippet(har);
    const cmd = snippet.convert('shell', 'curl');
    clipboard.writeText(cmd);
  }

  static async _updateRequestGroupMetaByParentId(requestGroupId, patch) {
    const requestGroupMeta = await models.requestGroupMeta.getByParentId(requestGroupId);
    if (requestGroupMeta) {
      await models.requestGroupMeta.update(requestGroupMeta, patch);
    } else {
      const newPatch = Object.assign({ parentId: requestGroupId }, patch);
      await models.requestGroupMeta.create(newPatch);
    }
  }

  async _updateActiveWorkspaceMeta(patch) {
    const { activeWorkspaceMeta } = this.props;
    return models.workspaceMeta.update(activeWorkspaceMeta, patch);
  }

  static async _updateRequestMetaByParentId(requestId, patch) {
    const requestMeta = await models.requestMeta.getByParentId(requestId);
    if (requestMeta) {
      return models.requestMeta.update(requestMeta, patch);
    } else {
      const newPatch = Object.assign({ parentId: requestId }, patch);
      return models.requestMeta.create(newPatch);
    }
  }

  _updateIsVariableUncovered() {
    this.setState({ isVariableUncovered: !this.state.isVariableUncovered });
  }

  _handleSetPaneWidth(paneWidth) {
    this.setState({ paneWidth });
    this._savePaneWidth(paneWidth);
  }

  _handleSetPaneHeight(paneHeight) {
    this.setState({ paneHeight });
    this._savePaneHeight(paneHeight);
  }

  async _handleSetActiveRequest(activeRequestId) {
    await this._updateActiveWorkspaceMeta({ activeRequestId });
    await App._updateRequestMetaByParentId(activeRequestId, { lastActive: Date.now() });
  }

  async _handleSetActiveEnvironment(activeEnvironmentId) {
    await this._updateActiveWorkspaceMeta({ activeEnvironmentId });

    // Give it time to update and re-render
    setTimeout(() => {
      this._wrapper && this._wrapper._forceRequestPaneRefresh();
    }, 300);
  }

  _handleSetSidebarWidth(sidebarWidth) {
    this.setState({ sidebarWidth });
    this._saveSidebarWidth(sidebarWidth);
  }

  async _handleSetSidebarHidden(sidebarHidden) {
    await this._updateActiveWorkspaceMeta({ sidebarHidden });
  }

  async _handleSetSidebarFilter(sidebarFilter) {
    await this._updateActiveWorkspaceMeta({ sidebarFilter });
  }

  _handleSetRequestGroupCollapsed(requestGroupId, collapsed) {
    App._updateRequestGroupMetaByParentId(requestGroupId, { collapsed });
  }

  async _handleSetRequestPinned(request, pinned) {
    App._updateRequestMetaByParentId(request._id, { pinned });
  }

  _handleSetResponsePreviewMode(requestId, previewMode) {
    App._updateRequestMetaByParentId(requestId, { previewMode });
  }

  _handleUpdateDownloadPath(requestId, downloadPath) {
    App._updateRequestMetaByParentId(requestId, { downloadPath });
  }

  async _handleSetResponseFilter(requestId, responseFilter) {
    await App._updateRequestMetaByParentId(requestId, { responseFilter });

    clearTimeout(this._responseFilterHistorySaveTimeout);
    this._responseFilterHistorySaveTimeout = setTimeout(async () => {
      const meta = await models.requestMeta.getByParentId(requestId);
      const responseFilterHistory = meta.responseFilterHistory.slice(0, 10);

      // Already in history?
      if (responseFilterHistory.includes(responseFilter)) {
        return;
      }

      // Blank?
      if (!responseFilter) {
        return;
      }

      responseFilterHistory.unshift(responseFilter);
      await App._updateRequestMetaByParentId(requestId, {
        responseFilterHistory,
      });
    }, 2000);
  }

  async _handleUpdateRequestMimeType(mimeType) {
    if (!this.props.activeRequest) {
      console.warn('Tried to update request mime-type when no active request');
      return null;
    }

    const requestMeta = await models.requestMeta.getOrCreateByParentId(
      this.props.activeRequest._id,
    );
    const savedBody = requestMeta.savedRequestBody;

    const saveValue =
      typeof mimeType !== 'string' // Switched to No body
        ? this.props.activeRequest.body
        : {}; // Clear saved value in requestMeta

    await models.requestMeta.update(requestMeta, {
      savedRequestBody: saveValue,
    });

    const newRequest = await updateMimeType(this.props.activeRequest, mimeType, false, savedBody);

    // Force it to update, because other editor components (header editor)
    // needs to change. Need to wait a delay so the next render can finish
    setTimeout(() => {
      this.setState({ forceRefreshHeaderCounter: this.state.forceRefreshHeaderCounter + 1 });
    }, 500);

    return newRequest;
  }

  async _getDownloadLocation() {
    return new Promise(resolve => {
      const options = {
        title: 'Select Download Location',
        buttonLabel: 'Send and Save',
        defaultPath: window.localStorage.getItem('insomnia.sendAndDownloadLocation'),
      };

      remote.dialog.showSaveDialog(options, filename => {
        window.localStorage.setItem('insomnia.sendAndDownloadLocation', filename);
        resolve(filename);
      });
    });
  }

  async _handleSendAndDownloadRequestWithEnvironment(requestId, environmentId, dir) {
    const { settings, handleStartLoading, handleStopLoading } = this.props;

    const request = await models.request.getById(requestId);
    if (!request) {
      return;
    }

    // NOTE: Since request is by far the most popular event, we will throttle
    // it so that we only track it if the request has changed since the last one
    const key = request._id;
    if (this._sendRequestTrackingKey !== key) {
      this._sendRequestTrackingKey = key;
    }

    // Start loading
    handleStartLoading(requestId);

    try {
      const responsePatch = await network.send(requestId, environmentId);
      const headers = responsePatch.headers || [];
      const header = getContentDispositionHeader(headers);
      const nameFromHeader = header ? header.value : null;

      if (
        responsePatch.bodyPath &&
        responsePatch.statusCode >= 200 &&
        responsePatch.statusCode < 300
      ) {
        const extension = mime.extension(responsePatch.contentType) || 'unknown';
        const name =
          nameFromHeader || `${request.name.replace(/\s/g, '-').toLowerCase()}.${extension}`;

        let filename;
        if (dir) {
          filename = path.join(dir, name);
        } else {
          filename = await this._getDownloadLocation();
        }

        const to = fs.createWriteStream(filename);
        const readStream = models.response.getBodyStream(responsePatch);

        if (!readStream) {
          return;
        }

        readStream.pipe(to);

        readStream.on('end', async () => {
          responsePatch.error = `Saved to ${filename}`;
          await models.response.create(responsePatch, settings.maxHistoryResponses);
        });

        readStream.on('error', async err => {
          console.warn('Failed to download request after sending', responsePatch.bodyPath, err);
          await models.response.create(responsePatch, settings.maxHistoryResponses);
        });
      } else {
        // Save the bad responses so failures are shown still
        await models.response.create(responsePatch, settings.maxHistoryResponses);
      }
    } catch (err) {
      showAlert({
        title: 'Unexpected Request Failure',
        message: (
          <div>
            <p>The request failed due to an unhandled error:</p>
            <code className="wide selectable">
              <pre>{err.message}</pre>
            </code>
          </div>
        ),
      });
    }

    // Unset active response because we just made a new one
    await App._updateRequestMetaByParentId(requestId, {
      activeResponseId: null,
    });

    // Stop loading
    handleStopLoading(requestId);
  }

  async _handleSendRequestWithEnvironment(requestId, environmentId) {
    const { handleStartLoading, handleStopLoading, settings } = this.props;
    const request = await models.request.getById(requestId);
    if (!request) {
      return;
    }

    // NOTE: Since request is by far the most popular event, we will throttle
    // it so that we only track it if the request has changed since the last noe
    const key = `${request._id}::${request.modified}`;
    if (this._sendRequestTrackingKey !== key) {
      this._sendRequestTrackingKey = key;
    }

    handleStartLoading(requestId);

    try {
      const responsePatch = await network.send(requestId, environmentId);
      await models.response.create(responsePatch, settings.maxHistoryResponses);
    } catch (err) {
      if (err.type === 'render') {
        showModal(RequestRenderErrorModal, { request, error: err });
      } else {
        showAlert({
          title: 'Unexpected Request Failure',
          message: (
            <div>
              <p>The request failed due to an unhandled error:</p>
              <code className="wide selectable">
                <pre>{err.message}</pre>
              </code>
            </div>
          ),
        });
      }
    }

    // Unset active response because we just made a new one
    await App._updateRequestMetaByParentId(requestId, {
      activeResponseId: null,
    });

    // Stop loading
    handleStopLoading(requestId);
  }

  async _handleSetActiveResponse(requestId, activeResponse = null) {
    const activeResponseId = activeResponse ? activeResponse._id : null;
    await App._updateRequestMetaByParentId(requestId, { activeResponseId });

    let response;
    if (activeResponseId) {
      response = await models.response.getById(activeResponseId);
    } else {
      response = await models.response.getLatestForRequest(requestId);
    }

    const requestVersionId = response ? response.requestVersionId : 'n/a';
    const request = await models.requestVersion.restore(requestVersionId);

    if (request) {
      // Refresh app to reflect changes. Using timeout because we need to
      // wait for the request update to propagate.
      setTimeout(() => this._wrapper._forceRequestPaneRefresh(), 500);
    } else {
      // Couldn't restore request. That's okay
    }
  }

  _requestCreateForWorkspace() {
    this._requestCreate(this.props.activeWorkspace._id);
  }

  _startDragSidebar() {
    this.setState({ draggingSidebar: true });
  }

  _resetDragSidebar() {
    // TODO: Remove setTimeout need be not triggering drag on double click
    setTimeout(() => this._handleSetSidebarWidth(DEFAULT_SIDEBAR_WIDTH), 50);
  }

  _startDragPaneHorizontal() {
    this.setState({ draggingPaneHorizontal: true });
  }

  _startDragPaneVertical() {
    this.setState({ draggingPaneVertical: true });
  }

  _resetDragPaneHorizontal() {
    // TODO: Remove setTimeout need be not triggering drag on double click
    setTimeout(() => this._handleSetPaneWidth(DEFAULT_PANE_WIDTH), 50);
  }

  _resetDragPaneVertical() {
    // TODO: Remove setTimeout need be not triggering drag on double click
    setTimeout(() => this._handleSetPaneHeight(DEFAULT_PANE_HEIGHT), 50);
  }

  _handleMouseMove(e) {
    if (this.state.draggingPaneHorizontal) {
      // Only pop the overlay after we've moved it a bit (so we don't block doubleclick);
      const distance = this.props.paneWidth - this.state.paneWidth;
      if (!this.state.showDragOverlay && Math.abs(distance) > 0.02 /* % */) {
        this.setState({ showDragOverlay: true });
      }

      const requestPane = ReactDOM.findDOMNode(this._requestPane);
      const responsePane = ReactDOM.findDOMNode(this._responsePane);

      const requestPaneWidth = requestPane.offsetWidth;
      const responsePaneWidth = responsePane.offsetWidth;

      const pixelOffset = e.clientX - requestPane.offsetLeft;
      let paneWidth = pixelOffset / (requestPaneWidth + responsePaneWidth);
      paneWidth = Math.min(Math.max(paneWidth, MIN_PANE_WIDTH), MAX_PANE_WIDTH);

      this._handleSetPaneWidth(paneWidth);
    } else if (this.state.draggingPaneVertical) {
      // Only pop the overlay after we've moved it a bit (so we don't block doubleclick);
      const distance = this.props.paneHeight - this.state.paneHeight;
      if (!this.state.showDragOverlay && Math.abs(distance) > 0.02 /* % */) {
        this.setState({ showDragOverlay: true });
      }

      const requestPane = ReactDOM.findDOMNode(this._requestPane);
      const responsePane = ReactDOM.findDOMNode(this._responsePane);

      const requestPaneHeight = requestPane.offsetHeight;
      const responsePaneHeight = responsePane.offsetHeight;

      const pixelOffset = e.clientY - requestPane.offsetTop;
      let paneHeight = pixelOffset / (requestPaneHeight + responsePaneHeight);
      paneHeight = Math.min(Math.max(paneHeight, MIN_PANE_HEIGHT), MAX_PANE_HEIGHT);

      this._handleSetPaneHeight(paneHeight);
    } else if (this.state.draggingSidebar) {
      // Only pop the overlay after we've moved it a bit (so we don't block doubleclick);
      const distance = this.props.sidebarWidth - this.state.sidebarWidth;
      if (!this.state.showDragOverlay && Math.abs(distance) > 2 /* ems */) {
        this.setState({ showDragOverlay: true });
      }

      const sidebar = ReactDOM.findDOMNode(this._sidebar);
      const currentPixelWidth = sidebar.offsetWidth;
      const ratio = (e.clientX - sidebar.offsetLeft) / currentPixelWidth;
      const width = this.state.sidebarWidth * ratio;

      let sidebarWidth = Math.min(width, MAX_SIDEBAR_REMS);

      if (sidebarWidth < COLLAPSE_SIDEBAR_REMS) {
        sidebarWidth = MIN_SIDEBAR_REMS;
      }

      this._handleSetSidebarWidth(sidebarWidth);
    }
  }

  _handleMouseUp() {
    if (this.state.draggingSidebar) {
      this.setState({ draggingSidebar: false, showDragOverlay: false });
    }

    if (this.state.draggingPaneHorizontal) {
      this.setState({ draggingPaneHorizontal: false, showDragOverlay: false });
    }

    if (this.state.draggingPaneVertical) {
      this.setState({ draggingPaneVertical: false, showDragOverlay: false });
    }
  }

  _handleKeyDown(e) {
    for (const [definition, callback] of this._globalKeyMap) {
      executeHotKey(e, definition, callback);
    }
  }

  _handleToggleMenuBar(hide) {
    for (const win of remote.BrowserWindow.getAllWindows()) {
      if (win.isMenuBarAutoHide() !== hide) {
        win.setAutoHideMenuBar(hide);
        win.setMenuBarVisibility(!hide);
      }
    }
  }

  async _handleToggleSidebar() {
    const sidebarHidden = !this.props.sidebarHidden;
    await this._handleSetSidebarHidden(sidebarHidden);
  }

  _handleShowExportRequestsModal() {
    showModal(ExportRequestsModal);
  }

  static _handleShowSettingsModal(tabIndex) {
    showModal(SettingsModal, tabIndex);
  }

  _setWrapperRef(n) {
    this._wrapper = n;
  }

  async _handleReloadPlugins() {
    const { settings } = this.props;
    await plugins.getPlugins(true);
    templating.reload();
    themes.setTheme(settings.theme);
    console.log('[plugins] reloaded');
  }

  /**
   * Update document.title to be "Workspace (Environment) – Request"
   * @private
   */
  _updateDocumentTitle() {
    const { activeWorkspace, activeEnvironment, activeRequest } = this.props;

    let title = activeWorkspace.name;

    if (activeEnvironment) {
      title += ` (${activeEnvironment.name})`;
    }

    if (activeRequest) {
      title += ` – ${activeRequest.name}`;
    }

    document.title = title;
  }

  componentDidUpdate(prevProps) {
    this._updateDocumentTitle();
    this._ensureWorkspaceChildren();

    // Force app refresh if login state changes
    if (prevProps.isLoggedIn !== this.props.isLoggedIn) {
      this.setState(state => ({
        forceRefreshCounter: state.forceRefreshCounter + 1,
      }));
    }

    // Check on VCS things
    const { activeWorkspace, activeGitRepository } = this.props;
    const changingWorkspace = prevProps.activeWorkspace._id !== activeWorkspace._id;

    // Update VCS if needed
    if (changingWorkspace) {
      this._updateVCS();
    }

    // Update Git VCS if needed
    const thisGit = activeGitRepository || {};
    const nextGit = prevProps.activeGitRepository || {};
    if (changingWorkspace || thisGit._id !== nextGit._id) {
      this._updateGitVCS();
    }
  }

  async _updateGitVCS() {
    const { activeGitRepository, activeWorkspace } = this.props;

    // Get the vcs and set it to null in the state while we update it
    let gitVCS = this.state.gitVCS;
    this.setState({ gitVCS: null });

    if (!gitVCS) {
      gitVCS = new GitVCS();
    }

    if (activeGitRepository) {
      // Create FS plugin
      const baseDir = path.join(
        getDataDirectory(),
        `version-control/git/${activeGitRepository._id}`,
      );
      const pStudioDataNeDb = NeDBPlugin.createPlugin(activeWorkspace._id);
      const pGitData = FSPlugin.createPlugin(baseDir);
      const pOtherData = FSPlugin.createPlugin(path.join(baseDir, 'other'));
      const gitSubDir = '/git';

      const fsPlugin = routableFSPlugin(
        // All data outside the directories listed below will be stored in an 'other'
        // directory. This is so we can support files that exist outside the ones
        // Studio is specifically in charge of.
        pOtherData,
        {
          // All studio data is stored within the .studio/ directory at the root of the
          // repository and is read/written from the local NeDB database
          '/.studio': pStudioDataNeDb,

          // All git metadata is stored in a git/ directory on the filesystem
          [gitSubDir]: pGitData,
        },
      );

      // Init VCS
      if (activeGitRepository.needsFullClone) {
        await models.gitRepository.update(activeGitRepository, { needsFullClone: false });
        const { credentials, uri } = activeGitRepository;
        await gitVCS.initFromClone(uri, credentials, '/', fsPlugin, gitSubDir);
      } else {
        await gitVCS.init('/', fsPlugin, gitSubDir);
      }

      // Configure basic info
      const { author, uri: gitUri } = activeGitRepository;
      await gitVCS.setAuthor(author.name, author.email);
      await gitVCS.addRemote(gitUri);
    } else {
      // Create new one to un-initialize it
      gitVCS = new GitVCS();
    }

    this.setState({ gitVCS });
  }

  async _updateVCS() {
    const { activeWorkspace } = this.props;

    // Get the vcs and set it to null in the state while we update it
    let vcs = this.state.vcs;
    this.setState({ vcs: null });

    if (!vcs) {
      const directory = path.join(getDataDirectory(), 'version-control');
      const driver = new FileSystemDriver({ directory });
      vcs = new VCS(driver, async conflicts => {
        return new Promise(resolve => {
          showModal(SyncMergeModal, {
            conflicts,
            handleDone: conflicts => resolve(conflicts),
          });
        });
      });
    }

    await vcs.switchProject(activeWorkspace._id);

    this.setState({ vcs });
  }

  async componentDidMount() {
    // Bind mouse and key handlers
    document.addEventListener('mouseup', this._handleMouseUp);
    document.addEventListener('mousemove', this._handleMouseMove);
    this._setGlobalKeyMap();

    // Update title
    this._updateDocumentTitle();

    // Update VCS
    await this._updateVCS(this.props.activeWorkspace);
    await this._updateGitVCS(this.props.activeWorkspace);

    db.onChange(async changes => {
      let needsRefresh = false;

      for (const change of changes) {
        const [type, doc, fromSync] = change;

        const { vcs } = this.state;
        const { activeRequest } = this.props;

        // Force refresh if environment changes
        // TODO: Only do this for environments in this workspace (not easy because they're nested)
        if (doc.type === models.environment.type) {
          console.log('[App] Forcing update from environment change', change);
          needsRefresh = true;
        }

        // Force refresh if sync changes the active request
        if (fromSync && activeRequest && doc._id === activeRequest._id) {
          needsRefresh = true;
          console.log('[App] Forcing update from request change', change);
        }

        // Delete VCS project if workspace deleted
        if (vcs && doc.type === models.workspace.type && type === db.CHANGE_REMOVE) {
          await vcs.removeProjectsForRoot(doc._id);
        }
      }

      if (needsRefresh) {
        setTimeout(() => {
          this._wrapper && this._wrapper._forceRequestPaneRefresh();
        }, 300);
      }
    });

    ipcRenderer.on('toggle-preferences', () => {
      App._handleShowSettingsModal();
    });

    ipcRenderer.on('reload-plugins', this._handleReloadPlugins);

    ipcRenderer.on('toggle-preferences-shortcuts', () => {
      App._handleShowSettingsModal(TAB_INDEX_SHORTCUTS);
    });

    ipcRenderer.on('run-command', (e, commandUri) => {
      const parsed = urlParse(commandUri, true);

      const command = `${parsed.hostname}${parsed.pathname}`;
      const args = JSON.parse(JSON.stringify(parsed.query));
      args.workspaceId = args.workspaceId || this.props.activeWorkspace._id;

      this.props.handleCommand(command, args);
    });

    // NOTE: This is required for "drop" event to trigger.
    document.addEventListener(
      'dragover',
      e => {
        e.preventDefault();
      },
      false,
    );

    document.addEventListener(
      'drop',
      async e => {
        e.preventDefault();
        const { activeWorkspace, handleImportUriToWorkspace } = this.props;
        if (!activeWorkspace) {
          return;
        }

        if (e.dataTransfer.files.length === 0) {
          console.log('[drag] Ignored drop event because no files present');
          return;
        }

        const file = e.dataTransfer.files[0];
        const { path } = file;
        const uri = `file://${path}`;

        await showAlert({
          title: 'Confirm Data Import',
          message: (
            <span>
              Import <code>{path}</code>?
            </span>
          ),
          addCancel: true,
        });

        handleImportUriToWorkspace(activeWorkspace._id, uri);
      },
      false,
    );

    ipcRenderer.on('toggle-sidebar', this._handleToggleSidebar);

    // handle this
    this._handleToggleMenuBar(this.props.settings.autoHideMenuBar);

    // Give it a bit before letting the backend know it's ready
    setTimeout(() => ipcRenderer.send('window-ready'), 500);
  }

  componentWillUnmount() {
    // Remove mouse and key handlers
    document.removeEventListener('mouseup', this._handleMouseUp);
    document.removeEventListener('mousemove', this._handleMouseMove);
  }

<<<<<<< HEAD
  async _ensureWorkspaceChildren() {
    const {
      activeWorkspace,
      activeWorkspaceMeta,
      activeCookieJar,
      environments,
      activeApiSpec,
    } = this.props;
=======
  _ensureWorkspaceChildren(props) {
    const { activeWorkspace, activeCookieJar, environments } = props;
>>>>>>> 4d1a9113
    const baseEnvironments = environments.filter(e => e.parentId === activeWorkspace._id);

    // Nothing to do
    if (baseEnvironments.length && activeCookieJar && activeApiSpec && activeWorkspaceMeta) {
      return;
    }

    // We already started migrating. Let it finish.
    if (this.state.isMigratingChildren) {
      return;
    }

    // Prevent rendering of everything
<<<<<<< HEAD
    this._isMigratingChildren = true;

    const flushId = await db.bufferChanges();
    await models.environment.getOrCreateForWorkspace(activeWorkspace);
    await models.cookieJar.getOrCreateForParentId(activeWorkspace._id);
    await models.apiSpec.getOrCreateForParentId(activeWorkspace._id);
    await models.workspaceMeta.getOrCreateByParentId(activeWorkspace._id);
    await db.flushChanges(flushId);
=======
    this.setState({ isMigratingChildren: true }, async () => {
      const flushId = await db.bufferChanges();
      await models.environment.getOrCreateForWorkspace(activeWorkspace);
      await models.cookieJar.getOrCreateForParentId(activeWorkspace._id);
      await db.flushChanges(flushId);
>>>>>>> 4d1a9113

      this.setState({ isMigratingChildren: false });
    });
  }

  // eslint-disable-next-line camelcase
  componentWillMount() {
    this._ensureWorkspaceChildren();
  }

  render() {
    if (this.state.isMigratingChildren) {
      console.log('[app] Waiting for migration to complete');
      return null;
    }

    const { activeWorkspace } = this.props;

    const {
      paneWidth,
      paneHeight,
      sidebarWidth,
      isVariableUncovered,
      gitVCS,
      vcs,
      forceRefreshCounter,
      forceRefreshHeaderCounter,
    } = this.state;

    const uniquenessKey = `${forceRefreshCounter}::${activeWorkspace._id}`;

    return (
      <KeydownBinder onKeydown={this._handleKeyDown}>
        <div className="app" key={uniquenessKey}>
          <ErrorBoundary showAlert>
            <Wrapper
              {...this.props}
              ref={this._setWrapperRef}
              paneWidth={paneWidth}
              paneHeight={paneHeight}
              sidebarWidth={sidebarWidth}
              handleCreateRequestForWorkspace={this._requestCreateForWorkspace}
              handleSetRequestPinned={this._handleSetRequestPinned}
              handleSetRequestGroupCollapsed={this._handleSetRequestGroupCollapsed}
              handleActivateRequest={this._handleSetActiveRequest}
              handleSetRequestPaneRef={this._setRequestPaneRef}
              handleSetResponsePaneRef={this._setResponsePaneRef}
              handleSetSidebarRef={this._setSidebarRef}
              handleStartDragSidebar={this._startDragSidebar}
              handleResetDragSidebar={this._resetDragSidebar}
              handleStartDragPaneHorizontal={this._startDragPaneHorizontal}
              handleStartDragPaneVertical={this._startDragPaneVertical}
              handleResetDragPaneHorizontal={this._resetDragPaneHorizontal}
              handleResetDragPaneVertical={this._resetDragPaneVertical}
              handleCreateRequest={this._requestCreate}
              handleRender={this._handleRenderText}
              handleGetRenderContext={this._handleGetRenderContext}
              handleDuplicateRequest={this._requestDuplicate}
              handleDuplicateRequestGroup={App._requestGroupDuplicate}
              handleMoveRequestGroup={App._requestGroupMove}
              handleDuplicateWorkspace={this._workspaceDuplicate}
              handleCreateRequestGroup={this._requestGroupCreate}
              handleGenerateCode={App._handleGenerateCode}
              handleGenerateCodeForActiveRequest={this._handleGenerateCodeForActiveRequest}
              handleCopyAsCurl={this._handleCopyAsCurl}
              handleSetResponsePreviewMode={this._handleSetResponsePreviewMode}
              handleSetResponseFilter={this._handleSetResponseFilter}
              handleSendRequestWithEnvironment={this._handleSendRequestWithEnvironment}
              handleSendAndDownloadRequestWithEnvironment={
                this._handleSendAndDownloadRequestWithEnvironment
              }
              handleSetActiveResponse={this._handleSetActiveResponse}
              handleSetActiveRequest={this._handleSetActiveRequest}
              handleSetActiveEnvironment={this._handleSetActiveEnvironment}
              handleSetSidebarFilter={this._handleSetSidebarFilter}
              handleToggleMenuBar={this._handleToggleMenuBar}
              handleUpdateRequestMimeType={this._handleUpdateRequestMimeType}
              handleShowExportRequestsModal={this._handleShowExportRequestsModal}
              handleShowSettingsModal={App._handleShowSettingsModal}
              handleUpdateDownloadPath={this._handleUpdateDownloadPath}
              isVariableUncovered={isVariableUncovered}
              headerEditorKey={forceRefreshHeaderCounter + ''}
              vcs={vcs}
              gitVCS={gitVCS}
            />
          </ErrorBoundary>

          <ErrorBoundary showAlert>
            <Toast />
          </ErrorBoundary>

          {/* Block all mouse activity by showing an overlay while dragging */}
          {this.state.showDragOverlay ? <div className="blocker-overlay" /> : null}
        </div>
      </KeydownBinder>
    );
  }
}

App.propTypes = {
  // Required
  sidebarWidth: PropTypes.number.isRequired,
  paneWidth: PropTypes.number.isRequired,
  paneHeight: PropTypes.number.isRequired,
  handleCommand: PropTypes.func.isRequired,
  settings: PropTypes.object.isRequired,
  isLoggedIn: PropTypes.bool.isRequired,
  activeWorkspace: PropTypes.shape({
    _id: PropTypes.string.isRequired,
  }).isRequired,
  handleSetActiveActivity: PropTypes.func.isRequired,
  handleSetActiveWorkspace: PropTypes.func.isRequired,

  // Optional
  activeRequest: PropTypes.object,
  activeEnvironment: PropTypes.shape({
    _id: PropTypes.string.isRequired,
  }),
};

function mapStateToProps(state, props) {
  const { entities, global } = state;

  const { activeActivity, isLoading, loadingRequestIds, isLoggedIn } = global;

  // Entities
  const entitiesLists = selectEntitiesLists(state, props);
  const {
    workspaces,
    environments,
    requests,
    requestGroups,
    requestMetas,
    requestVersions,
    apiSpecs,
    gitRepositories,
  } = entitiesLists;

  const settings = entitiesLists.settings[0];

  // Workspace stuff
  const activeWorkspaceMeta = selectActiveWorkspaceMeta(state, props);
  const activeWorkspace = selectActiveWorkspace(state, props);
  const activeWorkspaceClientCertificates = selectActiveWorkspaceClientCertificates(state, props);
  const activeGitRepository = selectActiveGitRepository(state, props);

  const safeMeta = activeWorkspaceMeta || {};
  const sidebarHidden = safeMeta.sidebarHidden || false;
  const sidebarFilter = safeMeta.sidebarFilter || '';
  const sidebarWidth = safeMeta.sidebarWidth || DEFAULT_SIDEBAR_WIDTH;
  const paneWidth = safeMeta.paneWidth || DEFAULT_PANE_WIDTH;
  const paneHeight = safeMeta.paneHeight || DEFAULT_PANE_HEIGHT;

  // Request stuff
  const requestMeta = selectActiveRequestMeta(state, props) || {};
  const activeRequest = selectActiveRequest(state, props);
  const responsePreviewMode = requestMeta.previewMode || PREVIEW_MODE_SOURCE;
  const responseFilter = requestMeta.responseFilter || '';
  const responseFilterHistory = requestMeta.responseFilterHistory || [];
  const responseDownloadPath = requestMeta.downloadPath || null;

  // Cookie Jar
  const activeCookieJar = selectActiveCookieJar(state, props);

  // Response stuff
  const activeRequestResponses = selectActiveRequestResponses(state, props) || [];
  const activeResponse = selectActiveResponse(state, props) || null;

  // Environment stuff
  const activeEnvironmentId = safeMeta.activeEnvironmentId;
  const activeEnvironment = entities.environments[activeEnvironmentId];

  // OAuth2Token stuff
  const oAuth2Token = selectActiveOAuth2Token(state, props);

  // Find other meta things
  const loadStartTime = loadingRequestIds[activeRequest ? activeRequest._id : 'n/a'] || -1;
  const sidebarChildren = selectSidebarChildren(state, props);
  const workspaceChildren = selectWorkspaceRequestsAndRequestGroups(state, props);
  const unseenWorkspaces = selectUnseenWorkspaces(state, props);

  // Sync stuff
  const syncItems = selectSyncItems(state, props);

  // Api spec stuff
  const activeApiSpec = apiSpecs.find(s => s.parentId === activeWorkspace._id);

  return Object.assign({}, state, {
    activity: activeActivity,
    activeApiSpec,
    activeCookieJar,
    activeEnvironment,
    activeGitRepository,
    activeRequest,
    activeRequestResponses,
    activeResponse,
    activeWorkspace,
    activeWorkspaceClientCertificates,
    activeWorkspaceMeta,
    environments,
    gitRepositories,
    isLoading,
    isLoggedIn,
    loadStartTime,
    oAuth2Token,
    paneHeight,
    paneWidth,
    requestGroups,
    requestMetas,
    requestVersions,
    requests,
    responseDownloadPath,
    responseFilter,
    responseFilterHistory,
    responsePreviewMode,
    settings,
    sidebarChildren,
    sidebarFilter,
    sidebarHidden,
    sidebarWidth,
    syncItems,
    unseenWorkspaces,
    workspaceChildren,
    workspaces,
  });
}

function mapDispatchToProps(dispatch) {
  const global = bindActionCreators(globalActions, dispatch);
  const entities = bindActionCreators(entitiesActions, dispatch);

  return {
    handleStartLoading: global.loadRequestStart,
    handleStopLoading: global.loadRequestStop,

    handleSetActiveActivity: global.setActiveActivity,
    handleSetActiveWorkspace: global.setActiveWorkspace,
    handleImportFileToWorkspace: global.importFile,
    handleImportClipBoardToWorkspace: global.importClipBoard,
    handleImportUriToWorkspace: global.importUri,
    handleCommand: global.newCommand,
    handleExportFile: global.exportWorkspacesToFile,
    handleExportRequestsToFile: global.exportRequestsToFile,
    handleInitializeEntities: entities.initialize,
    handleMoveDoc: _moveDoc,
  };
}

async function _moveDoc(docToMove, parentId, targetId, targetOffset) {
  // Nothing to do. We are in the same spot as we started
  if (docToMove._id === targetId) {
    return;
  }

  // Don't allow dragging things into itself or children. This will disconnect
  // the node from the tree and cause the item to no longer show in the UI.
  const descendents = await db.withDescendants(docToMove);
  for (const doc of descendents) {
    if (doc._id === parentId) {
      return;
    }
  }

  function __updateDoc(doc, patch) {
    models.getModel(docToMove.type).update(doc, patch);
  }

  if (targetId === null) {
    // We are moving to an empty area. No sorting required
    await __updateDoc(docToMove, { parentId });
    return;
  }

  // NOTE: using requestToTarget's parentId so we can switch parents!
  let docs = [
    ...(await models.request.findByParentId(parentId)),
    ...(await models.requestGroup.findByParentId(parentId)),
  ].sort((a, b) => (a.metaSortKey < b.metaSortKey ? -1 : 1));

  // Find the index of doc B so we can re-order and save everything
  for (let i = 0; i < docs.length; i++) {
    const doc = docs[i];

    if (doc._id === targetId) {
      let before, after;
      if (targetOffset < 0) {
        // We're moving to below
        before = docs[i];
        after = docs[i + 1];
      } else {
        // We're moving to above
        before = docs[i - 1];
        after = docs[i];
      }

      const beforeKey = before ? before.metaSortKey : docs[0].metaSortKey - 100;
      const afterKey = after ? after.metaSortKey : docs[docs.length - 1].metaSortKey + 100;

      if (Math.abs(afterKey - beforeKey) < 0.000001) {
        // If sort keys get too close together, we need to redistribute the list. This is
        // not performant at all (need to update all siblings in DB), but it is extremely rare
        // anyway
        console.log(`[app] Recreating Sort Keys ${beforeKey} ${afterKey}`);

        await db.bufferChanges(300);
        docs.map((r, i) => __updateDoc(r, { metaSortKey: i * 100, parentId }));
      } else {
        const metaSortKey = afterKey - (afterKey - beforeKey) / 2;
        __updateDoc(docToMove, { metaSortKey, parentId });
      }

      break;
    }
  }
}

export default connect(
  mapStateToProps,
  mapDispatchToProps,
)(App);<|MERGE_RESOLUTION|>--- conflicted
+++ resolved
@@ -1107,7 +1107,6 @@
     document.removeEventListener('mousemove', this._handleMouseMove);
   }
 
-<<<<<<< HEAD
   async _ensureWorkspaceChildren() {
     const {
       activeWorkspace,
@@ -1116,10 +1115,6 @@
       environments,
       activeApiSpec,
     } = this.props;
-=======
-  _ensureWorkspaceChildren(props) {
-    const { activeWorkspace, activeCookieJar, environments } = props;
->>>>>>> 4d1a9113
     const baseEnvironments = environments.filter(e => e.parentId === activeWorkspace._id);
 
     // Nothing to do
@@ -1133,22 +1128,13 @@
     }
 
     // Prevent rendering of everything
-<<<<<<< HEAD
-    this._isMigratingChildren = true;
-
-    const flushId = await db.bufferChanges();
-    await models.environment.getOrCreateForWorkspace(activeWorkspace);
-    await models.cookieJar.getOrCreateForParentId(activeWorkspace._id);
-    await models.apiSpec.getOrCreateForParentId(activeWorkspace._id);
-    await models.workspaceMeta.getOrCreateByParentId(activeWorkspace._id);
-    await db.flushChanges(flushId);
-=======
     this.setState({ isMigratingChildren: true }, async () => {
       const flushId = await db.bufferChanges();
       await models.environment.getOrCreateForWorkspace(activeWorkspace);
       await models.cookieJar.getOrCreateForParentId(activeWorkspace._id);
+      await models.apiSpec.getOrCreateForParentId(activeWorkspace._id);
+      await models.workspaceMeta.getOrCreateByParentId(activeWorkspace._id);
       await db.flushChanges(flushId);
->>>>>>> 4d1a9113
 
       this.setState({ isMigratingChildren: false });
     });
