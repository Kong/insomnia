--- conflicted
+++ resolved
@@ -1167,10 +1167,6 @@
   }
 
   // eslint-disable-next-line camelcase
-<<<<<<< HEAD
-  componentWillMount() {
-    this._ensureWorkspaceChildren();
-=======
   UNSAFE_componentWillReceiveProps(nextProps) {
     this._ensureWorkspaceChildren(nextProps);
 
@@ -1184,7 +1180,6 @@
   // eslint-disable-next-line camelcase
   UNSAFE_componentWillMount() {
     this._ensureWorkspaceChildren(this.props);
->>>>>>> a03659de
   }
 
   render() {
