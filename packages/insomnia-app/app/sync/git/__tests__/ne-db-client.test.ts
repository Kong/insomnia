--- conflicted
+++ resolved
@@ -6,13 +6,10 @@
 import { database as db } from '../../../common/database';
 import * as models from '../../../models';
 import { workspaceModelSchema } from '../../../models/__schemas__/model-schemas';
-<<<<<<< HEAD
 import { BASE_SPACE_ID } from '../../../models/space';
-=======
 import { GIT_CLONE_DIR, GIT_INSOMNIA_DIR, GIT_INSOMNIA_DIR_NAME } from '../git-vcs';
 import { NeDBClient } from '../ne-db-client';
 import { assertAsyncError, setupDateMocks } from './util';
->>>>>>> 0178533e
 
 const workspaceBuilder = createBuilder(workspaceModelSchema);
 
