--- conflicted
+++ resolved
@@ -7,13 +7,10 @@
 import parseGitPath from './parse-git-path';
 import { BufferEncoding } from './utils';
 import { SystemError } from './system-error';
-<<<<<<< HEAD
 import { resetKeys } from '../vcs/ignore-keys';
 import { isWorkspace } from '../../models/workspace';
-=======
 import { BaseModel } from '../../models';
 import { forceWorkspaceScopeToDesign } from './force-workspace-scope-to-design';
->>>>>>> 3e8b5b1c
 
 export class NeDBClient {
   _workspaceId: string;
@@ -99,7 +96,6 @@
       throw new Error(`Doc type does not match file path [${doc.type} != ${type || 'null'}]`);
     }
 
-<<<<<<< HEAD
     if (isWorkspace(doc)) {
       console.log('[git] setting workspace parent to be that of the active space', { original: doc.parentId, new: this._spaceId });
       // Whenever we write a workspace into nedb we should set the parentId to be that of the current space
@@ -108,9 +104,8 @@
       // @ts-expect-error parentId can be string or null for a workspace
       doc.parentId = this._spaceId;
     }
-=======
+
     forceWorkspaceScopeToDesign(doc);
->>>>>>> 3e8b5b1c
 
     await db.upsert(doc, true);
   }
