// @flow
import * as git from 'isomorphic-git';
import { trackEvent } from '../../common/analytics';
import { httpPlugin } from './http';
import { convertToOsSep, convertToPosixSep } from './path-sep';
import path from 'path';

export type GitAuthor = {|
  name: string,
  email: string,
|};

export type GitRemoteConfig = {|
  remote: string,
  url: string,
|};

type GitCredentialsPassword = {
  username: string,
  password: string,
};

type GitCredentialsToken = {
  username: string,
  token: string,
};

export type GitCredentials = GitCredentialsPassword | GitCredentialsToken;

export type GitLogEntry = {|
  oid: string,
  message: string,
  tree: string,
  author: GitAuthor & {
    timestamp: number,
  },
|};

// isomorphic-git internally will default an empty ('') clone directory to '.'
// Ref: https://github.com/isomorphic-git/isomorphic-git/blob/4e66704d05042624bbc78b85ee5110d5ee7ec3e2/src/utils/normalizePath.js#L10
// We should set this explicitly (even if set to an empty string), because we have other code (such as fs plugins
// and unit tests) that depend on the clone directory.
export const GIT_CLONE_DIR = '.';
const _gitInternalDirName = 'git';
export const GIT_INSOMNIA_DIR_NAME = '.insomnia';

export const GIT_INTERNAL_DIR = path.join(GIT_CLONE_DIR, _gitInternalDirName);
export const GIT_INSOMNIA_DIR = path.join(GIT_CLONE_DIR, GIT_INSOMNIA_DIR_NAME);

export default class GitVCS {
  _git: Object;
  _baseOpts: { dir: string, gitdir?: string };
  _initialized: boolean;

  constructor() {
    this._initialized = false;
  }

  async init(directory: string, fsPlugin: Object, gitDirectory: string) {
    this._git = git;
    git.plugins.set('fs', fsPlugin);
    git.plugins.set('http', httpPlugin);

    this._baseOpts = { dir: directory, gitdir: gitDirectory };

    if (await this._repoExists()) {
      console.log(`[git] Opened repo for ${gitDirectory}`);
    } else {
      console.log(`[git] Initialized repo in ${gitDirectory}`);
      await git.init({ ...this._baseOpts });
    }

    this._initialized = true;
  }

  async initFromClone(
    url: string,
    creds: GitCredentials,
    directory: string,
    fsPlugin: Object,
    gitDirectory: string,
  ) {
    this._git = git;
    git.plugins.set('fs', fsPlugin);

    this._baseOpts = { dir: directory, gitdir: gitDirectory };

    await git.clone({ ...this._baseOpts, ...creds, url, singleBranch: true });

    console.log(`[git] Clones repo to ${gitDirectory} from ${url}`);

    this._initialized = true;
  }

  isInitialized(): boolean {
    return this._initialized;
  }

  async listFiles(): Promise<Array<string>> {
    console.log('[git] List files');
    const files = await git.listFiles({ ...this._baseOpts });
    return files.map(convertToOsSep);
  }

  async getBranch(): Promise<string> {
    const branch = await git.currentBranch({ ...this._baseOpts });
    if (typeof branch !== 'string') {
      throw new Error('No active branch');
    }

    return branch;
  }

  async listBranches(): Promise<Array<string>> {
    const branch = await this.getBranch();
    const branches = await git.listBranches({ ...this._baseOpts });

    // For some reason, master isn't in branches on fresh repo (no commits)
    if (!branches.includes(branch)) {
      branches.push(branch);
    }

    return GitVCS._sortBranches(branches);
  }

  async listRemoteBranches(): Promise<Array<string>> {
    const branches = await git.listBranches({ ...this._baseOpts, remote: 'origin' });

    // Don't care about returning remote HEAD
    return GitVCS._sortBranches(branches.filter(b => b !== 'HEAD'));
  }

  async status(filepath: string) {
    return git.status({
      ...this._baseOpts,
      filepath: convertToPosixSep(filepath),
    });
  }

  async add(relPath: string): Promise<void> {
    relPath = convertToPosixSep(relPath);
    console.log(`[git] Add ${relPath}`);
    return git.add({
      ...this._baseOpts,
      filepath: relPath,
    });
  }

<<<<<<< HEAD
  remove(relPath: string): void {
=======
  async remove(relPath: string): Promise<void> {
    relPath = convertToPosixSep(relPath);
>>>>>>> fae26d65
    console.log(`[git] Remove relPath=${relPath}`);
    git.remove({ ...this._baseOpts, filepath: relPath });
  }

  async removeUntracked(paths: Array<string>): Promise<void> {
    await Promise.all(
      paths.map(async p => {
        await this.remove(p);

        console.log(`[fs] Unlink relPath=${p}`);
        await this.getFs().promises.unlink(p);
      }),
    );
  }

  async resetIndex(relPath: string): Promise<void> {
    console.log(`[git] Reset index relPath=${relPath}`);
    await git.resetIndex({ ...this._baseOpts, filepath: relPath });
  }

  async addRemote(url: string): Promise<GitRemoteConfig> {
    console.log(`[git] Add Remote url=${url}`);
    await git.addRemote({ ...this._baseOpts, remote: 'origin', url, force: true });
    const config = await this.getRemote('origin');

    if (config === null) {
      // Should never happen but it's here to make Flow happy
      throw new Error('Remote not found remote=origin');
    }

    return config;
  }

  async listRemotes(): Promise<Array<GitRemoteConfig>> {
    return git.listRemotes({ ...this._baseOpts });
  }

  async getAuthor(): Promise<GitAuthor> {
    const name = await git.config({ ...this._baseOpts, path: 'user.name' });
    const email = await git.config({ ...this._baseOpts, path: 'user.email' });
    return {
      name: name || '',
      email: email || '',
    };
  }

  async setAuthor(name: string, email: string): Promise<void> {
    await git.config({ ...this._baseOpts, path: 'user.name', value: name });
    await git.config({ ...this._baseOpts, path: 'user.email', value: email });
  }

  async getRemote(name: string): Promise<GitRemoteConfig | null> {
    const remotes = await this.listRemotes();
    return remotes.find(r => r.remote === name) || null;
  }

  async commit(message: string): Promise<string> {
    console.log(`[git] Commit "${message}"`);
    trackEvent('Git', 'Commit');
    return git.commit({ ...this._baseOpts, message });
  }

  /**
   * Check to see whether remote is different than local. This is here because
   * when pushing with isomorphic-git, if the HEAD of local is equal the HEAD
   * of remote, it will fail with a non-fast-forward message.
   *
   * @param creds
   * @returns {Promise<boolean>}
   */
  async canPush(creds?: GitCredentials | null) {
    const branch = await this.getBranch();

    const remote = await this.getRemote('origin');
    if (!remote) {
      throw new Error('Remote not configured');
    }

    const remoteInfo = await git.getRemoteInfo({
      ...this._baseOpts,
      ...creds,
      forPush: true,
      url: remote.url,
    });

    const logs = (await this.log(1)) || [];
    const localHead = logs[0].oid;
    const remoteRefs = remoteInfo.refs || {};
    const remoteHeads = remoteRefs.heads || {};
    const remoteHead = remoteHeads[branch];
    if (localHead === remoteHead) {
      return false;
    }

    return true;
  }

  async push(creds?: GitCredentials | null, force?: boolean = false): Promise<boolean> {
    console.log(`[git] Push remote=origin force=${force ? 'true' : 'false'}`);
    trackEvent('Git', 'Push');

    return git.push({ ...this._baseOpts, remote: 'origin', ...creds, force });
  }

  async pull(creds?: GitCredentials | null): Promise<void> {
    console.log('[git] Pull remote=origin', await this.getBranch());
    trackEvent('Git', 'Pull');

    return git.pull({
      ...this._baseOpts,
      ...creds,
      remote: 'origin',
      singleBranch: true,
      fast: true,
    });
  }

  async merge(theirBranch: string): Promise<void> {
    const ours = await this.getBranch();
    console.log(`[git] Merge ${ours} <-- ${theirBranch}`);
    trackEvent('Git', 'Merge');
    return git.merge({ ...this._baseOpts, ours, theirs: theirBranch });
  }

  async fetch(
    singleBranch: boolean,
    depth: number | null,
    creds?: GitCredentials | null,
  ): Promise<void> {
    console.log('[git] Fetch remote=origin');

    return git.fetch({
      ...this._baseOpts,
      ...creds,
      singleBranch,
      remote: 'origin',
      depth,
      prune: true,
      pruneTags: true,
    });
  }

  async log(depth?: number): Promise<Array<GitLogEntry>> {
    let err = null;
    let log = [];

    try {
      log = await git.log({ ...this._baseOpts, depth: depth });
    } catch (e) {
      err = e;
    }

    if (err && err.code === 'ResolveRefError') {
      return [];
    }

    if (err) {
      throw err;
    } else {
      return log;
    }
  }

  async branch(branch: string, checkout: boolean = false): Promise<void> {
    trackEvent('Git', 'Create Branch');
    await git.branch({ ...this._baseOpts, ref: branch, checkout, remote: 'origin' });
  }

  async deleteBranch(branch: string): Promise<void> {
    trackEvent('Git', 'Delete Branch');
    await git.deleteBranch({ ...this._baseOpts, ref: branch });
  }

  async checkout(branch: string): Promise<void> {
    console.log('[git] Checkout', { branch });
    const branches = await this.listBranches();

    if (branches.includes(branch)) {
      trackEvent('Git', 'Checkout Branch');
      await git.fastCheckout({ ...this._baseOpts, ref: branch, remote: 'origin' });
    } else {
      await this.branch(branch, true);
    }
  }

  async undoPendingChanges(filepaths?: Array<String>): Promise<void> {
    console.log('[git] Undo pending changes');

    await git.fastCheckout({
      ...this._baseOpts,
      ref: await git.currentBranch(this._baseOpts),
      remote: 'origin',
      force: true,
      filepaths,
    });
  }

  async readObjFromTree(treeOid: string, objPath: string): Object | null {
    try {
      const obj = await git.readObject({
        ...this._baseOpts,
        oid: treeOid,
        filepath: convertToPosixSep(objPath),
        encoding: 'utf8',
      });

      return obj.object;
    } catch (err) {
      return null;
    }
  }

  async _repoExists() {
    try {
      await git.config({ ...this._baseOpts, path: '' });
    } catch (err) {
      return false;
    }

    return true;
  }

  getFs() {
    return git.plugins.get('fs');
  }

  static _sortBranches(branches: Array<string>) {
    const newBranches = [...branches];
    newBranches.sort((a: string, b: string) => {
      if (a === 'master') {
        return -1;
      } else if (b === 'master') {
        return 1;
      } else {
        return b > a ? -1 : 1;
      }
    });
    return newBranches;
  }
}<|MERGE_RESOLUTION|>--- conflicted
+++ resolved
@@ -146,12 +146,8 @@
     });
   }
 
-<<<<<<< HEAD
   remove(relPath: string): void {
-=======
-  async remove(relPath: string): Promise<void> {
     relPath = convertToPosixSep(relPath);
->>>>>>> fae26d65
     console.log(`[git] Remove relPath=${relPath}`);
     git.remove({ ...this._baseOpts, filepath: relPath });
   }
