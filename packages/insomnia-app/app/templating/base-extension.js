import * as models from '../models/index';
import * as templating from './index';
import * as pluginContexts from '../plugins/context';
import * as db from '../common/database';
import { decodeEncoding } from './utils';

const EMPTY_ARG = '__EMPTY_NUNJUCKS_ARG__';

export default class BaseExtension {
  constructor(ext, plugin) {
    this._ext = ext;
    this._plugin = plugin;
    this.tags = [this.getTag()];
  }

  getTag() {
    return this._ext.name;
  }

  getPriority() {
    return this._ext.priority || -1;
  }

  getName() {
    return this._ext.displayName || this.getTag();
  }

  getDescription() {
    return this._ext.description || 'no description';
  }

  getLiveDisplayName() {
<<<<<<< HEAD
    return this._ext.liveDisplayName || (() => '');
=======
    return this._ext.liveDisplayName || function(args) { return ''; };
>>>>>>> 43169da9
  }

  getDisablePreview() {
    return this._ext.disablePreview || (() => false);
  }

  getArgs() {
    return this._ext.args || [];
  }

  isDeprecated() {
    return this._ext.deprecated || false;
  }

  run(...args) {
    return this._ext.run(...args);
  }

  parse(parser, nodes, lexer) {
    const tok = parser.nextToken();

    let args;
    if (parser.peekToken().type !== lexer.TOKEN_BLOCK_END) {
      args = parser.parseSignature(null, true);
    } else {
      // Not sure why this is needed, but it fails without it
      args = new nodes.NodeList(tok.lineno, tok.colno);
      args.addChild(new nodes.Literal(0, 0, EMPTY_ARG));
    }

    parser.advanceAfterBlockEnd(tok.value);
    return new nodes.CallExtensionAsync(this, 'asyncRun', args);
  }

  asyncRun({ ctx: renderContext }, ...runArgs) {
    // Pull the callback off the end
    const callback = runArgs[runArgs.length - 1];

    // Pull out the meta helper
    const renderMeta = renderContext.getMeta ? renderContext.getMeta() : {};

    // Pull out the purpose
    const renderPurpose = renderContext.getPurpose ? renderContext.getPurpose() : null;

    // Pull out the environment ID
    const environmentId = renderContext.getEnvironmentId ? renderContext.getEnvironmentId() : 'n/a';

    // Extract the rest of the args
    const args = runArgs
      .slice(0, runArgs.length - 1)
      .filter(a => a !== EMPTY_ARG)
      .map(decodeEncoding);

    // Define a helper context with utils
    const helperContext = {
      ...pluginContexts.app.init(renderPurpose),
      ...pluginContexts.store.init(this._plugin),
      ...pluginContexts.network.init(environmentId),
      context: renderContext,
      meta: renderMeta,
      renderPurpose,
      util: {
        render: str => templating.render(str, { context: renderContext }),
        models: {
          request: {
            getById: models.request.getById,
            getAncestors: async request => {
              const ancestors = await db.withAncestors(request, [
                models.requestGroup.type,
                models.workspace.type,
              ]);
              return ancestors.filter(doc => doc._id !== request._id);
            },
          },
          workspace: { getById: models.workspace.getById },
          oAuth2Token: { getByRequestId: models.oAuth2Token.getByParentId },
          cookieJar: {
            getOrCreateForWorkspace: workspace => {
              return models.cookieJar.getOrCreateForParentId(workspace._id);
            },
          },
          response: {
            getLatestForRequestId: models.response.getLatestForRequest,
            getBodyBuffer: models.response.getBodyBuffer,
          },
        },
      },
    };

    let result;
    try {
      result = this.run(helperContext, ...args);
    } catch (err) {
      // Catch sync errors
      callback(err);
      return;
    }

    // If the result is a promise, resolve it async
    if (result instanceof Promise) {
      result
        .then(r => {
          callback(null, r);
        })
        .catch(err => {
          callback(err);
        });
      return;
    }

    // If the result is not a Promise, return it synchronously
    callback(null, result);
  }
}<|MERGE_RESOLUTION|>--- conflicted
+++ resolved
@@ -30,11 +30,7 @@
   }
 
   getLiveDisplayName() {
-<<<<<<< HEAD
-    return this._ext.liveDisplayName || (() => '');
-=======
-    return this._ext.liveDisplayName || function(args) { return ''; };
->>>>>>> 43169da9
+    return this._ext.liveDisplayName || function() { return ''; };
   }
 
   getDisablePreview() {
