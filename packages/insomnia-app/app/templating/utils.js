// @flow

import type { PluginArgumentEnumOption } from './extensions';
<<<<<<< HEAD
import jq from 'jsonpath';
=======
import objectPath from 'objectpath';
>>>>>>> 5e34ef8a

export type NunjucksParsedTagArg = {
  type: 'string' | 'number' | 'boolean' | 'variable' | 'expression' | 'enum' | 'file' | 'model',
  encoding?: 'base64',
  value: string | number | boolean,
  defaultValue?: string | number | boolean,
  forceVariable?: boolean,
  placeholder?: string,
  help?: string,
  displayName?: string,
  quotedBy?: '"' | "'",
  validate?: (value: any) => string,
  hide?: (Array<NunjucksParsedTagArg>) => boolean,
  model?: string,
  options?: Array<PluginArgumentEnumOption>,
  itemTypes?: Array<string>,
  extensions?: Array<string>,
};

export type NunjucksParsedTag = {
  name: string,
  args: Array<NunjucksParsedTagArg>,
  rawValue?: string,
  displayName?: string,
  description?: string,
  disablePreview?: (Array<NunjucksParsedTagArg>) => boolean,
};

/**
 * Get list of paths to all primitive types in nested object
 * @param {object} obj - object to analyse
 * @param {String} [prefix] - base path to prefix to all paths
 * @returns {Array} - list of paths
 */
export function getKeys(obj: any, prefix: string = ''): Array<{ name: string, value: any }> {
  let allKeys = [];

  const typeOfObj = Object.prototype.toString.call(obj);

  if (typeOfObj === '[object Array]') {
    for (let i = 0; i < obj.length; i++) {
      allKeys = [...allKeys, ...getKeys(obj[i], concatenateKeyPath(prefix, i))];
    }
  } else if (typeOfObj === '[object Object]') {
    const keys = Object.keys(obj);
    for (const key of keys) {
      allKeys = [...allKeys, ...getKeys(obj[key], concatenateKeyPath(prefix, key))];
    }
  } else if (typeOfObj === '[object Function]') {
    // Ignore functions
  } else if (prefix) {
    allKeys.push({ name: objectPath.normalize(prefix), value: obj });
  }

  return allKeys;
}

function concatenateKeyPath(prefix: string, key: string | number): string {
  return `${prefix}${objectPath.stringify([key], "'", true)}`;
}

/**
 * Parse a Nunjucks tag string into a usable abject
 * @param {string} tagStr - the template string for the tag
 * @return {object} parsed tag data
 */
export function tokenizeTag(tagStr: string): NunjucksParsedTag {
  // ~~~~~~~~ //
  // Sanitize //
  // ~~~~~~~~ //

  const withoutEnds = tagStr
    .trim()
    .replace(/^{%/, '')
    .replace(/%}$/, '')
    .trim();

  const nameMatch = withoutEnds.match(/^[a-zA-Z_\-$][0-9a-zA-Z_\-$]*/);
  const name = nameMatch ? nameMatch[0] : withoutEnds;
  const argsStr = withoutEnds.slice(name.length);

  // ~~~~~~~~~~~~~ //
  // Tokenize Args //
  // ~~~~~~~~~~~~~ //

  const args = [];
  let quotedBy = null;
  let currentArg = null;
  for (let i = 0; i < argsStr.length + 1; i++) {
    // Adding an "invisible" at the end helps us terminate the last arg
    const c = argsStr.charAt(i) || ',';

    // Do nothing if we're still on a space o comma
    if (currentArg === null && c.match(/[\s,]/)) {
      continue;
    }

    // Start a new single-quoted string
    if (currentArg === null && c === "'") {
      currentArg = '';
      quotedBy = "'";
      continue;
    }

    // Start a new double-quoted string
    if (currentArg === null && c === '"') {
      currentArg = '';
      quotedBy = '"';
      continue;
    }

    // Start a new unquoted string
    if (currentArg === null) {
      currentArg = c;
      quotedBy = null;
      continue;
    }

    const endQuoted = quotedBy && c === quotedBy;
    const endUnquoted = !quotedBy && c === ',';
    const argCompleted = endQuoted || endUnquoted;

    // Append current char to argument
    if (!argCompleted && currentArg !== null) {
      if (c === '\\') {
        // Handle backslashes
        i += 1;
        currentArg += argsStr.charAt(i);
      } else {
        currentArg += c;
      }
    }

    // End current argument
    if (currentArg !== null && argCompleted) {
      let arg;
      if (quotedBy) {
        arg = { type: 'string', value: currentArg, quotedBy };
      } else if (['true', 'false'].includes(currentArg)) {
        arg = { type: 'boolean', value: currentArg.toLowerCase() === 'true' };
      } else if (currentArg.match(/^\d*\.?\d*$/)) {
        arg = { type: 'number', value: currentArg };
      } else if (currentArg.match(/^[a-zA-Z_\-$][0-9a-zA-Z_\-$]*$/)) {
        arg = { type: 'variable', value: currentArg };
      } else {
        arg = { type: 'expression', value: currentArg };
      }

      args.push(arg);

      currentArg = null;
      quotedBy = null;
    }
  }

  return { name, args };
}

/** Convert a tokenized tag back into a Nunjucks string */
export function unTokenizeTag(tagData: NunjucksParsedTag): string {
  const args = [];
  for (const arg of tagData.args) {
    if (['string', 'model', 'file', 'enum'].includes(arg.type)) {
      const q = arg.quotedBy || "'";
      const re = new RegExp(`([^\\\\])${q}`, 'g');
      const str = arg.value.toString().replace(re, `$1\\${q}`);
      args.push(`${q}${str}${q}`);
    } else if (arg.type === 'boolean') {
      args.push(arg.value ? 'true' : 'false');
    } else {
      args.push(arg.value);
    }
  }

  const argsStr = args.join(', ');
  return `{% ${tagData.name} ${argsStr} %}`;
}

/** Get the default Nunjucks string for an extension */
export function getDefaultFill(name: string, args: Array<NunjucksParsedTagArg>): string {
  const stringArgs: Array<string> = (args || []).map(argDefinition => {
    switch (argDefinition.type) {
      case 'enum':
        const { defaultValue, options } = argDefinition;
        const fallback = options && options.length ? options[0].value : '';
        const value = defaultValue !== undefined ? String(defaultValue) : String(fallback);
        return `'${value}'`;
      case 'number':
        return `${parseFloat(argDefinition.defaultValue) || 0}`;
      case 'boolean':
        return argDefinition.defaultValue ? 'true' : 'false';
      case 'string':
      case 'file':
      case 'model':
        return `'${(argDefinition.defaultValue: any) || ''}'`;
      default:
        return "''";
    }
  });

  return `${name} ${stringArgs.join(', ')}`;
}

export function encodeEncoding(value: string, encoding: 'base64'): string {
  if (typeof value !== 'string') {
    return value;
  }

  if (encoding === 'base64') {
    const encodedValue = Buffer.from(value, 'utf8').toString('base64');
    return `b64::${encodedValue}::46b`;
  }

  return value;
}

export function decodeEncoding(value: string): string {
  if (typeof value !== 'string') {
    return value;
  }

  const results = value.match(/^b64::(.+)::46b$/);
  if (results) {
    return Buffer.from(results[1], 'base64').toString('utf8');
  }

  return value;
}

// This function returns a function
export function createVariableResolver(context: Object): string => any {
  const resolver = (varPath: string): any => {
    // varPath    'arr[0].nested-Obj.prop'              <- invalid JSON path expression
    // segments   ["arr", "0", "nested-Obj", "prop"]
    // query      '$.arr["0"]["nested-Obj"].prop'       <- valid JSON path expression

    // Parse segments by splitting on . or [0], and capturing the index in the second case
    const segments = varPath.split(/\.|\[(\d*)\]/).filter(c => c);

    // Convert segments to JSON path expression
    const query = jq.stringify(segments);

    // Run JSON path expression on context
    const result: Array<any> = jq.query(context, query);

    if (result.length) {
      return result[0];
    }

    throw new Error('No variable found at the provided path');
  };

  return resolver;
}<|MERGE_RESOLUTION|>--- conflicted
+++ resolved
@@ -1,11 +1,7 @@
 // @flow
 
 import type { PluginArgumentEnumOption } from './extensions';
-<<<<<<< HEAD
-import jq from 'jsonpath';
-=======
 import objectPath from 'objectpath';
->>>>>>> 5e34ef8a
 
 export type NunjucksParsedTagArg = {
   type: 'string' | 'number' | 'boolean' | 'variable' | 'expression' | 'enum' | 'file' | 'model',
@@ -83,7 +79,7 @@
     .replace(/%}$/, '')
     .trim();
 
-  const nameMatch = withoutEnds.match(/^[a-zA-Z_\-$][0-9a-zA-Z_\-$]*/);
+  const nameMatch = withoutEnds.match(/^[a-zA-Z_$][0-9a-zA-Z_$]*/);
   const name = nameMatch ? nameMatch[0] : withoutEnds;
   const argsStr = withoutEnds.slice(name.length);
 
@@ -148,7 +144,7 @@
         arg = { type: 'boolean', value: currentArg.toLowerCase() === 'true' };
       } else if (currentArg.match(/^\d*\.?\d*$/)) {
         arg = { type: 'number', value: currentArg };
-      } else if (currentArg.match(/^[a-zA-Z_\-$][0-9a-zA-Z_\-$]*$/)) {
+      } else if (currentArg.match(/^[a-zA-Z_$][0-9a-zA-Z_$]*$/)) {
         arg = { type: 'variable', value: currentArg };
       } else {
         arg = { type: 'expression', value: currentArg };
@@ -233,30 +229,4 @@
   }
 
   return value;
-}
-
-// This function returns a function
-export function createVariableResolver(context: Object): string => any {
-  const resolver = (varPath: string): any => {
-    // varPath    'arr[0].nested-Obj.prop'              <- invalid JSON path expression
-    // segments   ["arr", "0", "nested-Obj", "prop"]
-    // query      '$.arr["0"]["nested-Obj"].prop'       <- valid JSON path expression
-
-    // Parse segments by splitting on . or [0], and capturing the index in the second case
-    const segments = varPath.split(/\.|\[(\d*)\]/).filter(c => c);
-
-    // Convert segments to JSON path expression
-    const query = jq.stringify(segments);
-
-    // Run JSON path expression on context
-    const result: Array<any> = jq.query(context, query);
-
-    if (result.length) {
-      return result[0];
-    }
-
-    throw new Error('No variable found at the provided path');
-  };
-
-  return resolver;
 }