// @flow
<<<<<<< HEAD
import {
  exportWorkspacesHAR,
  exportWorkspacesJSON,
  importRaw,
  importUri,
} from '../../common/import';
=======
import { exportHAR, exportData, importRaw, importUri } from '../../common/import';
>>>>>>> 58653525

export function init(): { import: Object, export: Object } {
  return {
    import: {
      async uri(uri: string, options: { workspaceId?: string } = {}): Promise<void> {
        await importUri(options.workspaceId || null, uri);
      },
      async raw(text: string, options: { workspaceId?: string } = {}): Promise<void> {
        await importRaw(options.workspaceId || null, text);
      },
    },
    export: {
      async insomnia(
        options: { includePrivate?: boolean, format?: 'json' | 'yaml' } = {},
      ): Promise<string> {
        options = options || {};
<<<<<<< HEAD
        return exportWorkspacesJSON(null, options.includePrivate);
      },
      async har(options: { includePrivate?: boolean } = {}): Promise<string> {
        return exportWorkspacesHAR(null, options.includePrivate);
=======
        return exportData(null, !!options.includePrivate, options.format || 'json');
      },
      async har(options: { includePrivate?: boolean } = {}): Promise<string> {
        return exportHAR(null, !!options.includePrivate);
>>>>>>> 58653525
      },
    },
  };
}<|MERGE_RESOLUTION|>--- conflicted
+++ resolved
@@ -1,14 +1,10 @@
 // @flow
-<<<<<<< HEAD
 import {
   exportWorkspacesHAR,
-  exportWorkspacesJSON,
+  exportWorkspacesData,
   importRaw,
   importUri,
 } from '../../common/import';
-=======
-import { exportHAR, exportData, importRaw, importUri } from '../../common/import';
->>>>>>> 58653525
 
 export function init(): { import: Object, export: Object } {
   return {
@@ -25,17 +21,10 @@
         options: { includePrivate?: boolean, format?: 'json' | 'yaml' } = {},
       ): Promise<string> {
         options = options || {};
-<<<<<<< HEAD
-        return exportWorkspacesJSON(null, options.includePrivate);
+        return exportWorkspacesData(null, options.includePrivate, options.format || 'json');
       },
       async har(options: { includePrivate?: boolean } = {}): Promise<string> {
         return exportWorkspacesHAR(null, options.includePrivate);
-=======
-        return exportData(null, !!options.includePrivate, options.format || 'json');
-      },
-      async har(options: { includePrivate?: boolean } = {}): Promise<string> {
-        return exportHAR(null, !!options.includePrivate);
->>>>>>> 58653525
       },
     },
   };
