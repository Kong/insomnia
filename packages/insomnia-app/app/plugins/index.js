--- conflicted
+++ resolved
@@ -11,11 +11,8 @@
 import type { PluginTheme } from './misc';
 import type { RequestGroup } from '../models/request-group';
 import type { Request } from '../models/request';
-<<<<<<< HEAD
 import type { PluginConfig, PluginConfigMap } from '../models/settings';
-=======
 import type { Workspace } from '../models/workspace';
->>>>>>> de2fc0ba
 
 export type Plugin = {
   name: string,
