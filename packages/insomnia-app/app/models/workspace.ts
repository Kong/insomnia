import { Merge } from 'type-fest';

import { database as db } from '../common/database';
import { strings } from '../common/strings';
<<<<<<< HEAD
import { Merge } from 'type-fest';
import { BASE_SPACE_ID, isSpaceId } from './space';
=======
import type { BaseModel } from './index';
import * as models from './index';
import { isSpaceId } from './space';
>>>>>>> 0178533e

export const name = 'Workspace';
export const type = 'Workspace';
export const prefix = 'wrk';
export const canDuplicate = true;
export const canSync = true;

interface GenericWorkspace<Scope extends 'design' | 'collection'> {
  name: string;
  description: string;
  certificates?: any;
  scope: Scope;
}

export type DesignWorkspace = GenericWorkspace<'design'>;
export type CollectionWorkspace = GenericWorkspace<'collection'>;
export type BaseWorkspace = DesignWorkspace | CollectionWorkspace;

export type WorkspaceScope = BaseWorkspace['scope'];

export const WorkspaceScopeKeys = {
  design: 'design',
  collection: 'collection',
} as const;

export type Workspace = BaseModel & BaseWorkspace;

export const isWorkspace = (model: Pick<BaseModel, 'type'>): model is Workspace => (
  model.type === type
);

export const isDesign = (workspace: Pick<Workspace, 'scope'>): workspace is DesignWorkspace => (
  workspace.scope === WorkspaceScopeKeys.design
);

export const isCollection = (workspace: Pick<Workspace, 'scope'>): workspace is CollectionWorkspace => (
  workspace.scope === WorkspaceScopeKeys.collection
);

export const init = (): BaseWorkspace => ({
  name: `New ${strings.collection.singular}`,
  description: '',
  scope: WorkspaceScopeKeys.collection,
});

export async function migrate(doc: Workspace) {
  doc = await _migrateExtractClientCertificates(doc);
  doc = await _migrateEnsureName(doc);
  await models.apiSpec.getOrCreateForParentId(doc._id, {
    fileName: doc.name,
  });
  doc = _migrateScope(doc);
  doc = _migrateIntoBaseSpace(doc);
  return doc;
}

export function getById(id?: string) {
  return db.get<Workspace>(type, id);
}

export function findByParentId(parentId: string) {
  return db.find<Workspace>(type, { parentId });
}

export async function create(patch: Partial<Workspace> = {}) {
  expectParentToBeSpace(patch.parentId);
  return db.docCreate<Workspace>(type, patch);
}

export async function all() {
  return await db.all<Workspace>(type);
}

export function count() {
  return db.count(type);
}

export function update(workspace: Workspace, patch: Partial<Workspace>) {
  expectParentToBeSpace(patch.parentId);
  return db.docUpdate(workspace, patch);
}

export function remove(workspace: Workspace) {
  return db.remove(workspace);
}

async function _migrateExtractClientCertificates(workspace: Workspace) {
  const certificates = workspace.certificates || null;

  if (!Array.isArray(certificates)) {
    // Already migrated
    return workspace;
  }

  for (const cert of certificates) {
    await models.clientCertificate.create({
      parentId: workspace._id,
      host: cert.host || '',
      passphrase: cert.passphrase || null,
      cert: cert.cert || null,
      key: cert.key || null,
      pfx: cert.pfx || null,
      isPrivate: false,
    });
  }

  delete workspace.certificates;
  // This will remove the now-missing `certificates` property
  // NOTE: Using db.update so we don't change things like modified time
  await db.update(workspace);
  return workspace;
}

/**
 * Ensure workspace has a valid String name. Due to real-world bug reports, we know
 * this happens (and it causes problems) so this migration will ensure that it is
 * corrected.
 */
async function _migrateEnsureName(workspace: Workspace) {
  if (typeof workspace.name !== 'string') {
    workspace.name = 'My Workspace';
  }

  return workspace;
}

// Translate the old value
type OldScopeTypes = 'spec' | 'debug' | 'designer' | null;
type MigrationWorkspace = Merge<Workspace, { scope: OldScopeTypes | Workspace['scope'] }>;

/**
 * Ensure workspace scope is set to a valid entry
 */
function _migrateScope(workspace: MigrationWorkspace) {
  switch (workspace.scope) {
    case WorkspaceScopeKeys.collection:
    case WorkspaceScopeKeys.design:
      break;

    case 'designer':
    case 'spec':
      workspace.scope = WorkspaceScopeKeys.design;
      break;

    case 'debug':
    case null:
    default:
      workspace.scope = WorkspaceScopeKeys.collection;
      break;
  }
  return workspace as Workspace;
}

function _migrateIntoBaseSpace(workspace: Workspace) {
  if (!workspace.parentId) {
    workspace.parentId = BASE_SPACE_ID;
  }

  return workspace;
}

export async function ensureChildren({ _id }: Workspace) {
  await models.environment.getOrCreateForParentId(_id);
  await models.cookieJar.getOrCreateForParentId(_id);
  await models.workspaceMeta.getOrCreateByParentId(_id);
}

function expectParentToBeSpace(parentId?: string | null) {
  if (parentId && !isSpaceId(parentId)) {
    throw new Error('Expected the parent of a Workspace to be a Space');
  }
}<|MERGE_RESOLUTION|>--- conflicted
+++ resolved
@@ -2,14 +2,9 @@
 
 import { database as db } from '../common/database';
 import { strings } from '../common/strings';
-<<<<<<< HEAD
-import { Merge } from 'type-fest';
-import { BASE_SPACE_ID, isSpaceId } from './space';
-=======
 import type { BaseModel } from './index';
 import * as models from './index';
-import { isSpaceId } from './space';
->>>>>>> 0178533e
+import { BASE_SPACE_ID, isSpaceId } from './space';
 
 export const name = 'Workspace';
 export const type = 'Workspace';
