// @flow
import type { BaseModel } from './index';
import * as db from '../common/database';
import { getAppDefaultTheme, HttpVersions, UPDATE_CHANNEL_STABLE } from '../common/constants';
import * as hotkeys from '../common/hotkeys';
import type { HttpVersion } from '../common/constants';

export type PluginConfig = {
  disabled: boolean,
};

export type PluginConfigMap = {
  [string]: PluginConfig,
};

export const CertificateBundleType = {
  default: 'default',
  windowsCertStore: 'windows-cert-store',
  userProvided: 'user-provided',
};

export type CertificateBundleTypeKeys = $Values<CertificateBundleType>;

type BaseSettings = {
  autoHideMenuBar: boolean,
  autocompleteDelay: number,
  deviceId: string | null,
  disableHtmlPreviewJs: boolean,
  disableResponsePreviewLinks: boolean,
  disableUpdateNotification: boolean,
  editorFontSize: number,
  editorIndentSize: number,
  editorIndentWithTabs: boolean,
  editorKeyMap: string,
  editorLineWrapping: boolean,
  enableAnalytics: boolean,
  environmentHighlightColorStyle: string,
  filterResponsesByEnv: boolean,
  followRedirects: boolean,
  fontInterface: string | null,
  fontMonospace: string | null,
  fontSize: number,
  fontVariantLigatures: boolean,
  forceVerticalLayout: boolean,
  hotKeyRegistry: hotkeys.HotKeyRegistry,
  httpProxy: string,
  httpsProxy: string,
  maxHistoryResponses: number,
  maxRedirects: number,
  maxTimelineDataSizeKB: number,
  noProxy: string,
  nunjucksPowerUserMode: boolean,
  pluginConfig: PluginConfigMap,
  pluginPath: string,
  preferredHttpVersion: HttpVersion,
  proxyEnabled: boolean,
  showPasswords: boolean,
  theme: string,
  timeout: number,
  updateAutomatically: boolean,
  updateChannel: string,
  useBulkHeaderEditor: boolean,
  useBulkParametersEditor: boolean,
  validateSSL: boolean,
<<<<<<< HEAD
  caBundleType: CertificateBundleTypeKeys,
  caBundlePath: string,
  pluginConfig: PluginConfigMap,
=======
>>>>>>> 1d10a428

  // Feature flags
  enableSyncBeta: boolean,
};

export type Settings = BaseModel & BaseSettings;

export const name = 'Settings';
export const type = 'Settings';
export const prefix = 'set';
export const canDuplicate = false;
export const canSync = false;

export function init(): BaseSettings {
  return {
    autoHideMenuBar: false,
    autocompleteDelay: 1200,
    deviceId: null,
    disableHtmlPreviewJs: false,
    disableResponsePreviewLinks: false,
    disableUpdateNotification: false,
    editorFontSize: 11,
    editorIndentSize: 2,
    editorIndentWithTabs: true,
    editorKeyMap: 'default',
    editorLineWrapping: true,
    enableAnalytics: false,
    environmentHighlightColorStyle: 'sidebar-indicator',
    filterResponsesByEnv: false,
    followRedirects: true,
    fontInterface: null,
    fontMonospace: null,
    fontSize: 13,
    fontVariantLigatures: false,
    forceVerticalLayout: false,
    hotKeyRegistry: hotkeys.newDefaultRegistry(),
    httpProxy: '',
    httpsProxy: '',
    maxHistoryResponses: 20,
    maxRedirects: -1,
    maxTimelineDataSizeKB: 10,
    noProxy: '',
    nunjucksPowerUserMode: false,
    pluginConfig: {},
    pluginPath: '',
    preferredHttpVersion: HttpVersions.default,
    proxyEnabled: false,
    showPasswords: false,
    theme: getAppDefaultTheme(),
    timeout: 0,
    updateAutomatically: true,
    updateChannel: UPDATE_CHANNEL_STABLE,
    useBulkHeaderEditor: false,
    useBulkParametersEditor: false,
    validateSSL: true,
    caBundleType: CertificateBundleType.default,
    caBundlePath: '',

    // Feature flags
    enableSyncBeta: false,
  };
}

export function migrate(doc: Settings): Settings {
  doc = migrateEnsureHotKeys(doc);
  return doc;
}

export async function all(patch: $Shape<Settings> = {}): Promise<Array<Settings>> {
  const settings = await db.all(type);
  if (settings.length === 0) {
    return [await getOrCreate()];
  } else {
    return settings;
  }
}

export async function create(patch: $Shape<Settings> = {}): Promise<Settings> {
  return db.docCreate(type, patch);
}

export async function update(settings: Settings, patch: $Shape<Settings>): Promise<Settings> {
  return db.docUpdate(settings, patch);
}

export async function getOrCreate(patch: $Shape<Settings> = {}): Promise<Settings> {
  const results = await db.all(type);
  if (results.length === 0) {
    return create(patch);
  } else {
    return results[0];
  }
}

/**
 * Ensure map is updated when new hotkeys are added
 */
function migrateEnsureHotKeys(settings: Settings): Settings {
  settings.hotKeyRegistry = {
    ...hotkeys.newDefaultRegistry(),
    ...settings.hotKeyRegistry,
  };
  return settings;
}<|MERGE_RESOLUTION|>--- conflicted
+++ resolved
@@ -62,12 +62,8 @@
   useBulkHeaderEditor: boolean,
   useBulkParametersEditor: boolean,
   validateSSL: boolean,
-<<<<<<< HEAD
   caBundleType: CertificateBundleTypeKeys,
   caBundlePath: string,
-  pluginConfig: PluginConfigMap,
-=======
->>>>>>> 1d10a428
 
   // Feature flags
   enableSyncBeta: boolean,
