// @flow
import type { BaseModel } from './index';
import * as db from '../common/database';
import { UPDATE_CHANNEL_STABLE } from '../common/constants';
import * as hotkeys from '../common/hotkeys';

type BaseSettings = {
  showPasswords: boolean,
  useBulkHeaderEditor: boolean,
  followRedirects: boolean,
  editorFontSize: number,
  editorIndentSize: number,
  editorLineWrapping: boolean,
  editorKeyMap: string,
  editorIndentWithTabs: boolean,
  httpProxy: string,
  httpsProxy: string,
  noProxy: string,
  proxyEnabled: boolean,
  timeout: number,
  validateSSL: boolean,
  forceVerticalLayout: boolean,
  autoHideMenuBar: boolean,
  theme: string,
  maxRedirects: number,
  pluginPath: string,
  nunjucksPowerUserMode: boolean,
  deviceId: string | null,
  updateChannel: string,
  updateAutomatically: boolean,
  disableUpdateNotification: boolean,
  environmentHighlightColorStyle: string,
  autocompleteDelay: number,
  fontMonospace: string | null,
  fontInterface: string | null,
  fontSize: number,
  fontVariantLigatures: boolean,
<<<<<<< HEAD

  // Feature flags
  enableSyncBeta: boolean,
=======
  hotKeyRegistry: hotkeys.HotKeyRegistry,
>>>>>>> b6b02eb7
};

export type Settings = BaseModel & BaseSettings;

export const name = 'Settings';
export const type = 'Settings';
export const prefix = 'set';
export const canDuplicate = false;

export function init(): BaseSettings {
  return {
    showPasswords: false,
    useBulkHeaderEditor: false,
    followRedirects: true,
    editorFontSize: 11,
    editorIndentSize: 2,
    editorLineWrapping: true,
    editorKeyMap: 'default',
    editorIndentWithTabs: true,
    httpProxy: '',
    httpsProxy: '',
    noProxy: '',
    maxRedirects: -1,
    proxyEnabled: false,
    timeout: 0,
    validateSSL: true,
    forceVerticalLayout: false,
    autoHideMenuBar: false,
    theme: 'default',
    pluginPath: '',
    nunjucksPowerUserMode: false,
    deviceId: null,
    updateChannel: UPDATE_CHANNEL_STABLE,
    updateAutomatically: true,
    disableUpdateNotification: false,
    environmentHighlightColorStyle: 'sidebar-indicator',
    autocompleteDelay: 700,
    fontMonospace: null,
    fontInterface: null,
    fontSize: 13,
    fontVariantLigatures: false,
<<<<<<< HEAD
    enableSyncBeta: false,
=======
    hotKeyRegistry: hotkeys.newDefaultRegistry(),
>>>>>>> b6b02eb7
  };
}

export function migrate(doc: Settings): Settings {
  return doc;
}

export async function all(patch: Object = {}): Promise<Array<Settings>> {
  const settings = await db.all(type);
  if (settings.length === 0) {
    return [await getOrCreate()];
  } else {
    return settings;
  }
}

export async function create(patch: Object = {}): Promise<Settings> {
  return db.docCreate(type, patch);
}

export async function update(settings: Settings, patch: Object): Promise<Settings> {
  return db.docUpdate(settings, patch);
}

export async function getOrCreate(patch: Object = {}): Promise<Settings> {
  const results = await db.all(type);
  if (results.length === 0) {
    return create(patch);
  } else {
    return results[0];
  }
}<|MERGE_RESOLUTION|>--- conflicted
+++ resolved
@@ -35,13 +35,10 @@
   fontInterface: string | null,
   fontSize: number,
   fontVariantLigatures: boolean,
-<<<<<<< HEAD
 
   // Feature flags
   enableSyncBeta: boolean,
-=======
   hotKeyRegistry: hotkeys.HotKeyRegistry,
->>>>>>> b6b02eb7
 };
 
 export type Settings = BaseModel & BaseSettings;
@@ -83,11 +80,8 @@
     fontInterface: null,
     fontSize: 13,
     fontVariantLigatures: false,
-<<<<<<< HEAD
     enableSyncBeta: false,
-=======
     hotKeyRegistry: hotkeys.newDefaultRegistry(),
->>>>>>> b6b02eb7
   };
 }
 
