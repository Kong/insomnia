--- conflicted
+++ resolved
@@ -96,6 +96,7 @@
     maxTimelineDataSizeKB: 10,
     noProxy: '',
     nunjucksPowerUserMode: false,
+    pluginConfig: {},
     pluginPath: '',
     proxyEnabled: false,
     showPasswords: false,
@@ -109,13 +110,9 @@
 
     // Feature flags
     enableSyncBeta: false,
-<<<<<<< HEAD
 
     // Studio stuff
     enableAnalytics: false,
-=======
-    pluginConfig: {},
->>>>>>> 1770319a
   };
 }
 
