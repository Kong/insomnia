import { database as db } from '../common/database';
import { generateId } from '../common/misc';
<<<<<<< HEAD
import { getAppName } from '../common/constants';
=======
import type { BaseModel } from './index';
>>>>>>> 0178533e

export const name = 'Space';
export const type = 'Space';
export const prefix = 'sp';
export const canDuplicate = false;
export const canSync = false;

export const BASE_SPACE_ID = `${prefix}_base-space`;

export const isBaseSpace = ({ _id }: Pick<Space, '_id'>) => _id === BASE_SPACE_ID;
export const isNotBaseSpace = (space: Pick<Space, '_id'>) => !isBaseSpace(space);
export const isLocalSpace = ({ remoteId }: Pick<Space, 'remoteId'>) => remoteId === null;
export const isRemoteSpace = (space: Pick<Space, 'remoteId'>) => !isLocalSpace(space);
export const spaceHasSettings = (space: Pick<Space, 'remoteId' | '_id'>) => isLocalSpace(space) && !isBaseSpace(space);

interface BaseSpace {
  name: string;
  remoteId: string | null;
}

export type Space = BaseModel & BaseSpace;

export const isSpace = (model: Pick<BaseModel, 'type'>): model is Space => (
  model.type === type
);

export const isSpaceId = (id: string | null) => (
  id?.startsWith(`${prefix}_`)
);

export const isBaseSpace = ({ _id }: Space) => _id === BASE_SPACE_ID;
export const isNotBaseSpace = (space: Space) => !isBaseSpace(space);
export const isLocalSpace = ({ remoteId }: Space) => remoteId === null;
export const isRemoteSpace = (space: Space) => !isLocalSpace(space);

export function init(): BaseSpace {
  return {
    name: 'My Space',
    remoteId: null, // `null` is necessary for the model init logic to work properly
  };
}

export function migrate(doc: Space) {
  return doc;
}

export function createId() {
  return generateId(prefix);
}

export function create(patch: Partial<Space> = {}) {
  return db.docCreate<Space>(type, patch);
}

export function getById(_id: string) {
  return db.getWhere<Space>(type, { _id });
}

export function remove(obj: Space) {
  return db.remove(obj);
}

export function update(space: Space, patch: Partial<Space>) {
  return db.docUpdate(space, patch);
}

export async function all() {
  const spaces = await db.all<Space>(type);

  if (!spaces.find(c => c._id === BASE_SPACE_ID)) {
    await create({ _id: BASE_SPACE_ID, name: getAppName(), remoteId: null });
    return db.all<Space>(type);
  }

  return spaces;
}<|MERGE_RESOLUTION|>--- conflicted
+++ resolved
@@ -1,10 +1,7 @@
+import { getAppName } from '../common/constants';
 import { database as db } from '../common/database';
 import { generateId } from '../common/misc';
-<<<<<<< HEAD
-import { getAppName } from '../common/constants';
-=======
 import type { BaseModel } from './index';
->>>>>>> 0178533e
 
 export const name = 'Space';
 export const type = 'Space';
@@ -14,11 +11,11 @@
 
 export const BASE_SPACE_ID = `${prefix}_base-space`;
 
-export const isBaseSpace = ({ _id }: Pick<Space, '_id'>) => _id === BASE_SPACE_ID;
-export const isNotBaseSpace = (space: Pick<Space, '_id'>) => !isBaseSpace(space);
-export const isLocalSpace = ({ remoteId }: Pick<Space, 'remoteId'>) => remoteId === null;
-export const isRemoteSpace = (space: Pick<Space, 'remoteId'>) => !isLocalSpace(space);
-export const spaceHasSettings = (space: Pick<Space, 'remoteId' | '_id'>) => isLocalSpace(space) && !isBaseSpace(space);
+export const isBaseSpace = ({ _id }: Space) => _id === BASE_SPACE_ID;
+export const isNotBaseSpace = (space: Space) => !isBaseSpace(space);
+export const isLocalSpace = ({ remoteId }: Space) => remoteId === null;
+export const isRemoteSpace = (space: Space) => !isLocalSpace(space);
+export const spaceHasSettings = (space: Space) => isLocalSpace(space) && !isBaseSpace(space);
 
 interface BaseSpace {
   name: string;
@@ -34,11 +31,6 @@
 export const isSpaceId = (id: string | null) => (
   id?.startsWith(`${prefix}_`)
 );
-
-export const isBaseSpace = ({ _id }: Space) => _id === BASE_SPACE_ID;
-export const isNotBaseSpace = (space: Space) => !isBaseSpace(space);
-export const isLocalSpace = ({ remoteId }: Space) => remoteId === null;
-export const isRemoteSpace = (space: Space) => !isLocalSpace(space);
 
 export function init(): BaseSpace {
   return {
