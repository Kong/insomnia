// @flow
import * as electron from 'electron';
import {Readable, Writable} from 'stream';
<<<<<<< HEAD
import {joinUrlAndQueryString} from 'insomnia-url';
import fuzzysort from 'fuzzysort';
=======
>>>>>>> a0b27cb3
import uuid from 'uuid';
import zlib from 'zlib';
import {join as pathJoin} from 'path';
import {DEBOUNCE_MILLIS} from './constants';

const ESCAPE_REGEX_MATCH = /[-[\]/{}()*+?.\\^$|]/g;

type Header = {
  name: string,
  value: string
};

type Parameter = {
  name: string,
  value: string
};

export function filterParameters<T: Parameter> (parameters: Array<T>, name: string): Array<T> {
  if (!Array.isArray(parameters) || !name) {
    return [];
  }

  return parameters.filter(h => !h || !h.name ? false : h.name === name);
}

export function filterHeaders<T: Header> (headers: Array<T>, name: string): Array<T> {
  if (!Array.isArray(headers) || !name) {
    return [];
  }

  return headers.filter(h => {
    if (!h || !h.name) {
      return false;
    } else {
      return h.name.toLowerCase() === name.toLowerCase();
    }
  });
}

export function hasContentTypeHeader<T: Header> (headers: Array<T>): boolean {
  return filterHeaders(headers, 'content-type').length > 0;
}

export function hasContentLengthHeader<T: Header> (headers: Array<T>): boolean {
  return filterHeaders(headers, 'content-length').length > 0;
}

export function hasAuthHeader<T: Header> (headers: Array<T>): boolean {
  return filterHeaders(headers, 'authorization').length > 0;
}

export function hasAcceptHeader<T: Header> (headers: Array<T>): boolean {
  return filterHeaders(headers, 'accept').length > 0;
}

export function hasUserAgentHeader<T: Header> (headers: Array<T>): boolean {
  return filterHeaders(headers, 'user-agent').length > 0;
}

export function hasAcceptEncodingHeader<T: Header> (headers: Array<T>): boolean {
  return filterHeaders(headers, 'accept-encoding').length > 0;
}

export function getSetCookieHeaders<T: Header> (headers: Array<T>): Array<T> {
  return filterHeaders(headers, 'set-cookie');
}

export function getLocationHeader<T: Header> (headers: Array<T>): T | null {
  const matches = filterHeaders(headers, 'location');
  return matches.length ? matches[0] : null;
}

export function getContentTypeHeader<T: Header> (headers: Array<T>): T | null {
  const matches = filterHeaders(headers, 'content-type');
  return matches.length ? matches[0] : null;
}

export function getHostHeader<T: Header> (headers: Array<T>): T | null {
  const matches = filterHeaders(headers, 'host');
  return matches.length ? matches[0] : null;
}

export function getContentDispositionHeader<T: Header> (headers: Array<T>): T | null {
  const matches = filterHeaders(headers, 'content-disposition');
  return matches.length ? matches[0] : null;
}

export function getContentLengthHeader<T: Header> (headers: Array<T>): T | null {
  const matches = filterHeaders(headers, 'content-length');
  return matches.length ? matches[0] : null;
}

/**
 * Generate an ID of the format "<MODEL_NAME>_<TIMESTAMP><RANDOM>"
 * @param prefix
 * @returns {string}
 */
export function generateId (prefix: string): string {
  const id = uuid.v4().replace(/-/g, '');

  if (prefix) {
    return `${prefix}_${id}`;
  } else {
    return id;
  }
}

export function delay (milliseconds: number = DEBOUNCE_MILLIS): Promise<void> {
  return new Promise(resolve => setTimeout(resolve, milliseconds));
}

export function removeVowels (str: string): string {
  return str.replace(/[aeiouyAEIOUY]/g, '');
}

export function keyedDebounce (callback: Function, millis: number = DEBOUNCE_MILLIS): Function {
  let timeout;
  let results = {};

  return function (key, ...args) {
    results[key] = args;

    clearTimeout(timeout);
    timeout = setTimeout(() => {
      if (!Object.keys(results).length) {
        return;
      }

      callback(results);
      results = {};
    }, millis);
  };
}

export function debounce (callback: Function, millis: number = DEBOUNCE_MILLIS): Function {
  // For regular debounce, just use a keyed debounce with a fixed key
  return keyedDebounce(results => {
    callback.apply(null, results['__key__']);
  }, millis).bind(null, '__key__');
}

export function describeByteSize (bytes: number, long: boolean = false): string {
  bytes = Math.round(bytes * 10) / 10;
  let size;

  // NOTE: We multiply these by 2 so we don't end up with
  // values like 0 GB

  let unit = long ? 'bytes' : 'B';
  if (bytes < 1024 * 2) {
    size = bytes;
    unit = long ? 'bytes' : 'B';
  } else if (bytes < 1024 * 1024 * 2) {
    size = bytes / 1024;
    unit = long ? 'kilobytes' : 'KB';
  } else if (bytes < 1024 * 1024 * 1024 * 2) {
    size = bytes / 1024 / 1024;
    unit = long ? 'megabytes' : 'MB';
  } else {
    size = bytes / 1024 / 1024 / 1024;
    unit = long ? 'gigabytes' : 'GB';
  }

  const rounded = (Math.round(size * 10) / 10);
  return `${rounded} ${unit}`;
}

export function nullFn (): void {
  // Do nothing
}

export function preventDefault (e: Event): void {
  e.preventDefault();
}

export function clickLink (href: string): void {
  electron.shell.openExternal(href);
}

export function fnOrString (v: string | Function, ...args: Array<any>) {
  if (typeof v === 'string') {
    return v;
  } else {
    return v(...args);
  }
}

export function compressObject (obj: any): string {
  const compressed = zlib.gzipSync(JSON.stringify(obj));
  return compressed.toString('base64');
}

export function decompressObject (input: string): any {
  const jsonBuffer = zlib.gunzipSync(Buffer.from(input, 'base64'));
  return JSON.parse(jsonBuffer.toString('utf8'));
}

export function resolveHomePath (p: string): string {
  if (p.indexOf('~/') === 0) {
    return pathJoin(process.env.HOME || '/', p.slice(1));
  } else {
    return p;
  }
}

export function jsonParseOr (str: string, fallback: any): any {
  try {
    return JSON.parse(str);
  } catch (err) {
    return fallback;
  }
}

/**
 * Escape a dynamic string for use inside of a regular expression
 * @param str - string to escape
 * @returns {string} escaped string
 */
export function escapeRegex (str: string): string {
  return str.replace(ESCAPE_REGEX_MATCH, '\\$&');
}

export function fuzzyMatch (searchString: string, text: string): {
  searchTermsMatched: number,
  indexes: number[]
} {
  const searchTerms = searchString.trim().split(' ');
  const emptyResults = {
    searchTermsMatched: 0,
    searchTermsCount: searchTerms.length,
    indexes: []
  };

  if (!searchString || !searchString.trim() || !searchTerms || searchTerms.length === 0) {
    return emptyResults;
  }

  const results = searchTerms.reduce((prevResult, nextTerm) => {
    const nextResult = fuzzysort.single(nextTerm, text);

    if (!nextResult) {
      return prevResult;
    }

    if (!prevResult) {
      return nextResult;
    }

    const sort = array => array.sort((a, b) => a - b);
    const uniq = array => Array.from(new Set(array));

    return {
      ...prevResult,
      ...nextResult,

      searchTermsMatched: prevResult.searchTermsMatched + 1,

      indexes: sort(uniq([
        ...prevResult.indexes,
        ...nextResult.indexes
      ]))
    };
  }, emptyResults);

  if (results.indexes.length === 0) {
    return emptyResults;
  }

  return results;
}

export function fuzzyMatchAll (searchString: string, allText: Array<string>): boolean {
  if (!searchString || !searchString.trim()) {
    return true;
  }

  return searchString
    .split(' ')
    .map(searchTerm => searchTerm.trim())
    .filter(searchTerm => !!searchTerm)
    .every(searchTerm =>
      allText.some(text =>
        fuzzyMatch(searchTerm, text).searchTermsMatched > 0));
}

export function getViewportSize (): string | null {
  const {BrowserWindow} = electron.remote || electron;
  const w = BrowserWindow.getFocusedWindow() ||
    BrowserWindow.getAllWindows()[0];

  if (w) {
    const {width, height} = w.getContentBounds();
    return `${width}x${height}`;
  } else {
    // No windows open
    return null;
  }
}

export function getScreenResolution (): string {
  const {screen} = electron.remote || electron;
  const {width, height} = screen.getPrimaryDisplay().workAreaSize;
  return `${width}x${height}`;
}

export function getUserLanguage (): string {
  const {app} = electron.remote || electron;
  return app.getLocale();
}

export async function waitForStreamToFinish (s: Readable | Writable): Promise<void> {
  return new Promise(resolve => {
    if ((s: any)._readableState && (s: any)._readableState.finished) {
      return resolve();
    }

    if ((s: any)._writableState && (s: any)._writableState.finished) {
      return resolve();
    }

    s.on('close', () => {
      resolve();
    });

    s.on('error', () => {
      resolve();
    });
  });
}<|MERGE_RESOLUTION|>--- conflicted
+++ resolved
@@ -1,11 +1,7 @@
 // @flow
 import * as electron from 'electron';
 import {Readable, Writable} from 'stream';
-<<<<<<< HEAD
-import {joinUrlAndQueryString} from 'insomnia-url';
 import fuzzysort from 'fuzzysort';
-=======
->>>>>>> a0b27cb3
 import uuid from 'uuid';
 import zlib from 'zlib';
 import {join as pathJoin} from 'path';
