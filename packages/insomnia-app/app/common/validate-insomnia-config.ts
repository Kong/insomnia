<<<<<<< HEAD
import electron from 'electron';

import { getConfigSettings, isConfigError, isParseError } from '../models/helpers/settings';
import { exitApp } from './electron-helpers';
=======
import { getConfigSettings, isConfigError, isParseError } from '../models/helpers/settings';

interface Result {
  error?:{
    title: string;
    message: string;
  };
}
>>>>>>> e02e5d40

export const validateInsomniaConfig = (): Result => {
  const configSettings = getConfigSettings();

  if (!('error' in configSettings)) {
<<<<<<< HEAD
    return;
  }

  if (isParseError(configSettings)) {
    const { syntaxError, configPath } = configSettings.error;
    electron.dialog.showErrorBox('Invalid Insomnia Config', [
      'Failed to parse JSON file for Insomnia Config.',
      '',
      '[Path]',
      configPath,
      '',
      '[Syntax Error]',
      syntaxError.message,
    ].join('\n'));
  } else if (isConfigError(configSettings)) {
    const { humanReadableErrors, configPath } = configSettings.error;
    const errors = humanReadableErrors.map(({ message, path, suggestion }, index) => ([
      `[Error ${index + 1}]`,
      `Path: ${path}`,
      `${message}.${suggestion ? `  ${suggestion}` : ''}`,
    ]).join('\n')).join('\n\n');

    electron.dialog.showErrorBox('Invalid Insomnia Config', [
=======
    return {};
  }

  let title = 'Invalid Insomnia Config';
  let message = '';

  if (isParseError(configSettings)) {
    const { syntaxError, configPath } = configSettings.error;
    message = [
      'Failed to parse JSON file for Insomnia Config.',
      '',
      '[Path]',
      configPath,
      '',
      '[Syntax Error]',
      syntaxError.message,
    ].join('\n');
  } else if (isConfigError(configSettings)) {
    const { humanReadableErrors, configPath } = configSettings.error;
    const errors = humanReadableErrors.map(({ message, path, suggestion }, index) => ([
      `[Error ${index + 1}]`,
      `Path: ${path}`,
      `${message}.${suggestion ? `  ${suggestion}` : ''}`,
    ]).join('\n')).join('\n\n');

    message = [
>>>>>>> e02e5d40
      `Your Insomnia Config was found to be invalid.  Please check the path below for the following error${configSettings.error.humanReadableErrors?.length > 1 ? 's' : ''}:`,
      '',
      '[Path]',
      configPath,
      '',
      errors,
<<<<<<< HEAD
    ].join('\n'));
  } else {
    electron.dialog.showErrorBox(
      'An unexpected error occured while parsing Insomnia Config',
      JSON.stringify(configSettings),
    );
  }

  exitApp();
=======
    ].join('\n');
  } else {
    title = 'An unexpected error occured while parsing Insomnia Config';
    message = JSON.stringify(configSettings);
  }

  return { error: { title, message } };
>>>>>>> e02e5d40
};<|MERGE_RESOLUTION|>--- conflicted
+++ resolved
@@ -1,9 +1,3 @@
-<<<<<<< HEAD
-import electron from 'electron';
-
-import { getConfigSettings, isConfigError, isParseError } from '../models/helpers/settings';
-import { exitApp } from './electron-helpers';
-=======
 import { getConfigSettings, isConfigError, isParseError } from '../models/helpers/settings';
 
 interface Result {
@@ -12,37 +6,11 @@
     message: string;
   };
 }
->>>>>>> e02e5d40
 
 export const validateInsomniaConfig = (): Result => {
   const configSettings = getConfigSettings();
 
   if (!('error' in configSettings)) {
-<<<<<<< HEAD
-    return;
-  }
-
-  if (isParseError(configSettings)) {
-    const { syntaxError, configPath } = configSettings.error;
-    electron.dialog.showErrorBox('Invalid Insomnia Config', [
-      'Failed to parse JSON file for Insomnia Config.',
-      '',
-      '[Path]',
-      configPath,
-      '',
-      '[Syntax Error]',
-      syntaxError.message,
-    ].join('\n'));
-  } else if (isConfigError(configSettings)) {
-    const { humanReadableErrors, configPath } = configSettings.error;
-    const errors = humanReadableErrors.map(({ message, path, suggestion }, index) => ([
-      `[Error ${index + 1}]`,
-      `Path: ${path}`,
-      `${message}.${suggestion ? `  ${suggestion}` : ''}`,
-    ]).join('\n')).join('\n\n');
-
-    electron.dialog.showErrorBox('Invalid Insomnia Config', [
-=======
     return {};
   }
 
@@ -69,24 +37,12 @@
     ]).join('\n')).join('\n\n');
 
     message = [
->>>>>>> e02e5d40
       `Your Insomnia Config was found to be invalid.  Please check the path below for the following error${configSettings.error.humanReadableErrors?.length > 1 ? 's' : ''}:`,
       '',
       '[Path]',
       configPath,
       '',
       errors,
-<<<<<<< HEAD
-    ].join('\n'));
-  } else {
-    electron.dialog.showErrorBox(
-      'An unexpected error occured while parsing Insomnia Config',
-      JSON.stringify(configSettings),
-    );
-  }
-
-  exitApp();
-=======
     ].join('\n');
   } else {
     title = 'An unexpected error occured while parsing Insomnia Config';
@@ -94,5 +50,4 @@
   }
 
   return { error: { title, message } };
->>>>>>> e02e5d40
 };