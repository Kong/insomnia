// @flow
import { convert } from 'insomnia-importers';
import clone from 'clone';
import * as db from './database';
import * as har from './har';
import type { BaseModel } from '../models/index';
import * as models from '../models/index';
import { CONTENT_TYPE_GRAPHQL, getAppVersion } from './constants';
import { showError, showModal } from '../ui/components/modals/index';
import AlertModal from '../ui/components/modals/alert-modal';
import fs from 'fs';
import { fnOrString, generateId } from './misc';
import YAML from 'yaml';
import { trackEvent } from './analytics';

const WORKSPACE_ID_KEY = '__WORKSPACE_ID__';
const BASE_ENVIRONMENT_ID_KEY = '__BASE_ENVIRONMENT_ID__';

const EXPORT_FORMAT = 4;

const EXPORT_TYPE_REQUEST = 'request';
const EXPORT_TYPE_REQUEST_GROUP = 'request_group';
const EXPORT_TYPE_WORKSPACE = 'workspace';
const EXPORT_TYPE_COOKIE_JAR = 'cookie_jar';
const EXPORT_TYPE_ENVIRONMENT = 'environment';
const EXPORT_TYPE_API_SPEC = 'api_spec';

// If we come across an ID of this form, we will replace it with a new one
const REPLACE_ID_REGEX = /__\w+_\d+__/g;

const MODELS = {
  [EXPORT_TYPE_REQUEST]: models.request,
  [EXPORT_TYPE_REQUEST_GROUP]: models.requestGroup,
  [EXPORT_TYPE_WORKSPACE]: models.workspace,
  [EXPORT_TYPE_COOKIE_JAR]: models.cookieJar,
  [EXPORT_TYPE_ENVIRONMENT]: models.environment,
  [EXPORT_TYPE_API_SPEC]: models.apiSpec,
};

export type ImportResult = {
  source: string,
  error: Error | null,
  summary: { [string]: Array<BaseModel> },
};

export async function importUri(
  getWorkspaceId: () => Promise<string | null>,
  uri: string,
<<<<<<< HEAD
): Promise<{
  source: string,
  error: Error | null,
  summary: { [string]: Array<BaseModel> },
}> {
=======
): Promise<ImportResult> {
>>>>>>> 200c354a
  let rawText;

  // If GH preview, force raw
  const url = new URL(uri);
  if (url.origin === 'https://github.com') {
    uri = uri
      .replace('https://github.com', 'https://raw.githubusercontent.com')
      .replace('blob/', '');
  }

  if (uri.match(/^(http|https):\/\//)) {
    const response = await window.fetch(uri);
    rawText = await response.text();
  } else if (uri.match(/^(file):\/\//)) {
    const path = uri.replace(/^(file):\/\//, '');
    rawText = fs.readFileSync(path, 'utf8');
  } else {
    // Treat everything else as raw text
    rawText = decodeURIComponent(uri);
  }

  const result = await importRaw(getWorkspaceId, rawText);
  const { summary, error } = result;

  if (error) {
    showError({
      title: 'Failed to import',
      error: error.message,
      message: 'Import failed',
    });
    return result;
  }

  const statements = Object.keys(summary)
    .map(type => {
      const count = summary[type].length;
      const name = models.getModelName(type, count);
      return count === 0 ? null : `${count} ${name}`;
    })
    .filter(s => s !== null);

  let message;
  if (statements.length === 0) {
    message = 'Nothing was found to import.';
  } else {
    message = `You imported ${statements.join(', ')}!`;
  }
  showModal(AlertModal, { title: 'Import Succeeded', message });

  return result;
}

export async function importRaw(
  getWorkspaceId: () => Promise<string | null>,
  rawContent: string,
<<<<<<< HEAD
): Promise<{
  source: string,
  error: Error | null,
  summary: { [string]: Array<BaseModel> },
}> {
=======
): Promise<ImportResult> {
>>>>>>> 200c354a
  let results;
  try {
    results = await convert(rawContent);
  } catch (err) {
    return {
      source: 'not found',
      error: err,
      summary: {},
    };
  }

  const { data } = results;

  // Generate all the ids we may need
  const generatedIds: { [string]: string | Function } = {};
  for (const r of data.resources) {
    for (const key of r._id.match(REPLACE_ID_REGEX) || []) {
      generatedIds[key] = generateId(MODELS[r._type].prefix);
    }
  }

  // Contains the ID of the workspace to be used with the import
  generatedIds[WORKSPACE_ID_KEY] = async () => {
    const workspaceId = await getWorkspaceId();

    // First try getting the workspace to overwrite
    let workspace = await models.workspace.getById(workspaceId || 'n/a');

    // If none provided, create a new workspace
    if (workspace === null) {
      workspace = await models.workspace.create({ name: 'Imported Workspace' });
    }

    // Update this fn so it doesn't run again
    generatedIds[WORKSPACE_ID_KEY] = workspace._id;

    return workspace._id;
  };

  // Contains the ID of the base environment to be used with the import
  generatedIds[BASE_ENVIRONMENT_ID_KEY] = async () => {
    const parentId = await fnOrString(generatedIds[WORKSPACE_ID_KEY]);
    const baseEnvironment = await models.environment.getOrCreateForWorkspaceId(parentId);

    // Update this fn so it doesn't run again
    generatedIds[BASE_ENVIRONMENT_ID_KEY] = baseEnvironment._id;

    return baseEnvironment._id;
  };

  // Import everything backwards so they get inserted in the correct order
  data.resources.reverse();

  const importedDocs = {};
  for (const model of models.all()) {
    importedDocs[model.type] = [];
  }

  for (const resource of data.resources) {
    // Buffer DB changes
    // NOTE: Doing it inside here so it's more "scalable"
    await db.bufferChanges(100);

    // Replace null parentIds with current workspace
    if (!resource.parentId && resource._type !== EXPORT_TYPE_WORKSPACE) {
      resource.parentId = WORKSPACE_ID_KEY;
    }

    // Replace ID placeholders (eg. __WORKSPACE_ID__) with generated values
    for (const key of Object.keys(generatedIds)) {
      const { parentId, _id } = resource;

      if (parentId && parentId.includes(key)) {
        resource.parentId = parentId.replace(key, await fnOrString(generatedIds[key]));
      }

      if (_id && _id.includes(key)) {
        resource._id = _id.replace(key, await fnOrString(generatedIds[key]));
      }
    }

    const model: Object = MODELS[resource._type];
    if (!model) {
      console.warn('Unknown doc type for import', resource._type);
      continue;
    }

    // Hack to switch to GraphQL based on finding `graphql` in the URL path
    // TODO: Support this in a better way
    if (
      model.type === models.request.type &&
      resource.body &&
      typeof resource.body.text === 'string' &&
      typeof resource.url === 'string' &&
      resource.body.text.includes('"query"') &&
      resource.url.includes('graphql')
    ) {
      resource.body.mimeType = CONTENT_TYPE_GRAPHQL;
    }

    // Try adding Content-Type JSON if no Content-Type exists
    if (
      model.type === models.request.type &&
      resource.body &&
      typeof resource.body.text === 'string' &&
      Array.isArray(resource.headers) &&
      !resource.headers.find(h => h.name.toLowerCase() === 'content-type')
    ) {
      try {
        JSON.parse(resource.body.text);
        resource.headers.push({ name: 'Content-Type', value: 'application/json' });
      } catch (err) {
        // Not JSON
      }
    }

    const existingDoc = await db.get(model.type, resource._id);
    let newDoc: BaseModel;
    if (existingDoc) {
      newDoc = await db.docUpdate(existingDoc, resource);
    } else {
      newDoc = await db.docCreate(model.type, resource);

      // Mark as not seen if we created a new workspace from sync
      if (newDoc.type === models.workspace.type) {
        const workspaceMeta = await models.workspaceMeta.getOrCreateByParentId(newDoc._id);
        await models.workspaceMeta.update(workspaceMeta, { hasSeen: false });
      }
    }

    importedDocs[newDoc.type].push(newDoc);
  }

  // Store spec under workspace if it's OpenAPI
  for (const workspace of importedDocs[models.workspace.type]) {
    if (isApiSpec(results.type.id)) {
      const spec = await models.apiSpec.updateOrCreateForParentId(workspace._id, {
        contents: rawContent,
        contentType: 'yaml',
      });

      importedDocs[spec.type].push(spec);
    }

    // Set default environment if there is one
    const meta = await models.workspaceMeta.getOrCreateByParentId(workspace._id);
    const envs = importedDocs[models.environment.type];
    meta.activeEnvironmentId = envs.length > 0 ? envs[0]._id : null;
    await models.workspaceMeta.update(meta);
  }

  await db.flushChanges();

  trackEvent('Data', 'Import', results.type.id);

  return {
    source: results.type && typeof results.type.id === 'string' ? results.type.id : 'unknown',
    summary: importedDocs,
    error: null,
  };
}

export function isApiSpec(content: string): boolean {
  return content === 'openapi3' || content === 'swagger2';
}

export async function exportWorkspacesHAR(
  parentDoc: BaseModel | null = null,
  includePrivateDocs: boolean = false,
): Promise<string> {
  const docs: Array<BaseModel> = await getDocWithDescendants(parentDoc, includePrivateDocs);
  const requests: Array<BaseModel> = docs.filter(doc => doc.type === models.request.type);
  return exportRequestsHAR(requests, includePrivateDocs);
}

export async function exportRequestsHAR(
  requests: Array<BaseModel>,
  includePrivateDocs: boolean = false,
): Promise<string> {
  const workspaces: Array<BaseModel> = [];
  const mapRequestIdToWorkspace: Object = {};
  const workspaceLookup: Object = {};
  for (const request of requests) {
    const ancestors: Array<BaseModel> = await db.withAncestors(request, [
      models.workspace.type,
      models.requestGroup.type,
    ]);
    const workspace = ancestors.find(ancestor => ancestor.type === models.workspace.type);
    mapRequestIdToWorkspace[request._id] = workspace;
    if (workspace == null || workspaceLookup.hasOwnProperty(workspace._id)) {
      continue;
    }
    workspaceLookup[workspace._id] = true;
    workspaces.push(workspace);
  }

  const mapWorkspaceIdToEnvironmentId: Object = {};
  for (const workspace of workspaces) {
    const workspaceMeta = await models.workspaceMeta.getByParentId(workspace._id);
    let environmentId = workspaceMeta ? workspaceMeta.activeEnvironmentId : null;
    const environment = await models.environment.getById(environmentId || 'n/a');
    if (!environment || (environment.isPrivate && !includePrivateDocs)) {
      environmentId = 'n/a';
    }
    mapWorkspaceIdToEnvironmentId[workspace._id] = environmentId;
  }

  requests = requests.sort((a: Object, b: Object) => (a.metaSortKey < b.metaSortKey ? -1 : 1));
  const harRequests: Array<Object> = [];
  for (const request of requests) {
    const workspace = mapRequestIdToWorkspace[request._id];
    if (workspace == null) {
      // Workspace not found for request, so don't export it.
      continue;
    }
    const environmentId = mapWorkspaceIdToEnvironmentId[workspace._id];
    harRequests.push({
      requestId: request._id,
      environmentId: environmentId,
    });
  }

  const data = await har.exportHar(harRequests);

  trackEvent('Data', 'Export', 'HAR');

  return JSON.stringify(data, null, '\t');
}

export async function exportWorkspacesData(
  parentDoc: BaseModel | null,
  includePrivateDocs: boolean,
  format: 'json' | 'yaml',
): Promise<string> {
  const docs: Array<BaseModel> = await getDocWithDescendants(parentDoc, includePrivateDocs);
  const requests: Array<BaseModel> = docs.filter(doc => doc.type === models.request.type);
  return exportRequestsData(requests, includePrivateDocs, format);
}

export async function exportRequestsData(
  requests: Array<BaseModel>,
  includePrivateDocs: boolean,
  format: 'json' | 'yaml',
): Promise<string> {
  const data = {
    _type: 'export',
    __export_format: EXPORT_FORMAT,
    __export_date: new Date(),
    __export_source: `insomnia.desktop.app:v${getAppVersion()}`,
    resources: [],
  };

  const docs: Array<BaseModel> = [];
  const workspaces: Array<BaseModel> = [];
  const mapTypeAndIdToDoc: Object = {};
  for (const req of requests) {
    const ancestors: Array<BaseModel> = clone(await db.withAncestors(req));
    for (const ancestor of ancestors) {
      const key = ancestor.type + '___' + ancestor._id;
      if (mapTypeAndIdToDoc.hasOwnProperty(key)) {
        continue;
      }
      mapTypeAndIdToDoc[key] = ancestor;
      docs.push(ancestor);
      if (ancestor.type === models.workspace.type) {
        workspaces.push(ancestor);
      }
    }
  }

  for (const workspace of workspaces) {
    const descendants: Array<BaseModel> = (await db.withDescendants(workspace)).filter(d => {
      // Only interested in these additional model types.
      return (
        d.type === models.cookieJar.type ||
        d.type === models.environment.type ||
        d.type === models.apiSpec.type
      );
    });
    docs.push(...descendants);
  }

  data.resources = docs
    .filter(d => {
      // Only export these model types.
      if (
        !(
          d.type === models.request.type ||
          d.type === models.requestGroup.type ||
          d.type === models.workspace.type ||
          d.type === models.cookieJar.type ||
          d.type === models.environment.type ||
          d.type === models.apiSpec.type
        )
      ) {
        return false;
      }
      // BaseModel doesn't have isPrivate, so cast it first.
      return !(d: Object).isPrivate || includePrivateDocs;
    })
    .map((d: Object) => {
      if (d.type === models.workspace.type) {
        d._type = EXPORT_TYPE_WORKSPACE;
      } else if (d.type === models.cookieJar.type) {
        d._type = EXPORT_TYPE_COOKIE_JAR;
      } else if (d.type === models.environment.type) {
        d._type = EXPORT_TYPE_ENVIRONMENT;
      } else if (d.type === models.requestGroup.type) {
        d._type = EXPORT_TYPE_REQUEST_GROUP;
      } else if (d.type === models.request.type) {
        d._type = EXPORT_TYPE_REQUEST;
      } else if (d.type === models.apiSpec.type) {
        d._type = EXPORT_TYPE_API_SPEC;
      }

      // Delete the things we don't want to export
      delete d.type;
      return d;
    });

  trackEvent('Data', 'Export', `Insomnia ${format}`);

  if (format.toLowerCase() === 'yaml') {
    return YAML.stringify(data);
  } else if (format.toLowerCase() === 'json') {
    return JSON.stringify(data);
  } else {
    throw new Error(`Invalid export format ${format}. Must be "json" or "yaml"`);
  }
}

async function getDocWithDescendants(
  parentDoc: BaseModel | null = null,
  includePrivateDocs: boolean = false,
): Promise<Array<BaseModel>> {
  const docs = await db.withDescendants(parentDoc);
  return docs.filter(
    d =>
      // Don't include if private, except if we want to
      !(d: any).isPrivate || includePrivateDocs,
  );
}<|MERGE_RESOLUTION|>--- conflicted
+++ resolved
@@ -46,15 +46,7 @@
 export async function importUri(
   getWorkspaceId: () => Promise<string | null>,
   uri: string,
-<<<<<<< HEAD
-): Promise<{
-  source: string,
-  error: Error | null,
-  summary: { [string]: Array<BaseModel> },
-}> {
-=======
 ): Promise<ImportResult> {
->>>>>>> 200c354a
   let rawText;
 
   // If GH preview, force raw
@@ -110,15 +102,7 @@
 export async function importRaw(
   getWorkspaceId: () => Promise<string | null>,
   rawContent: string,
-<<<<<<< HEAD
-): Promise<{
-  source: string,
-  error: Error | null,
-  summary: { [string]: Array<BaseModel> },
-}> {
-=======
 ): Promise<ImportResult> {
->>>>>>> 200c354a
   let results;
   try {
     results = await convert(rawContent);
