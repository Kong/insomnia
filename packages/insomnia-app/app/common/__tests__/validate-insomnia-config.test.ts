--- conflicted
+++ resolved
@@ -7,11 +7,7 @@
 const getConfigSettings = mocked(_getConfigSettings);
 
 describe('validateInsomniaConfig', () => {
-<<<<<<< HEAD
-  it('should show error box and exit if there is a parse error', () => {
-=======
   it('should return error if there is a parse error', () => {
->>>>>>> e02e5d40
     // Arrange
     const errorReturn = {
       error: {
@@ -23,16 +19,6 @@
     getConfigSettings.mockReturnValue(errorReturn);
 
     // Act
-<<<<<<< HEAD
-    validateInsomniaConfig();
-
-    // Assert
-    expect(electronShowErrorBox).toHaveBeenCalled();
-    expect(electronAppExit).toHaveBeenCalled();
-  });
-
-  it('should show error box and exit if there is a config error', () => {
-=======
     const result = validateInsomniaConfig();
 
     // Assert
@@ -66,7 +52,6 @@
   });
 
   it('should return error if there is an unexpected error', () => {
->>>>>>> e02e5d40
     // Arrange
     const errorReturn = {
       error: {
