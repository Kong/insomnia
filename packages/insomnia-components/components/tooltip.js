--- conflicted
+++ resolved
@@ -176,12 +176,8 @@
     return container;
   };
 
-<<<<<<< HEAD
-  componentDidMount = () => {
+  _moveBubbleToBody = () => {
     // Move the element to the body so we can position absolutely
-=======
-  _moveBubbleToBody() {
->>>>>>> 6d5b8dd1
     if (this._bubble) {
       const el = ReactDOM.findDOMNode(this._bubble);
       el && this._getContainer().appendChild(el);
@@ -189,12 +185,9 @@
     }
   };
 
-<<<<<<< HEAD
-  componentWillUnmount = () => {
+
+  _removeBubbleFromBody = () => {
     // Remove the element from the body
-=======
-  _removeBubbleFromBody() {
->>>>>>> 6d5b8dd1
     if (this._bubble) {
       const el = ReactDOM.findDOMNode(this._bubble);
       el && this._getContainer().removeChild(el);
@@ -202,30 +195,26 @@
     }
   };
 
-<<<<<<< HEAD
-  render = () => {
-=======
-  componentDidMount() {
+  componentDidMount = () => {
     // Move the element to the body so we can position absolutely
     this._moveBubbleToBody();
-  }
-
-  componentDidUpdate() {
+  };
+
+  componentDidUpdate = () => {
     // If the bubble has not been moved to body, move it
     //  this can happen if there is no message during the first mount
     //  but a message is provided during on a subsequent render
     if (!this.state.movedToBody) {
       this._moveBubbleToBody();
     }
-  }
-
-  componentWillUnmount() {
+  };
+
+  componentWillUnmount = () => {
     // Remove the element from the body
     this._removeBubbleFromBody();
-  }
-
-  render() {
->>>>>>> 6d5b8dd1
+  };
+
+  render = () => {
     const { children, message, className, selectable, wide } = this.props;
     const { visible } = this.state;
 
