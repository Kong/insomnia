--- conflicted
+++ resolved
@@ -7,6 +7,7 @@
   "main": "dist/index.js",
   "scripts": {
     "typecheck": "flow check",
+    "test": "npm run typecheck",
     "build": "webpack --config webpack.config.js --display errors-only",
     "build-storybook": "build-storybook --quiet",
     "storybook": "start-storybook --port 3223",
@@ -14,14 +15,11 @@
     "convert-svg": "rimraf assets/svgr && svgr --out-dir assets/svgr assets && rimraf assets/svgr/index.js",
     "prepublish": "npm run convert-svg && npm run build"
   },
-<<<<<<< HEAD
-=======
   "husky": {
     "hooks": {
       "pre-commit": "pretty-quick --staged && npm run typecheck"
     }
   },
->>>>>>> 011fa005
   "devDependencies": {
     "@babel/core": "^7.7.7",
     "@babel/plugin-proposal-decorators": "^7.8.3",
