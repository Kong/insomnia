// @flow

<<<<<<< HEAD
import { getPluginNameFromKey, isPluginKey, defaultTags } from '../common';
=======
import { distinctByProperty, getPluginNameFromKey, isPluginKey } from '../common';
>>>>>>> 1f03fd2a

export function isRequestValidatorPluginKey(key: string): boolean {
  return key.match(/-request-validator$/) != null;
}

export function generatePlugins(item: Object): Array<DCPlugin> {
  // When generating plugins, ignore the request validator plugin
  // because it is handled at the operation level
  const pluginFilter = ([key, _]) => isPluginKey(key) && !isRequestValidatorPluginKey(key);

  // Server plugins should load from the api spec root and from the server
  return Object.entries(item)
    .filter(pluginFilter)
    .map(generatePlugin);
}

function generatePlugin([key, value]: [string, Object]): DCPlugin {
  const plugin: DCPlugin = {
    name: value.name || getPluginNameFromKey(key),
  };

  if (value.config) {
    plugin.config = value.config;
  }

  // Add tags to plugins while appending defaults tags
  plugin.tags = [...defaultTags, ...(value.tags ?? [])];

  return plugin;
}

/*
  This is valid config to allow all content to pass
  See: https://github.com/Kong/kong-plugin-enterprise-request-validator/pull/34/files#diff-1a1d2d5ce801cc1cfb2aa91ae15686d81ef900af1dbef00f004677bc727bfd3cR284
 */
const ALLOW_ALL_SCHEMA = '{}';

function generateParameterSchema(operation?: OA3Operation): Array<Object> | typeof undefined {
  let parameterSchema;

  if (operation?.parameters?.length) {
    parameterSchema = [];
    for (const p of operation.parameters) {
      // The following is valid config to allow all content to pass, in the case where schema is not defined
      let schema;
      if ((p: Object).schema) {
        schema = JSON.stringify((p: Object).schema);
      } else if ((p: Object).content) {
        // only parameters defined with a schema (not content) are supported
        schema = ALLOW_ALL_SCHEMA;
      } else {
        // no schema or content property on a parameter is in violation with the OpenAPI spec
        schema = ALLOW_ALL_SCHEMA;
      }

      parameterSchema.push({
        in: (p: Object).in,
        explode: !!(p: Object).explode,
        required: !!(p: Object).required,
        name: (p: Object).name,
        schema,
        style: (p: Object).style ?? 'form',
      });
    }
  }

  return parameterSchema;
}

function generateBodyOptions(
  operation?: OA3Operation,
): {
  bodySchema: string | typeof undefined,
  allowedContentTypes: Array<string> | typeof undefined,
} {
  let bodySchema;
  let allowedContentTypes;

  const bodyContent = (operation?.requestBody: Object)?.content;
  if (bodyContent) {
    const jsonContentType = 'application/json';

    allowedContentTypes = Object.keys(bodyContent);
    if (allowedContentTypes.includes(jsonContentType)) {
      const item = bodyContent[jsonContentType];
      bodySchema = JSON.stringify(item.schema);
    }
  }

  return { bodySchema, allowedContentTypes };
}

export function generateRequestValidatorPlugin(plugin: Object, operation?: OA3Operation): DCPlugin {
  const config: { [string]: Object } = {
    version: 'draft4', // Fixed version
  };

  const pluginConfig = plugin.config ?? {};

  // Use original or generated parameter_schema
  const parameterSchema = pluginConfig.parameter_schema ?? generateParameterSchema(operation);

  const generated = generateBodyOptions(operation);

  // Use original or generated body_schema
  let bodySchema = pluginConfig.body_schema ?? generated.bodySchema;

  // If no parameter_schema or body_schema is defined or generated, allow all content to pass
  if (parameterSchema === undefined && bodySchema === undefined) {
    bodySchema = ALLOW_ALL_SCHEMA;
  }

  // Apply parameter_schema and body_schema to the config object
  if (parameterSchema !== undefined) {
    config.parameter_schema = parameterSchema;
  }

  if (bodySchema !== undefined) {
    config.body_schema = bodySchema;
  }

  // Use original or generated allowed_content_types
  const allowedContentTypes = pluginConfig.allowed_content_types ?? generated.allowedContentTypes;
  if (allowedContentTypes !== undefined) {
    config.allowed_content_types = allowedContentTypes;
  }

  // Use original verbose_response if defined
  if (pluginConfig.verbose_response !== undefined) {
    config.verbose_response = Boolean(pluginConfig.verbose_response);
  }

  return {
    config,
    enabled: Boolean(plugin.enabled ?? true),
    name: 'request-validator',
  };
}

export function generateGlobalPlugins(
  api: OpenApi3Spec,
): { plugins: Array<DCPlugin>, requestValidatorPlugin?: Object } {
  const globalPlugins = generatePlugins(api);

  const requestValidatorPlugin = getRequestValidatorPluginDirective(api);
  if (requestValidatorPlugin) {
    globalPlugins.push(generateRequestValidatorPlugin(requestValidatorPlugin));
  }
  return {
    // Server plugins take precedence over global plugins
    plugins: distinctByProperty<DCPlugin>(globalPlugins, plugin => plugin.name),
    requestValidatorPlugin,
  };
}

export function generatePathPlugins(pathItem: OA3PathItem): Array<DCPlugin> {
  return generatePlugins(pathItem);
}

export function generateOperationPlugins(
  operation: OA3Operation,
  pathPlugins: Array<DCPlugin>,
  parentValidatorPlugin?: Object,
): Array<DCPlugin> {
  const operationPlugins: Array<DCPlugin> = generatePlugins(operation);

  // Check if validator plugin exists on the operation
  const operationValidatorPlugin = getRequestValidatorPluginDirective(operation);

  // Use the operation or parent validator plugin, or skip if neither exist
  const validatorPluginToUse = operationValidatorPlugin || parentValidatorPlugin;
  if (validatorPluginToUse) {
    operationPlugins.push(generateRequestValidatorPlugin(validatorPluginToUse, operation));
  }

  // Operation plugins take precedence over path plugins
  return distinctByProperty<DCPlugin>([...operationPlugins, ...pathPlugins], plugin => plugin.name);
}

export function getRequestValidatorPluginDirective(obj: Object): Object | null {
  const key = Object.keys(obj)
    .filter(isPluginKey)
    .find(isRequestValidatorPluginKey);

  // If the key is defined but is blank (therefore should be fully generated) then default to {}
  return key ? obj[key] || {} : null;
}<|MERGE_RESOLUTION|>--- conflicted
+++ resolved
@@ -1,10 +1,6 @@
 // @flow
 
-<<<<<<< HEAD
-import { getPluginNameFromKey, isPluginKey, defaultTags } from '../common';
-=======
-import { distinctByProperty, getPluginNameFromKey, isPluginKey } from '../common';
->>>>>>> 1f03fd2a
+import { distinctByProperty, getPluginNameFromKey, isPluginKey, defaultTags } from '../common';
 
 export function isRequestValidatorPluginKey(key: string): boolean {
   return key.match(/-request-validator$/) != null;
