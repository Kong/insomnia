// @flow

import { getMethodAnnotationName, getName, parseUrl } from '../common';
import urlJoin from 'url-join';
import { flattenPluginDocuments, getPlugins, prioritizePlugins } from './plugins';
import { pathVariablesToWildcard, resolveUrlVariables } from './variables';

export function generateKongForKubernetesConfigFromSpec(
  api: OpenApi3Spec,
  tags: Array<string>,
): KongForKubernetesResult {
  const specName = getSpecName(api);

  // Extract global, server, and path plugins upfront
  const plugins = getPlugins(api);

  // Initialize document collections
  const ingressDocuments = [];

  const methodsThatNeedKongIngressDocuments: Set<HttpMethodType> = new Set<HttpMethodType>();
  let _iterator = 0;
  const increment = (): number => _iterator++;

  // Iterate all global servers
  plugins.servers.forEach((sp, serverIndex) => {
    // Iterate all paths
    plugins.paths.forEach(pp => {
      // Iterate methods
      pp.operations.forEach(o => {
        // Prioritize plugins for doc
        const pluginsForDoc = prioritizePlugins(plugins.global, sp.plugins, pp.plugins, o.plugins);

        // Identify custom annotations
        const annotations: CustomAnnotations = {
          pluginNames: pluginsForDoc.map(x => x.metadata.name),
        };

        const method = o.method;
        if (method) {
          annotations.overrideName = getMethodAnnotationName(method);
          methodsThatNeedKongIngressDocuments.add(method);
        }

        // Create metadata
        const metadata = generateMetadata(api, annotations, increment, specName);

        // Generate Kong ingress document for a server and path in the doc
        const doc: KubernetesConfig = {
          apiVersion: 'extensions/v1beta1',
          kind: 'Ingress',
          metadata,
          spec: {
            rules: [generateRulesForServer(serverIndex, sp.server, specName, [pp.path])],
          },
        };

        ingressDocuments.push(doc);
      });
    });
  });

  const methodDocuments = Array.from(methodsThatNeedKongIngressDocuments).map(
    generateK8sMethodDocuments,
  );
  const pluginDocuments = flattenPluginDocuments(plugins);

  const documents = [...methodDocuments, ...pluginDocuments, ...ingressDocuments];

  return ({
    type: 'kong-for-kubernetes',
    label: 'Kong for Kubernetes',
    documents,
    warnings: [],
  }: KongForKubernetesResult);
}

function generateK8sMethodDocuments(method: HttpMethodType): KubernetesMethodConfig {
  return {
    apiVersion: 'configuration.konghq.com/v1',
    kind: 'KongIngress',
    metadata: {
      name: getMethodAnnotationName(method),
    },
    route: {
      methods: [method],
    },
  };
}

function generateMetadata(
  api: OpenApi3Spec,
  customAnnotations: CustomAnnotations,
  increment: IndexIncrement,
  specName: string,
): K8sMetadata {
  const metadata: K8sMetadata = {
    name: `${specName}-${increment()}`,
  };

  const annotations = generateMetadataAnnotations(api, customAnnotations);
  if (annotations) {
    metadata.annotations = annotations;
  }

  return metadata;
}

type CustomAnnotations = {
  pluginNames: Array<string>,
  overrideName?: string,
};

<<<<<<< HEAD
export function getSpecName(api: OpenApi3Spec): string {
  const name = api.info?.['x-kubernetes-ingress-metadata']?.name;
  if (name) {
    return name;
  }

  return getName(api, 'openapi', { lower: true, replacement: '-' });
=======
export function generateMetadataName(api: OpenApi3Spec): string {
  return getName(api, 'openapi', { lower: true, replacement: '-' }, true);
>>>>>>> 443d6df0
}

export function generateMetadataAnnotations(
  api: OpenApi3Spec,
  { pluginNames, overrideName }: CustomAnnotations,
): K8sAnnotations | null {
  const metadata = api.info?.['x-kubernetes-ingress-metadata'];

  // Only continue if metadata annotations, or plugins, or overrides exist
  if (metadata?.annotations || pluginNames.length || overrideName) {
    const customAnnotations = {};

    if (pluginNames.length) {
      customAnnotations['konghq.com/plugins'] = pluginNames.join(', ');
    }

    if (overrideName) {
      customAnnotations['konghq.com/override'] = overrideName;
    }

    const originalAnnotations = metadata?.annotations || {};
    return { ...originalAnnotations, ...customAnnotations };
  }

  return null;
}

export function generateRulesForServer(
  index: number,
  server: OA3Server,
  specName: string,
  paths?: Array<string>,
): K8sIngressRule {
  // Resolve serverUrl variables and update the source object so it only needs to be done once per server loop.
  server.url = resolveUrlVariables(server.url, server.variables);

  const { hostname, pathname } = parseUrl(server.url);
  const serviceName = generateServiceName(server, specName, index);
  const servicePort = generateServicePort(server);
  const backend = { serviceName, servicePort };

  const pathsToUse: Array<string> = (paths?.length && paths) || ['']; // Make flow happy
  const k8sPaths: Array<K8sPath> = pathsToUse.map(p => {
    const path = generateServicePath(pathname, p);

    return path ? { path, backend } : { backend };
  });

  const tlsConfig = generateTlsConfig(server);
  if (tlsConfig) {
    return {
      host: hostname,
      tls: {
        paths: k8sPaths,
        ...tlsConfig,
      },
    };
  }

  return {
    host: hostname,
    http: { paths: k8sPaths },
  };
}

export function generateServiceName(server: OA3Server, specName: string, index: number): string {
  // x-kubernetes-backend.serviceName
  const serviceName = server['x-kubernetes-backend']?.serviceName;
  if (serviceName) {
    return serviceName;
  }

  // x-kubernetes-service.metadata.name
  const metadataName = server['x-kubernetes-service']?.metadata?.name;
  if (metadataName) {
    return metadataName;
  }

  // <ingress-name>-s<server index>
  return `${specName}-service-${index}`;
}

export function generateTlsConfig(server: OA3Server): Object | null {
  return server['x-kubernetes-tls'] || null;
}

export function generateServicePort(server: OA3Server): number {
  // x-kubernetes-backend.servicePort
  const backend = server['x-kubernetes-backend'];
  if (backend && typeof backend.servicePort === 'number') {
    return backend.servicePort;
  }

  const ports = server['x-kubernetes-service']?.spec?.ports || [];
  const firstPort = ports[0]?.port;

  // Return 443
  if (generateTlsConfig(server)) {
    if (ports.find(p => p.port === 443)) {
      return 443;
    }

    return firstPort || 443;
  }

  return firstPort || 80;
}

export function generateServicePath(
  serverBasePath: string,
  specificPath: string = '',
): string | typeof undefined {
  const shouldExtractPath = specificPath || (serverBasePath && serverBasePath !== '/');
  if (!shouldExtractPath) {
    return undefined;
  }

  const fullPath = urlJoin(serverBasePath, specificPath, specificPath ? '' : '.*');
  const pathname = pathVariablesToWildcard(fullPath);

  return pathname;
}<|MERGE_RESOLUTION|>--- conflicted
+++ resolved
@@ -110,18 +110,8 @@
   overrideName?: string,
 };
 
-<<<<<<< HEAD
 export function getSpecName(api: OpenApi3Spec): string {
-  const name = api.info?.['x-kubernetes-ingress-metadata']?.name;
-  if (name) {
-    return name;
-  }
-
-  return getName(api, 'openapi', { lower: true, replacement: '-' });
-=======
-export function generateMetadataName(api: OpenApi3Spec): string {
   return getName(api, 'openapi', { lower: true, replacement: '-' }, true);
->>>>>>> 443d6df0
 }
 
 export function generateMetadataAnnotations(
