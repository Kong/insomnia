--- conflicted
+++ resolved
@@ -9,14 +9,6 @@
     "bootstrap": "npm run build",
     "prepublish": "npm run build"
   },
-<<<<<<< HEAD
-=======
-  "husky": {
-    "hooks": {
-      "pre-commit": "npm run typecheck"
-    }
-  },
->>>>>>> 011fa005
   "jest": {
     "testMatch": [
       "**/__tests__/**/*.test.js"
