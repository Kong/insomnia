{
  "name": "openapi-2-kong",
<<<<<<< HEAD
  "version": "2.2.29",
  "license": "MIT",
=======
  "version": "2.2.33",
>>>>>>> 7f0fed20
  "main": "dist/index.js",
  "scripts": {
    "typecheck": "flow check",
    "test": "jest",
    "build": "webpack --config webpack.config.js --display errors-only",
    "bootstrap": "npm run build",
    "prepublish": "npm run build"
  },
  "jest": {
    "testMatch": [
      "**/__tests__/**/*.test.js"
    ],
    "verbose": false,
    "resetMocks": true,
    "resetModules": true
  },
  "dependencies": {
    "slugify": "^1.3.6",
    "swagger-parser": "^8.0.3",
    "url-join": "^4.0.1",
    "yaml": "^1.7.2"
  },
  "devDependencies": {
    "@babel/core": "^7.9.0",
    "@babel/plugin-proposal-optional-chaining": "^7.9.0",
    "jest": "^26.6.3",
    "webpack": "^4.42.1",
    "webpack-cli": "^3.3.11"
  },
  "gitHead": "d91e6735a76295166545a42c170328da4ab70dd3"
}<|MERGE_RESOLUTION|>--- conflicted
+++ resolved
@@ -1,11 +1,7 @@
 {
   "name": "openapi-2-kong",
-<<<<<<< HEAD
-  "version": "2.2.29",
+  "version": "2.2.33",
   "license": "MIT",
-=======
-  "version": "2.2.33",
->>>>>>> 7f0fed20
   "main": "dist/index.js",
   "scripts": {
     "typecheck": "flow check",
