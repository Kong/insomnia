--- conflicted
+++ resolved
@@ -1,10 +1,6 @@
 {
   "name": "insomnia-url",
-<<<<<<< HEAD
-  "version": "0.1.6",
-=======
   "version": "0.1.7",
->>>>>>> 8112f5d6
   "author": "Gregory Schier <gschier1990@gmail.com>",
   "description": "URL Utilities",
   "license": "MIT",
