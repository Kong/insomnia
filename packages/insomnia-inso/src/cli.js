// @flow
import { ConversionTypeMap, generateConfig } from './commands/generate-config';
import { getVersion, createCommand, getAllOptions, logErrorExit1, exit } from './util';
import { runInsomniaTests, TestReporterEnum } from './commands/run-tests';
import { lintSpecification } from './commands/lint-specification';
<<<<<<< HEAD
import { parseArgsStringToArgv } from 'string-argv';
=======
import { exportSpecification } from './commands/export-specification';
>>>>>>> 7f093d69

function makeGenerateCommand(exitOverride: boolean) {
  // inso generate
  const generate = createCommand(exitOverride, 'generate').description('Code generation utilities');

  const conversionTypes = Object.keys(ConversionTypeMap).join(', ');

  // inso generate config -t kubernetes config.yaml
  generate
    .command('config [identifier]')
    .description('Generate configuration from an api spec.')
    .requiredOption(
      '-t, --type <value>',
      `type of configuration to generate, options are [${conversionTypes}]`,
      'declarative',
    )
    .option('-o, --output <path>', 'save the generated config to a file')
    .action((identifier, cmd) => exit(generateConfig(identifier, getAllOptions(cmd))));

  return generate;
}

function makeTestCommand(exitOverride: boolean) {
  // inso run
  const run = createCommand(exitOverride, 'run').description('Execution utilities');

  const reporterTypes = Object.keys(TestReporterEnum).join(', ');

  // inso run tests
  run
    .command('test [identifier]')
    .description('Run Insomnia unit test suites')
    .option('-e, --env <identifier>', 'environment to use')
    .option('-t, --test-name-pattern <regex>', 'run tests that match the regex')
    .option(
      '-r, --reporter <reporter>',
      `reporter to use, options are [${reporterTypes}]`,
      TestReporterEnum.spec,
    )
    .option('-b, --bail', 'abort ("bail") after first test failure')
    .option('--keep-file', 'do not delete the generated test file')
    .action((identifier, cmd) => exit(runInsomniaTests(identifier, getAllOptions(cmd))));

  return run;
}

function makeLintCommand(exitOverride: boolean) {
  // inso lint
  const lint = createCommand(exitOverride, 'lint').description('Linting utilities');

  // inso lint spec
  lint
    .command('spec [identifier]')
    .description('Lint an API Specification')
    .action((identifier, cmd) => exit(lintSpecification(identifier, getAllOptions(cmd))));

  return lint;
}

<<<<<<< HEAD
let passThroughArgs = [];

function addScriptCommand(originalCommand: Object) {
  // inso script
  originalCommand
    .command('script <name>', { isDefault: true })
    .description('Run scripts defined in .insorc')
    .action(async (scriptName, cmd) => {
      const options = getAllOptions(cmd);

      // if (!cmd.args.includes('--')) {
      //   passThroughArgs = cmd.args.slice(1);
      // }

      const scriptTask = options?.scripts[scriptName];

      if (!scriptTask) {
        console.log(`Could not find inso script "${scriptName}" in the config file.`);
        await exit(new Promise(resolve => resolve(false)));
        return;
      }

      let argsToRunWith: Array<string> = [...parseArgsStringToArgv(scriptTask), ...passThroughArgs];

      const index = argsToRunWith.indexOf('--');
      if (index !== -1) {
        passThroughArgs = argsToRunWith.slice(index + 1);
        argsToRunWith = argsToRunWith.slice(0, index);
      }

      console.log(argsToRunWith);
      runWithArgs(makeCli(), argsToRunWith, true);
    });
}
=======
function makeExportCommand(exitOverride: boolean) {
  // inso export
  const exportCmd = createCommand(exitOverride, 'export').description(
    'Export data from insomnia models',
  );

  // inso export spec
  exportCmd
    .command('spec [identifier]')
    .description('Export an API Specification to a file')
    .option('-o, --output <path>', 'save the generated config to a file')
    .action((identifier, cmd) => exit(exportSpecification(identifier, getAllOptions(cmd))));

  return exportCmd;
}

export function go(args?: Array<string>, exitOverride?: boolean): void {
  if (!args) {
    args = process.argv;
  }
>>>>>>> 7f093d69

function makeCli(exitOverride?: boolean): Object {
  // inso -v
  let cmd = createCommand(!!exitOverride)
    .version(getVersion(), '-v, --version')
    .description('A CLI for Insomnia!');

  cmd = cmd
    .option('-w, --working-dir <dir>', 'set working directory')
    .option('-a, --app-data-dir <dir>', 'set the app data directory')
    .option('--ci', 'run in CI, disables all prompts')
    .addCommand(makeGenerateCommand(!!exitOverride))
    .addCommand(makeTestCommand(!!exitOverride))
<<<<<<< HEAD
    .addCommand(makeLintCommand(!!exitOverride));

  addScriptCommand(cmd);
  return cmd;
}

export function go(args?: Array<string>, exitOverride?: boolean): void {
  if (!args) {
    args = process.argv;
  }

  runWithArgs(makeCli(exitOverride), args);
}

function runWithArgs(cmd: Object, args: Array<string>, user?: boolean) {
  cmd.parseAsync(args, user && { from: 'user' }).catch(logErrorExit1);
=======
    .addCommand(makeLintCommand(!!exitOverride))
    .addCommand(makeExportCommand(!!exitOverride))
    .parseAsync(args)
    .catch(logErrorExit1);
>>>>>>> 7f093d69
}<|MERGE_RESOLUTION|>--- conflicted
+++ resolved
@@ -3,11 +3,8 @@
 import { getVersion, createCommand, getAllOptions, logErrorExit1, exit } from './util';
 import { runInsomniaTests, TestReporterEnum } from './commands/run-tests';
 import { lintSpecification } from './commands/lint-specification';
-<<<<<<< HEAD
+import { exportSpecification } from './commands/export-specification';
 import { parseArgsStringToArgv } from 'string-argv';
-=======
-import { exportSpecification } from './commands/export-specification';
->>>>>>> 7f093d69
 
 function makeGenerateCommand(exitOverride: boolean) {
   // inso generate
@@ -67,7 +64,22 @@
   return lint;
 }
 
-<<<<<<< HEAD
+function makeExportCommand(exitOverride: boolean) {
+  // inso export
+  const exportCmd = createCommand(exitOverride, 'export').description(
+    'Export data from insomnia models',
+  );
+
+  // inso export spec
+  exportCmd
+    .command('spec [identifier]')
+    .description('Export an API Specification to a file')
+    .option('-o, --output <path>', 'save the generated config to a file')
+    .action((identifier, cmd) => exit(exportSpecification(identifier, getAllOptions(cmd))));
+
+  return exportCmd;
+}
+
 let passThroughArgs = [];
 
 function addScriptCommand(originalCommand: Object) {
@@ -102,28 +114,6 @@
       runWithArgs(makeCli(), argsToRunWith, true);
     });
 }
-=======
-function makeExportCommand(exitOverride: boolean) {
-  // inso export
-  const exportCmd = createCommand(exitOverride, 'export').description(
-    'Export data from insomnia models',
-  );
-
-  // inso export spec
-  exportCmd
-    .command('spec [identifier]')
-    .description('Export an API Specification to a file')
-    .option('-o, --output <path>', 'save the generated config to a file')
-    .action((identifier, cmd) => exit(exportSpecification(identifier, getAllOptions(cmd))));
-
-  return exportCmd;
-}
-
-export function go(args?: Array<string>, exitOverride?: boolean): void {
-  if (!args) {
-    args = process.argv;
-  }
->>>>>>> 7f093d69
 
 function makeCli(exitOverride?: boolean): Object {
   // inso -v
@@ -137,8 +127,8 @@
     .option('--ci', 'run in CI, disables all prompts')
     .addCommand(makeGenerateCommand(!!exitOverride))
     .addCommand(makeTestCommand(!!exitOverride))
-<<<<<<< HEAD
-    .addCommand(makeLintCommand(!!exitOverride));
+    .addCommand(makeLintCommand(!!exitOverride))
+    .addCommand(makeExportCommand(!!exitOverride));
 
   addScriptCommand(cmd);
   return cmd;
@@ -154,10 +144,4 @@
 
 function runWithArgs(cmd: Object, args: Array<string>, user?: boolean) {
   cmd.parseAsync(args, user && { from: 'user' }).catch(logErrorExit1);
-=======
-    .addCommand(makeLintCommand(!!exitOverride))
-    .addCommand(makeExportCommand(!!exitOverride))
-    .parseAsync(args)
-    .catch(logErrorExit1);
->>>>>>> 7f093d69
 }