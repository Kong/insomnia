--- conflicted
+++ resolved
@@ -41,11 +41,7 @@
     "rimraf": "^3.0.2",
     "webpack": "^4.43.0",
     "webpack-cli": "^3.3.12",
-<<<<<<< HEAD
-    "webpack-merge": "^4.2.2",
-=======
     "webpack-merge": "^5.0.7",
->>>>>>> 96cfe7ea
     "webpack-node-externals": "^1.7.2"
   },
   "dependencies": {
