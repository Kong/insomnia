<!-- markdownlint-disable heading-style first-line-h1 -->
<!-- markdownlint-disable no-inline-html  -->
<div align="center">
  <br />
  <br />
  <img src="https://raw.githubusercontent.com/Kong/insomnia/develop/packages/insomnia-inso/assets/logo.svg" alt=""/>
  <h1>
    Inso CLI
    <br />
    <br />
  </h1>
  <h3>A CLI for <a href="https://insomnia.rest">Insomnia</a></h3>
  <pre>npm install --global <a href="https://www.npmjs.com/package/insomnia-inso">insomnia-inso</a></pre>
  <img src="https://raw.githubusercontent.com/Kong/insomnia/develop/packages/insomnia-inso/assets/demo.gif" alt=""/>
  <br />
</div>
<br />
<!-- markdownlint-enable no-inline-html  -->

## Documentation

<<<<<<< HEAD
- [Data source](#data-source)
- [The `[identifier]` argument](#the-identifier-argument)
- [Global options](#global-options)
- [Commands](#commands)
  - [`$ inso generate config [identifier]`](#-inso-generate-config-identifier)
  - [`$ inso lint spec [identifier]`](#-inso-lint-spec-identifier)
  - [`$ inso run test [identifier]`](#-inso-run-test-identifier)
  - [`$ inso export spec [identifier]`](#-inso-export-spec-identifier)
  - [`$ inso script <name>`](#-inso-script-name)
- [Configuration](#configuration)
  - [Options](#options)
  - [Scripts](#scripts)
- [Git Bash](#git-bash)
- [Continuous Integration](#continuous-integration)
- [Development](#development)
- [Run with Docker](#run-with-docker)

## Data source

`inso` will first try to find a `.insomnia` directory in it's working directory. This directory is generated in a git repository when using git sync in Insomnia. When `inso` is used in a CI environment, it will always run against the `.insomnia` directory.

If `inso` cannot find the `.insomnia` directory, it will try to run against the Insomnia app data directory (if found). You can override both the working directory, and the data directory, using the `--workingDir` and `--src` global options.

## The `[identifier]` argument

Typically, Insomnia database id's are quite long, for example: `wrk_012d4860c7da418a85ffea7406e1292a` . When specifying an identifier for `inso` , similar to Git hashes, you may choose to concatenate and use the first x characters (for example, `wrk_012d486` ), which is very likely to be unique. If in the rare chance the short id is _not_ unique against the data, `inso` will inform as such.

Additionally, if the `[identifier]` argument is omitted from the command, `inso` will search in the database for the information it needs, and prompt the user. Prompts can be disabled with the `--ci` global option.

![ci-demo](https://raw.githubusercontent.com/Kong/insomnia/develop/packages/insomnia-inso/assets/ci-demo.gif)

## Global options

 `$ inso [global options] [command]`
|Global option|Alias|Description|
|- |- |- |
| `--workingDir <dir>` | `-w` |set working directory|
| `--src <file|dir>` | |set the app data source|
| `--config <path>` | |path to the configuration file|
| `--ci` | | run in CI, disables all prompts |
| `--verbose` | | show additional logs while running a command |
| `--printOptions` | | print the loaded options |
| `--version` | `-v` |output the version number|
| `--help` | `-h` |display help for a command|

## Commands

### `$ inso generate config [identifier]`

Similar to the Kong [Kubernetes](https://insomnia.rest/plugins/insomnia-plugin-kong-kubernetes-config) and [Declarative](https://insomnia.rest/plugins/insomnia-plugin-kong-declarative-config) config plugins for Insomnia, this command can generate configuration from an API specification, using [openapi-2-kong](https://www.npmjs.com/package/openapi-2-kong).

**`[identifier]`**: this can be a **document name, id, or a file path** relative to the working directory.

|Option|Alias|Description|
|- |- |- |
| `--type <type>` | `-t` |type of configuration to generate, options are `kubernetes` and `declarative` (default: `declarative` ) |
| `--output <path>` | `-o` |save the generated config to a file in the working directory|
| `--tags <tags>` | |comma separated list of tags to apply to each entity|

<!-- omit in toc -->
#### Generate Config Examples

When running in the [git-repo](https://github.com/Kong/insomnia/tree/develop/packages/insomnia-inso/src/db/fixtures/git-repo) directory

Not specifying any arguments will prompt

```shell
inso generate config
```

Scope by the document name or id

```shell
inso generate config spc_46c5a4 --type declarative
inso generate config "Sample Specification" --type kubernetes
```

Scope by a file on the filesystem

```shell
inso generate config spec.yaml
inso generate config spec.yaml --workingDir another/dir

```

Add tags

```shell
inso generate config spec.yaml --tags first
inso generate config spec.yaml --tags "first,second"
```

Output to file

```shell
inso generate config spc_46c5a4 --output output.yaml
inso generate config spc_46c5a4 > output.yaml
```

</details>

### `$ inso lint spec [identifier]`

Insomnia has the ability to lint and validate your OpenAPI specification as you write it. This command adds the same functionality to `inso` , in order to run linting during CI workflows. Lint results will be printed to the console, and `inso` will exit with an appropriate exit code.

**`[identifier]`**: this can be a **document name, or id**.

<!-- omit in toc -->
#### Lint Spec Examples

When running in the [git-repo](https://github.com/Kong/insomnia/tree/develop/packages/insomnia-inso/src/db/fixtures/git-repo) directory

Not specifying any arguments will prompt

```shell
inso lint spec
```

Scope by the document name or id

```shell
inso lint spec spc_46c5a4
inso lint spec "Sample Specification"
```

### `$ inso run test [identifier]`

API unit tests can be written and run within Insomnia, and this command adds the functionality to execute those unit tests via the command line, very useful for a CI environment. `inso` will report on test results, and exit with an appropriate exit code.

**`[identifier]`**: this can be the **name or id** of a **workspace, document, or unit test suite**.

The test runner is built on top of Mocha, thus many of the options behave as they would in Mocha. The options currently supported are:

|Option|Alias|Description|
|- |- |- |
| `--env <identifier>` | `-e` |the environment to use - an environment name or id |
| `--reporter <value>` | `-r` |reporter to use, options are `dot, list, min, progress, spec` (default: `spec` )|
| `--testNamePattern <regex>` | `-t` | run tests that match the regex|
| `--bail` | `-b` | abort ("bail") after the first test failure|
| `--keepFile` | | do not delete the generated test file (useful for debugging)|
| `--disableCertValidation` | | disable certificate validation for requests with SSL|

<!-- omit in toc -->
#### Run Test Examples

When running in the [git-repo](https://github.com/Kong/insomnia/tree/develop/packages/insomnia-inso/src/db/fixtures/git-repo) directory

Not specifying any arguments will prompt

```shell
inso run test
```

Scope by the document name or id

```shell
inso run test "Sample Specification" --env "OpenAPI env"
inso run test spc_46c5a4 --env env_env_ca046a
```

Don't validate SSL certificates

```shell
inso run test "Sample Specification" --env "OpenAPI env" --disableSSL
inso run test spc_46c5a4 --env env_env_ca046a --disableSSL
```

Scope by the a test suite name or id

```shell
inso run test "Math Suite" --env "OpenAPI env"
inso run test uts-7f0f85 --env env_env_ca046a
```

Scope by test name regex, and control test running and reporting

```shell
inso run test "Sample Specification" --testNamePattern Math --env env_env_ca046a
inso run test spc_46c5a4 --reporter progress --bail --keepFile
```

More examples: [#2338](https://github.com/Kong/insomnia/pull/2338).

### `$ inso export spec [identifier]`

This command will extract and export the raw OpenAPI specification from the data store. If the `--output` option is not specified, the spec will print to console.

**`[identifier]`**: this can be a **document name, or id**.

|Option|Alias|Description|
|- |- |- |
| `--output <path>` | `-o` |save the generated config to a file in the working directory|

<!-- omit in toc -->
#### Export Spec Examples

When running in the [git-repo](https://github.com/Kong/insomnia/tree/develop/packages/insomnia-inso/src/db/fixtures/git-repo) directory

Not specifying any arguments will prompt

```shell
inso export spec
```

Scope by the document name or id

```shell
inso export spec spc_46c5a4
inso export spec "Sample Specification"
```

Output to file

```shell
inso export spec spc_46c5a4 --output output.yaml
inso export spec spc_46c5a4 > output.yaml
```

### `$ inso script <name>`

The `inso` [config file](#configuration) supports scripts, akin to NPM scripts defined in a `package.json` file. These scripts can be executed by `inso` by running `inso script <name>` , or simply `inso <name>` as this is the default command. Any options passed to this command, will be forwarded to the script being executed.

<!-- omit in toc -->
#### Script Examples

When running in the [git-repo](https://github.com/Kong/insomnia/tree/develop/packages/insomnia-inso/src/db/fixtures/git-repo) directory, with the following inso config file.

```yaml
# .insorc.yaml
scripts:
  lint: lint spec "Sample Specification"

  gen-conf: generate config "Sample Specification"
  gen-conf:k8s: gen-conf --type kubernetes
```

Run commands with or without the `script` prefix

```shell
inso script gen-conf
inso gen-conf
```

If a conflict exists with another command (eg. `lint` ), you must prefix with `script`

```shell
inso script lint
inso lint # will not work
```

Any options passed during script invocation will be forwarded to the script

```shell
inso gen-conf                       # generates declarative config (default)
inso gen-conf:k8s                   # generates kubernetes config
inso gen-conf:k8s -t declarative    # generates declarative config
inso gen-conf:k8s -o output.yaml    # generates kubernetes config to output.yaml
```

## Configuration

Inso CLI can be configured with a configuration file, allowing you to specify options and scripts. For example, when running in a CI environment, you may choose to specify the steps as scripts in a config file, so that the same commands can be run both locally and in CI.

Inso CLI uses [cosmiconfig](https://github.com/davidtheclark/cosmiconfig) for config file management, meaning any of the following items found in the working tree are automatically used:

- `inso` property in `package.json`
- `.insorc` file in JSON or YAML format
- `.insorc.json` file
- `.insorc.yaml` , `.insorc.yml` , or `.insorc.js` file
- `inso.config.js` file exporting a JS object

Alternatively, you can use the `--config <file>` global option to specify an exact file to use, if it exists outside the directory tree.

### Options

Options from the config file are combined with option defaults and any explicit overrides specified in script or command invocations. This combination is in priority order:

1. command options
1. config file options
1. default options

Any options specified in this file will apply to all scripts and manual commands. You can override these options by specifying them explicitly, when invoking a script or command.

Only [global options](#global-options) can be set in the config file.

### Scripts

Scripts can have any name, and can be nested. Scripts must be prefixed with `inso` (see example below). Each command behaves the same way, as described in the sections above.

<!-- omit in toc -->
#### Script Example

```yaml
# .insorc.yaml

options:
  ci: false
scripts:
  test-spec: inso run test Demo --env DemoEnv --reporter progress
  test-spec:200s: inso testSpec --testNamePattern 200
  test-spec:404s: inso testSpec --testNamePattern 404

  test-math-suites: inso run test uts_8783c30a24b24e9a851d96cce48bd1f2 --env DemoEnv
  test-request-suite: inso run test uts_bce4af --env DemoEnv --bail

  lint: inso lint spec Demo # must be invoked as `inso script lint`

  gen-conf: inso generate config "Insomnia Demo" --type declarative
  gen-conf:k8s: inso gen-conf --type kubernetes
```

## Git Bash

Git Bash on Windows is not interactive and therefore prompts from `inso` will not work as expected. You may choose to specify the identifiers for each command explicitly, or run `inso` using `winpty` :

```shell
winpty inso.cmd generate config
```

## Continuous Integration

`inso` has been designed to run in a CI environment, disabling prompts and providing exit codes to pass or fail the CI workflow accordingly. An example workflow run in Github Actions is as follows. This example will checkout > install Node.js > install Inso CLI > run linting > run unit tests > generate configuration. If any of these steps fail, the GH workflow will as well.

```yaml
# .github/workflows/test.yml

name: Test

jobs:
  Linux:
    name: Validate API spec
    runs-on: ubuntu-latest
    steps:
      - name: Checkout branch
        uses: actions/checkout@v1
      - name: Install Node.js
        uses: actions/setup-node@v1
      - name: Install inso
        run: npm install --global insomnia-inso
      - name: Lint
        run: inso lint spec "Insomnia Demo" --ci
      - name: Run test suites
        run: inso run test "Insomnia Demo" --env UnitTest --ci
      - name: Generate declarative config
        run: inso generate config "Insomnia Demo" --type declarative --ci
```
=======
See the [open-source Inso CLI documentation](https://docs.insomnia.rest/inso-cli/introduction).
>>>>>>> 42f8e0d3

## Development

- Bootstrap: `npm run bootstrap`
- Start the compiler in watch mode: `npm run start`
- Run: `./bin/inso -v`

## Run with Docker

> Note: this feature is still experimental / in active development.

1. Clone the repository.
2. Install [Docker](https://docs.docker.com/get-docker/).
3. Run `docker build -t insomnia-inso:latest -f inso.Dockerfile .`.
4. Create an alias for the containerised version of `inso`, e.g. `alias inso-docker="docker run -it --rm insomnia-inso:latest`.
5. Try to run an `inso` command, e.g. `inso-docker help`<|MERGE_RESOLUTION|>--- conflicted
+++ resolved
@@ -19,356 +19,7 @@
 
 ## Documentation
 
-<<<<<<< HEAD
-- [Data source](#data-source)
-- [The `[identifier]` argument](#the-identifier-argument)
-- [Global options](#global-options)
-- [Commands](#commands)
-  - [`$ inso generate config [identifier]`](#-inso-generate-config-identifier)
-  - [`$ inso lint spec [identifier]`](#-inso-lint-spec-identifier)
-  - [`$ inso run test [identifier]`](#-inso-run-test-identifier)
-  - [`$ inso export spec [identifier]`](#-inso-export-spec-identifier)
-  - [`$ inso script <name>`](#-inso-script-name)
-- [Configuration](#configuration)
-  - [Options](#options)
-  - [Scripts](#scripts)
-- [Git Bash](#git-bash)
-- [Continuous Integration](#continuous-integration)
-- [Development](#development)
-- [Run with Docker](#run-with-docker)
-
-## Data source
-
-`inso` will first try to find a `.insomnia` directory in it's working directory. This directory is generated in a git repository when using git sync in Insomnia. When `inso` is used in a CI environment, it will always run against the `.insomnia` directory.
-
-If `inso` cannot find the `.insomnia` directory, it will try to run against the Insomnia app data directory (if found). You can override both the working directory, and the data directory, using the `--workingDir` and `--src` global options.
-
-## The `[identifier]` argument
-
-Typically, Insomnia database id's are quite long, for example: `wrk_012d4860c7da418a85ffea7406e1292a` . When specifying an identifier for `inso` , similar to Git hashes, you may choose to concatenate and use the first x characters (for example, `wrk_012d486` ), which is very likely to be unique. If in the rare chance the short id is _not_ unique against the data, `inso` will inform as such.
-
-Additionally, if the `[identifier]` argument is omitted from the command, `inso` will search in the database for the information it needs, and prompt the user. Prompts can be disabled with the `--ci` global option.
-
-![ci-demo](https://raw.githubusercontent.com/Kong/insomnia/develop/packages/insomnia-inso/assets/ci-demo.gif)
-
-## Global options
-
- `$ inso [global options] [command]`
-|Global option|Alias|Description|
-|- |- |- |
-| `--workingDir <dir>` | `-w` |set working directory|
-| `--src <file|dir>` | |set the app data source|
-| `--config <path>` | |path to the configuration file|
-| `--ci` | | run in CI, disables all prompts |
-| `--verbose` | | show additional logs while running a command |
-| `--printOptions` | | print the loaded options |
-| `--version` | `-v` |output the version number|
-| `--help` | `-h` |display help for a command|
-
-## Commands
-
-### `$ inso generate config [identifier]`
-
-Similar to the Kong [Kubernetes](https://insomnia.rest/plugins/insomnia-plugin-kong-kubernetes-config) and [Declarative](https://insomnia.rest/plugins/insomnia-plugin-kong-declarative-config) config plugins for Insomnia, this command can generate configuration from an API specification, using [openapi-2-kong](https://www.npmjs.com/package/openapi-2-kong).
-
-**`[identifier]`**: this can be a **document name, id, or a file path** relative to the working directory.
-
-|Option|Alias|Description|
-|- |- |- |
-| `--type <type>` | `-t` |type of configuration to generate, options are `kubernetes` and `declarative` (default: `declarative` ) |
-| `--output <path>` | `-o` |save the generated config to a file in the working directory|
-| `--tags <tags>` | |comma separated list of tags to apply to each entity|
-
-<!-- omit in toc -->
-#### Generate Config Examples
-
-When running in the [git-repo](https://github.com/Kong/insomnia/tree/develop/packages/insomnia-inso/src/db/fixtures/git-repo) directory
-
-Not specifying any arguments will prompt
-
-```shell
-inso generate config
-```
-
-Scope by the document name or id
-
-```shell
-inso generate config spc_46c5a4 --type declarative
-inso generate config "Sample Specification" --type kubernetes
-```
-
-Scope by a file on the filesystem
-
-```shell
-inso generate config spec.yaml
-inso generate config spec.yaml --workingDir another/dir
-
-```
-
-Add tags
-
-```shell
-inso generate config spec.yaml --tags first
-inso generate config spec.yaml --tags "first,second"
-```
-
-Output to file
-
-```shell
-inso generate config spc_46c5a4 --output output.yaml
-inso generate config spc_46c5a4 > output.yaml
-```
-
-</details>
-
-### `$ inso lint spec [identifier]`
-
-Insomnia has the ability to lint and validate your OpenAPI specification as you write it. This command adds the same functionality to `inso` , in order to run linting during CI workflows. Lint results will be printed to the console, and `inso` will exit with an appropriate exit code.
-
-**`[identifier]`**: this can be a **document name, or id**.
-
-<!-- omit in toc -->
-#### Lint Spec Examples
-
-When running in the [git-repo](https://github.com/Kong/insomnia/tree/develop/packages/insomnia-inso/src/db/fixtures/git-repo) directory
-
-Not specifying any arguments will prompt
-
-```shell
-inso lint spec
-```
-
-Scope by the document name or id
-
-```shell
-inso lint spec spc_46c5a4
-inso lint spec "Sample Specification"
-```
-
-### `$ inso run test [identifier]`
-
-API unit tests can be written and run within Insomnia, and this command adds the functionality to execute those unit tests via the command line, very useful for a CI environment. `inso` will report on test results, and exit with an appropriate exit code.
-
-**`[identifier]`**: this can be the **name or id** of a **workspace, document, or unit test suite**.
-
-The test runner is built on top of Mocha, thus many of the options behave as they would in Mocha. The options currently supported are:
-
-|Option|Alias|Description|
-|- |- |- |
-| `--env <identifier>` | `-e` |the environment to use - an environment name or id |
-| `--reporter <value>` | `-r` |reporter to use, options are `dot, list, min, progress, spec` (default: `spec` )|
-| `--testNamePattern <regex>` | `-t` | run tests that match the regex|
-| `--bail` | `-b` | abort ("bail") after the first test failure|
-| `--keepFile` | | do not delete the generated test file (useful for debugging)|
-| `--disableCertValidation` | | disable certificate validation for requests with SSL|
-
-<!-- omit in toc -->
-#### Run Test Examples
-
-When running in the [git-repo](https://github.com/Kong/insomnia/tree/develop/packages/insomnia-inso/src/db/fixtures/git-repo) directory
-
-Not specifying any arguments will prompt
-
-```shell
-inso run test
-```
-
-Scope by the document name or id
-
-```shell
-inso run test "Sample Specification" --env "OpenAPI env"
-inso run test spc_46c5a4 --env env_env_ca046a
-```
-
-Don't validate SSL certificates
-
-```shell
-inso run test "Sample Specification" --env "OpenAPI env" --disableSSL
-inso run test spc_46c5a4 --env env_env_ca046a --disableSSL
-```
-
-Scope by the a test suite name or id
-
-```shell
-inso run test "Math Suite" --env "OpenAPI env"
-inso run test uts-7f0f85 --env env_env_ca046a
-```
-
-Scope by test name regex, and control test running and reporting
-
-```shell
-inso run test "Sample Specification" --testNamePattern Math --env env_env_ca046a
-inso run test spc_46c5a4 --reporter progress --bail --keepFile
-```
-
-More examples: [#2338](https://github.com/Kong/insomnia/pull/2338).
-
-### `$ inso export spec [identifier]`
-
-This command will extract and export the raw OpenAPI specification from the data store. If the `--output` option is not specified, the spec will print to console.
-
-**`[identifier]`**: this can be a **document name, or id**.
-
-|Option|Alias|Description|
-|- |- |- |
-| `--output <path>` | `-o` |save the generated config to a file in the working directory|
-
-<!-- omit in toc -->
-#### Export Spec Examples
-
-When running in the [git-repo](https://github.com/Kong/insomnia/tree/develop/packages/insomnia-inso/src/db/fixtures/git-repo) directory
-
-Not specifying any arguments will prompt
-
-```shell
-inso export spec
-```
-
-Scope by the document name or id
-
-```shell
-inso export spec spc_46c5a4
-inso export spec "Sample Specification"
-```
-
-Output to file
-
-```shell
-inso export spec spc_46c5a4 --output output.yaml
-inso export spec spc_46c5a4 > output.yaml
-```
-
-### `$ inso script <name>`
-
-The `inso` [config file](#configuration) supports scripts, akin to NPM scripts defined in a `package.json` file. These scripts can be executed by `inso` by running `inso script <name>` , or simply `inso <name>` as this is the default command. Any options passed to this command, will be forwarded to the script being executed.
-
-<!-- omit in toc -->
-#### Script Examples
-
-When running in the [git-repo](https://github.com/Kong/insomnia/tree/develop/packages/insomnia-inso/src/db/fixtures/git-repo) directory, with the following inso config file.
-
-```yaml
-# .insorc.yaml
-scripts:
-  lint: lint spec "Sample Specification"
-
-  gen-conf: generate config "Sample Specification"
-  gen-conf:k8s: gen-conf --type kubernetes
-```
-
-Run commands with or without the `script` prefix
-
-```shell
-inso script gen-conf
-inso gen-conf
-```
-
-If a conflict exists with another command (eg. `lint` ), you must prefix with `script`
-
-```shell
-inso script lint
-inso lint # will not work
-```
-
-Any options passed during script invocation will be forwarded to the script
-
-```shell
-inso gen-conf                       # generates declarative config (default)
-inso gen-conf:k8s                   # generates kubernetes config
-inso gen-conf:k8s -t declarative    # generates declarative config
-inso gen-conf:k8s -o output.yaml    # generates kubernetes config to output.yaml
-```
-
-## Configuration
-
-Inso CLI can be configured with a configuration file, allowing you to specify options and scripts. For example, when running in a CI environment, you may choose to specify the steps as scripts in a config file, so that the same commands can be run both locally and in CI.
-
-Inso CLI uses [cosmiconfig](https://github.com/davidtheclark/cosmiconfig) for config file management, meaning any of the following items found in the working tree are automatically used:
-
-- `inso` property in `package.json`
-- `.insorc` file in JSON or YAML format
-- `.insorc.json` file
-- `.insorc.yaml` , `.insorc.yml` , or `.insorc.js` file
-- `inso.config.js` file exporting a JS object
-
-Alternatively, you can use the `--config <file>` global option to specify an exact file to use, if it exists outside the directory tree.
-
-### Options
-
-Options from the config file are combined with option defaults and any explicit overrides specified in script or command invocations. This combination is in priority order:
-
-1. command options
-1. config file options
-1. default options
-
-Any options specified in this file will apply to all scripts and manual commands. You can override these options by specifying them explicitly, when invoking a script or command.
-
-Only [global options](#global-options) can be set in the config file.
-
-### Scripts
-
-Scripts can have any name, and can be nested. Scripts must be prefixed with `inso` (see example below). Each command behaves the same way, as described in the sections above.
-
-<!-- omit in toc -->
-#### Script Example
-
-```yaml
-# .insorc.yaml
-
-options:
-  ci: false
-scripts:
-  test-spec: inso run test Demo --env DemoEnv --reporter progress
-  test-spec:200s: inso testSpec --testNamePattern 200
-  test-spec:404s: inso testSpec --testNamePattern 404
-
-  test-math-suites: inso run test uts_8783c30a24b24e9a851d96cce48bd1f2 --env DemoEnv
-  test-request-suite: inso run test uts_bce4af --env DemoEnv --bail
-
-  lint: inso lint spec Demo # must be invoked as `inso script lint`
-
-  gen-conf: inso generate config "Insomnia Demo" --type declarative
-  gen-conf:k8s: inso gen-conf --type kubernetes
-```
-
-## Git Bash
-
-Git Bash on Windows is not interactive and therefore prompts from `inso` will not work as expected. You may choose to specify the identifiers for each command explicitly, or run `inso` using `winpty` :
-
-```shell
-winpty inso.cmd generate config
-```
-
-## Continuous Integration
-
-`inso` has been designed to run in a CI environment, disabling prompts and providing exit codes to pass or fail the CI workflow accordingly. An example workflow run in Github Actions is as follows. This example will checkout > install Node.js > install Inso CLI > run linting > run unit tests > generate configuration. If any of these steps fail, the GH workflow will as well.
-
-```yaml
-# .github/workflows/test.yml
-
-name: Test
-
-jobs:
-  Linux:
-    name: Validate API spec
-    runs-on: ubuntu-latest
-    steps:
-      - name: Checkout branch
-        uses: actions/checkout@v1
-      - name: Install Node.js
-        uses: actions/setup-node@v1
-      - name: Install inso
-        run: npm install --global insomnia-inso
-      - name: Lint
-        run: inso lint spec "Insomnia Demo" --ci
-      - name: Run test suites
-        run: inso run test "Insomnia Demo" --env UnitTest --ci
-      - name: Generate declarative config
-        run: inso generate config "Insomnia Demo" --type declarative --ci
-```
-=======
 See the [open-source Inso CLI documentation](https://docs.insomnia.rest/inso-cli/introduction).
->>>>>>> 42f8e0d3
 
 ## Development
 
