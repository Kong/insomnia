--- conflicted
+++ resolved
@@ -19,56 +19,4 @@
 
 ## Documentation
 
-<<<<<<< HEAD
-See the [open-source Inso CLI documentation](https://docs.insomnia.rest/inso-cli/introduction).
-
-## Development
-
-- Bootstrap: `npm run bootstrap`
-- Start the compiler in watch mode: `npm run start`
-- Run: `./bin/inso -v`
-
-## Run with Docker
-
-> Note: this feature is still experimental / in active development.
-
-1. Clone the repository.
-2. Install [Docker](https://docs.docker.com/get-docker/).
-3. Run `docker build -t insomnia-inso:dev -f inso-dev.Dockerfile .`.
-4. (Optional) Create an alias for the containerised version of `inso`, e.g. `alias inso-docker="docker run -it --rm insomnia-inso:dev"`.
-5. (Optional) Try to run an `inso` command, e.g. `inso-docker help`
-
-In order to run Insomnia specs in a container, you'll need to mount the specs folder on your host machine to a given folder on the container. Examples:
-
-- Mounting an Insomnia git sync repository folder to a folder on the container:
-
-```shell
-cd <your-git-sync-repo-folder>
-
-docker run -it --rm -v $(pwd):/var/temp insomnia-inso:dev run test -w /var/temp
-```
-
-- Mounting the Insomnia Application Data folder:
-
-```shell
-# On macOS:
-
-docker run -v $HOME/Library/Application\ Support/Insomnia:/var/temp -it --rm insomnia-inso:dev run test --src /var/temp
-
-# On Linux:
-docker run -v $HOME/.config/Insomnia:/var/temp -it --rm insomnia-inso:dev run test --src /var/temp
-
-# On Windows (using Docker for Windows and WSL):
-docker run -v /mnt/c/Users/<your_username>/AppData/Roaming/Insomnia:/var/temp -it --rm insomnia-inso:dev run test --src /var/temp
-```
-
-- Mounting the folder where you keep an Insomnia v4 export:
-
-```shell
-cd <some-folder>
-
-docker run -it --rm -v $(pwd):/var/temp insomnia-inso:dev run test -w /var/temp/Insomnia_YYYY-MM-DD.json
-```
-=======
-See the [open-source Inso CLI documentation](https://docs.insomnia.rest/inso-cli/introduction).
->>>>>>> d4df5ea5
+See the [open-source Inso CLI documentation](https://docs.insomnia.rest/inso-cli/introduction).