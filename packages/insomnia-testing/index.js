--- conflicted
+++ resolved
@@ -1,9 +1,4 @@
 // @flow
-<<<<<<< HEAD
-export { generate, generateToFile } from './src/generate';
-export { runTests } from './src/run';
-export { send, initDb, modelTypes, getBodyBuffer } from './lib';
-=======
 export { generate } from './src/generate';
 export { runTests, runTestsCli } from './src/run';
->>>>>>> 85860ce0
+export { send, initDb, modelTypes, getBodyBuffer } from './lib';