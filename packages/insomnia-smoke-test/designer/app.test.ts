import { Application } from 'spectron';

import { isPackage, launchApp, stop } from '../modules/application';
import * as client from '../modules/client';
import * as dropdown from '../modules/dropdown';
import * as home from '../modules/home';
import * as modal from '../modules/modal';
import * as settings from '../modules/settings';

const itIf = condition => (condition ? it : it.skip);
// @ts-expect-error TSCONVERSION
it.if = itIf;

xdescribe('Application launch', function() {
  jest.setTimeout(50000);
  let app: Application;

  beforeEach(async () => {
    app = await launchApp();
  });

  afterEach(async () => {
    await stop(app);
  });

  // @ts-expect-error TSCONVERSION
  xit.if(isPackage())('can install and consume a plugin', async () => {
    await client.correctlyLaunched(app);
    await home.documentListingShown(app);

    // Install plugin
    await settings.openWithKeyboardShortcut(app);
<<<<<<< HEAD
    await settings.goToPluginsTab(app);
    await settings.installPlugin(app, 'insomnia-plugin-kong-bundle');
=======
    await settings.goToPlugins(app);
    await settings.installPlugin(app, 'insomnia-plugin-kong-portal');
>>>>>>> 83477364
    await settings.closeModal(app);

    // Open card dropdown for any card
    const dd = await home.openWorkspaceCardDropdown(app);

    // Click the "Deploy to Dev Portal" button, installed from that plugin
    await dropdown.clickDropdownItemByText(dd, 'Deploy to Dev Portal');

    // Ensure a modal opens, then close it - the rest is plugin behavior
    await modal.waitUntilOpened(app, { title: 'Deploy to Dev Portal' });
    await modal.close(app);
  });
});<|MERGE_RESOLUTION|>--- conflicted
+++ resolved
@@ -30,13 +30,8 @@
 
     // Install plugin
     await settings.openWithKeyboardShortcut(app);
-<<<<<<< HEAD
     await settings.goToPluginsTab(app);
-    await settings.installPlugin(app, 'insomnia-plugin-kong-bundle');
-=======
-    await settings.goToPlugins(app);
     await settings.installPlugin(app, 'insomnia-plugin-kong-portal');
->>>>>>> 83477364
     await settings.closeModal(app);
 
     // Open card dropdown for any card
