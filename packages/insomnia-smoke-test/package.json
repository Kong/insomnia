--- conflicted
+++ resolved
@@ -8,15 +8,10 @@
     "spectron:designer:build": "cross-env BUNDLE=build xvfb-maybe jest --detectOpenHandles --testPathPattern designer",
     "spectron:core:package": "cross-env BUNDLE=package xvfb-maybe jest --detectOpenHandles --testPathPattern core",
     "spectron:designer:package": "cross-env BUNDLE=package xvfb-maybe jest --detectOpenHandles --testPathPattern designer",
-<<<<<<< HEAD
     "cli": "jest --detectOpenHandles --testPathPattern cli",
-    "serve": "node tinyhttp/index.js",
+    "serve": "node server/index.js",
     "with-mock": "concurrently --names server,app --success first --kill-others \"npm run serve\"",
     "test:cli": "npm run with-mock \"npm run cli\"",
-=======
-    "serve": "node server/index.js",
-    "with-mock": "concurrently --names server,spectron --success first --kill-others \"npm run serve\"",
->>>>>>> cf6dde48
     "test:core:build": "npm run with-mock \"npm run spectron:core:build\"",
     "test:designer:build": "npm run with-mock \"npm run spectron:designer:build\"",
     "test:core:package": "npm run with-mock \"npm run spectron:core:package\"",
@@ -25,12 +20,9 @@
   "devDependencies": {
     "concurrently": "^5.3.0",
     "cross-env": "^7.0.2",
-<<<<<<< HEAD
     "execa": "^5.0.0",
-=======
     "express": "^4.17.1",
     "express-basic-auth": "^1.2.0",
->>>>>>> cf6dde48
     "faker": "^5.1.0",
     "get-bin-path": "^5.1.0",
     "jest": "^26.4.2",
