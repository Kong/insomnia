{
  "private": true,
  "name": "insomnia-smoke-test",
  "author": "Kong <office@konghq.com>",
  "license": "Apache-2.0",
  "repository": {
    "type": "git",
    "url": "https://github.com/Kong/insomnia.git",
    "directory": "packages/insomnia-smoke-test"
  },
  "bugs": {
    "url": "https://github.com/kong/insomnia/issues"
  },
<<<<<<< HEAD
  "version": "2.2.35",
=======
  "version": "2.3.0-beta.2",
  "type": "module",
>>>>>>> 9c5742ae
  "scripts": {
    "bootstrap": "npm run build",
    "lint": "eslint . --ext .js,.ts,.tsx",
    "lint:fix": "npm run lint -- --fix",
    "clean": "tsc --build tsconfig.build.json --clean",
    "postclean": "rimraf dist",
    "build": "tsc --build tsconfig.build.json",
    "spectron:build": "cross-env BUNDLE=build xvfb-maybe jest --detectOpenHandles --testPathPattern core",
    "spectron:package": "cross-env BUNDLE=package xvfb-maybe jest --detectOpenHandles --testPathPattern core",
    "cli": "jest --detectOpenHandles --testPathPattern cli",
    "serve": "ts-node server/index.ts",
    "with-mock": "concurrently --names server,app --success first --kill-others \"npm run serve\"",
    "test:cli": "npm run with-mock \"npm run cli\"",
    "test:build": "npm run with-mock \"npm run spectron:build\"",
    "test:package": "npm run with-mock \"npm run spectron:package\""
  },
  "devDependencies": {
    "@types/concurrently": "^6.0.1",
    "@types/express": "^4.17.11",
    "@types/faker": "^5.5.5",
    "@types/mkdirp": "^1.0.1",
    "concurrently": "^5.3.0",
    "cross-env": "^7.0.2",
    "execa": "^5.0.0",
    "express": "^4.17.1",
    "express-basic-auth": "^1.2.0",
    "faker": "^5.1.0",
    "get-bin-path": "^5.1.0",
    "jest": "^26.6.3",
    "mkdirp": "^1.0.4",
    "spectron": "^11.1.0",
    "spectron-keys": "0.0.1",
    "ts-node": "^9.1.1",
    "xvfb-maybe": "^0.2.1"
  }
}<|MERGE_RESOLUTION|>--- conflicted
+++ resolved
@@ -11,12 +11,7 @@
   "bugs": {
     "url": "https://github.com/kong/insomnia/issues"
   },
-<<<<<<< HEAD
-  "version": "2.2.35",
-=======
   "version": "2.3.0-beta.2",
-  "type": "module",
->>>>>>> 9c5742ae
   "scripts": {
     "bootstrap": "npm run build",
     "lint": "eslint . --ext .js,.ts,.tsx",
