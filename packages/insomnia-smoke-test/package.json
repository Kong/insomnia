{
  "private": true,
  "name": "insomnia-smoke-test",
<<<<<<< HEAD
  "version": "2.2.30",
  "license": "MIT",
=======
  "version": "2.2.31",
>>>>>>> ea711da7
  "type": "module",
  "scripts": {
    "spectron:build": "cross-env BUNDLE=build xvfb-maybe jest --detectOpenHandles --testPathPattern core",
    "spectron:package": "cross-env BUNDLE=package xvfb-maybe jest --detectOpenHandles --testPathPattern core",
    "cli": "jest --detectOpenHandles --testPathPattern cli",
    "serve": "node server/index.js",
    "with-mock": "concurrently --names server,app --success first --kill-others \"npm run serve\"",
    "test:cli": "npm run with-mock \"npm run cli\"",
    "test:build": "npm run with-mock \"npm run spectron:build\"",
    "test:package": "npm run with-mock \"npm run spectron:package\""
  },
  "jest": {
    "setupFilesAfterEnv": [
      "./__jest__/setup.js"
    ]
  },
  "devDependencies": {
    "concurrently": "^5.3.0",
    "cross-env": "^7.0.2",
    "execa": "^5.0.0",
    "express": "^4.17.1",
    "express-basic-auth": "^1.2.0",
    "faker": "^5.1.0",
    "get-bin-path": "^5.1.0",
    "jest": "^26.4.2",
    "mkdirp": "^1.0.4",
    "spectron": "^11.1.0",
    "spectron-keys": "0.0.1",
    "xvfb-maybe": "^0.2.1"
  }
}<|MERGE_RESOLUTION|>--- conflicted
+++ resolved
@@ -1,12 +1,8 @@
 {
   "private": true,
   "name": "insomnia-smoke-test",
-<<<<<<< HEAD
-  "version": "2.2.30",
   "license": "MIT",
-=======
   "version": "2.2.31",
->>>>>>> ea711da7
   "type": "module",
   "scripts": {
     "spectron:build": "cross-env BUNDLE=build xvfb-maybe jest --detectOpenHandles --testPathPattern core",
