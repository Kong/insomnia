--- conflicted
+++ resolved
@@ -199,18 +199,6 @@
                     mode: 'raw',
                     raw: 'rawContent',
                 });
-<<<<<<< HEAD
-                insomnia.request.auth.update(
-                    {
-                        type: 'bearer',
-                        bearer: [
-                                {key: 'token', value: 'tokenValue'},
-                        ],
-                    },
-                    'bearer'
-                );
-=======
->>>>>>> 85cb6dba
             `,
             body: '{}',
             customVerify: (bodyJson: any) => {
