--- conflicted
+++ resolved
@@ -1,10 +1,6 @@
 {
   "name": "insomnia-xpath",
-<<<<<<< HEAD
-  "version": "1.0.9",
-=======
   "version": "1.0.10",
->>>>>>> 8112f5d6
   "author": "Gregory Schier <gschier1990@gmail.com>",
   "description": "Query XML using XPath",
   "license": "MIT",
@@ -13,11 +9,7 @@
     "test": "jest --silent"
   },
   "dependencies": {
-<<<<<<< HEAD
-    "insomnia-cookies": "^0.0.12",
-=======
     "insomnia-cookies": "^0.0.13",
->>>>>>> 8112f5d6
     "xmldom": "^0.1.27",
     "xpath": "0.0.27"
   }
