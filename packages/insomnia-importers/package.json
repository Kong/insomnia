{
  "name": "insomnia-importers",
  "version": "2.0.15",
  "author": "Gregory Schier <gschier1990@gmail.com>",
  "description": "Various data importers for Insomnia",
  "license": "MIT",
  "repository": "https://github.com/getinsomnia/insomnia/tree/master/packages/insomnia-importers",
  "bugs": {
    "url": "https://github.com/getinsomnia/insomnia"
  },
  "main": "index.js",
  "bin": {
    "insomnia-import": "./bin/cli"
  },
  "scripts": {
    "test": "jest --silent"
  },
  "dependencies": {
    "commander": "^2.20.0",
    "shell-quote": "^1.6.1",
<<<<<<< HEAD
    "swagger-parser": "^4.0.1",
    "yaml": "^1.5.0"
  }
=======
    "swagger-parser": "^6.0.5"
  },
  "devDependencies": {}
>>>>>>> 6b244568
}<|MERGE_RESOLUTION|>--- conflicted
+++ resolved
@@ -18,13 +18,7 @@
   "dependencies": {
     "commander": "^2.20.0",
     "shell-quote": "^1.6.1",
-<<<<<<< HEAD
-    "swagger-parser": "^4.0.1",
-    "yaml": "^1.5.0"
+    "yaml": "^1.5.0",
+    "swagger-parser": "^6.0.5"
   }
-=======
-    "swagger-parser": "^6.0.5"
-  },
-  "devDependencies": {}
->>>>>>> 6b244568
 }