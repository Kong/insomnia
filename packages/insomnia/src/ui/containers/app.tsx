import React, { FC, Fragment, lazy, Suspense, useEffect, useState } from 'react';
import { useSelector } from 'react-redux';
import { Route, Routes, useNavigate } from 'react-router-dom';

import {
  ACTIVITY_DEBUG,
  ACTIVITY_HOME,
  ACTIVITY_SPEC,
  ACTIVITY_UNIT_TEST,
} from '../../common/constants';
import { database as db } from '../../common/database';
import * as models from '../../models';
import { ErrorBoundary } from '../components/error-boundary';
import { AddKeyCombinationModal } from '../components/modals/add-key-combination-modal';
import { AlertModal } from '../components/modals/alert-modal';
import { AnalyticsModal } from '../components/modals/analytics-modal';
import { AskModal } from '../components/modals/ask-modal';
import { CodePromptModal } from '../components/modals/code-prompt-modal';
import { CookieModifyModal } from '../components/modals/cookie-modify-modal';
import { CookiesModalFC } from '../components/modals/cookies-modal';
import { EnvironmentEditModal } from '../components/modals/environment-edit-modal';
import { ErrorModal } from '../components/modals/error-modal';
import { ExportRequestsModal } from '../components/modals/export-requests-modal';
import { FilterHelpModal } from '../components/modals/filter-help-modal';
import { GenerateCodeModal } from '../components/modals/generate-code-modal';
import { GenerateConfigModal } from '../components/modals/generate-config-modal';
import { GitBranchesModal } from '../components/modals/git-branches-modal';
import { GitLogModal } from '../components/modals/git-log-modal';
import { GitRepositorySettingsModal } from '../components/modals/git-repository-settings-modal';
import { GitStagingModal } from '../components/modals/git-staging-modal';
import { registerModal } from '../components/modals/index';
import { LoginModal } from '../components/modals/login-modal';
import { NunjucksModal } from '../components/modals/nunjucks-modal';
import ProjectSettingsModal from '../components/modals/project-settings-modal';
import { PromptModal } from '../components/modals/prompt-modal';
import { ProtoFilesModal } from '../components/modals/proto-files-modal';
import { RequestGroupSettingsModal } from '../components/modals/request-group-settings-modal';
import { RequestRenderErrorModal } from '../components/modals/request-render-error-modal';
import { RequestSettingsModal } from '../components/modals/request-settings-modal';
import { RequestSwitcherModal } from '../components/modals/request-switcher-modal';
import { ResponseDebugModal } from '../components/modals/response-debug-modal';
import { SelectModal } from '../components/modals/select-modal';
import { SettingsModal } from '../components/modals/settings-modal';
import { SyncBranchesModal } from '../components/modals/sync-branches-modal';
import { SyncDeleteModal } from '../components/modals/sync-delete-modal';
import { SyncHistoryModal } from '../components/modals/sync-history-modal';
import { SyncMergeModal } from '../components/modals/sync-merge-modal';
import { SyncStagingModal } from '../components/modals/sync-staging-modal';
import { WorkspaceDuplicateModal } from '../components/modals/workspace-duplicate-modal';
import { WorkspaceEnvironmentsEditModal } from '../components/modals/workspace-environments-edit-modal';
import { WorkspaceSettingsModal } from '../components/modals/workspace-settings-modal';
import { WrapperModal } from '../components/modals/wrapper-modal';
import { Toast } from '../components/toast';
import withDragDropContext from '../context/app/drag-drop-context';
import { GrpcDispatchModalWrapper, GrpcProvider } from '../context/grpc';
import { NunjucksEnabledProvider } from '../context/nunjucks/nunjucks-enabled-context';
import { useGitVCS } from '../hooks/use-git-vcs';
import { useVCS } from '../hooks/use-vcs';
import {
  selectActiveActivity,
  selectActiveApiSpec,
  selectActiveCookieJar,
  selectActiveEnvironment,
  selectActiveGitRepository,
  selectActiveProject,
  selectActiveWorkspace,
  selectActiveWorkspaceMeta,
  selectEnvironments,
  selectIsFinishedBooting,
  selectIsLoggedIn,
} from '../redux/selectors';
import { AppHooks } from './app-hooks';

const lazyWithPreload = <T extends FC<any>>(
  importFn: () => Promise<{ default: T }>
) => {
  const LazyComponent = lazy(importFn);
  const preload = () => importFn();

  return [LazyComponent, preload] as const;
};

const [WrapperHome, preloadWrapperHome] = lazyWithPreload(
  () => import('../components/wrapper-home')
);
const [WrapperDebug, preloadWrapperDebug] = lazyWithPreload(
  () => import('../components/wrapper-debug')
);
const [WrapperDesign, preloadWrapperDesign] = lazyWithPreload(
  () => import('../components/wrapper-design')
);
const [WrapperUnitTest, preloadWrapperUnitTest] = lazyWithPreload(
  () => import('../components/wrapper-unit-test')
);

preloadWrapperHome();
preloadWrapperDebug();
preloadWrapperDesign();
preloadWrapperUnitTest();

const LoadingIndicator = () => (<div
  id="app-loading-indicator"
  style={{
    position: 'fixed',
    top: '0',
    left: '0',
    display: 'flex',
    alignItems: 'center',
    justifyContent: 'center',
    height: '100%',
    width: '100%',
  }}
>
  <img src="./ui/images/insomnia-logo.svg" alt="Insomnia" />
</div>);

const ActivityRouter = () => {
  const selectedActivity = useSelector(selectActiveActivity);
  const activeWorkspace = useSelector(selectActiveWorkspace);
  // If there is no active workspace, we want to navigate to home no matter what the previous activity was
  const activity = activeWorkspace ? selectedActivity : ACTIVITY_HOME;
  const navigate = useNavigate();

  React.useEffect(() => {
    if (activity) {
      navigate(activity);
    }
  }, [activity, navigate]);

  return null;
};

interface State {
  isMigratingChildren: boolean;
}

const App = () => {
  const [state, setState] = useState<State>({
    isMigratingChildren: false,
  });

  const activeCookieJar = useSelector(selectActiveCookieJar);
  const activeApiSpec = useSelector(selectActiveApiSpec);
  const activeWorkspace = useSelector(selectActiveWorkspace);
  const activeWorkspaceMeta = useSelector(selectActiveWorkspaceMeta);
  const environments = useSelector(selectEnvironments);
  const isLoggedIn = useSelector(selectIsLoggedIn);
  const isFinishedBooting = useSelector(selectIsFinishedBooting);
  const activeGitRepository = useSelector(selectActiveGitRepository);
  const activeEnvironment = useSelector(selectActiveEnvironment);
  const activeProject = useSelector(selectActiveProject);

  const vcs = useVCS({
    workspaceId: activeWorkspace?._id,
  });

  const gitVCS = useGitVCS({
    workspaceId: activeWorkspace?._id,
    projectId: activeProject?._id,
    gitRepository: activeGitRepository,
  });

  async function handleSetActiveEnvironment(activeEnvironmentId: string | null) {
    if (activeWorkspaceMeta) {
      await models.workspaceMeta.update(activeWorkspaceMeta, { activeEnvironmentId });
    }
  }

  // Ensure Children: Make sure cookies, env, and meta models are created under this workspace
  useEffect(() => {
    if (!activeWorkspace) {
      return;
    }
    const baseEnvironments = environments.filter(environment => environment.parentId === activeWorkspace._id);
    const workspaceHasChildren = baseEnvironments.length && activeCookieJar && activeApiSpec && activeWorkspaceMeta;
    if (workspaceHasChildren) {
      return;
    }
    // We already started migrating. Let it finish.
    if (state.isMigratingChildren) {
      return;
    }
    // Prevent rendering of everything until we check the workspace has cookies, env, and meta
    setState(state => ({ ...state, isMigratingChildren: true }));
    async function update() {
      if (activeWorkspace) {
        const flushId = await db.bufferChanges();
        await models.workspace.ensureChildren(activeWorkspace);
        await db.flushChanges(flushId);
        setState(state => ({ ...state, isMigratingChildren: false }));
      }
    }
    update();
  }, [activeApiSpec, activeCookieJar, activeWorkspace, activeWorkspaceMeta, environments, state.isMigratingChildren]);

  if (state.isMigratingChildren) {
    console.log('[app] Waiting for migration to complete');
    return null;
  }

  if (!isFinishedBooting) {
    console.log('[app] Waiting to finish booting');
    return null;
  }

  const uniquenessKey = `${isLoggedIn}::${activeWorkspace?._id || 'n/a'}`;
  return (
    <GrpcProvider>
      <NunjucksEnabledProvider>
        <AppHooks />
        <div className="app" key={uniquenessKey}>
          <ErrorBoundary showAlert>
            <div key="modals" className="modals">
              <ErrorBoundary showAlert>
                <AnalyticsModal />
                <AlertModal ref={instance => registerModal(instance, 'AlertModal')} />
                <ErrorModal ref={instance => registerModal(instance, 'ErrorModal')} />
                <PromptModal ref={registerModal} />
                <WrapperModal ref={instance => registerModal(instance, 'WrapperModal')} />
                <LoginModal ref={registerModal} />
                <AskModal ref={instance => registerModal(instance, 'AskModal')} />
                <SelectModal ref={instance => registerModal(instance, 'SelectModal')} />
                <FilterHelpModal ref={instance => registerModal(instance, 'FilterHelpModal')} />
                <RequestRenderErrorModal ref={instance => registerModal(instance, 'RequestRenderErrorModal')} />
                <GenerateConfigModal ref={instance => registerModal(instance, 'GenerateConfigModal')} />
                <ProjectSettingsModal ref={instance => registerModal(instance, 'ProjectSettingsModal')} />
<<<<<<< HEAD
                <WorkspaceDuplicateModal ref={instance => registerModal(instance, 'WorkspaceDuplicateModal')} vcs={vcs || undefined} />
                <CodePromptModal ref={registerModal} />
=======
                <WorkspaceDuplicateModal ref={registerModal} vcs={vcs || undefined} />
                <CodePromptModal ref={instance => registerModal(instance, 'CodePromptModal')} />
>>>>>>> 92b8b3ba
                <RequestSettingsModal ref={instance => registerModal(instance, 'RequestSettingsModal')} />
                <RequestGroupSettingsModal ref={instance => registerModal(instance, 'RequestGroupSettingsModal')} />

                {activeWorkspace ? <>
                  {/* TODO: Figure out why cookieJar is sometimes null */}
                  {activeCookieJar ? <>
                    <CookiesModalFC
                      ref={registerModal}
                    />
                    <CookieModifyModal ref={registerModal} />
                  </> : null}

                  <NunjucksModal
                    ref={instance => registerModal(instance, 'NunjucksModal')}
                    workspace={activeWorkspace}
                  />

                  {activeApiSpec ? <WorkspaceSettingsModal
                    ref={instance => registerModal(instance, 'WorkspaceSettingsModal')}
                  /> : null}
                </> : null}

                <GenerateCodeModal
                  ref={instance => registerModal(instance, 'GenerateCodeModal')}
                  environmentId={activeEnvironment ? activeEnvironment._id : 'n/a'}
                />

                <SettingsModal ref={instance => registerModal(instance, 'SettingsModal')} />
                <ResponseDebugModal ref={instance => registerModal(instance, 'ResponseDebugModal')} />

                <RequestSwitcherModal ref={instance => registerModal(instance, 'RequestSwitcherModal')} />

                <EnvironmentEditModal ref={instance => registerModal(instance, 'EnvironmentEditModal')} />

                <GitRepositorySettingsModal ref={registerModal} />

                {activeWorkspace && gitVCS ? (
                  <Fragment>
                    <GitStagingModal ref={registerModal} workspace={activeWorkspace} vcs={gitVCS} gitRepository={activeGitRepository} />
                    <GitLogModal ref={registerModal} vcs={gitVCS} />
                    {activeGitRepository !== null && (
                      <GitBranchesModal
                        ref={registerModal}
                        vcs={gitVCS}
                        gitRepository={activeGitRepository}
                      />
                    )}
                  </Fragment>
                ) : null}

                {activeWorkspace && vcs ? (
                  <Fragment>
                    <SyncStagingModal ref={instance => registerModal(instance, 'SyncStagingModal')} vcs={vcs} />
                    <SyncMergeModal ref={instance => registerModal(instance, 'SyncMergeModal')} />
                    <SyncBranchesModal ref={instance => registerModal(instance, 'SyncBranchesModal')} vcs={vcs} />
                    <SyncDeleteModal ref={instance => registerModal(instance, 'SyncDeleteModal')} vcs={vcs} />
                    <SyncHistoryModal ref={instance => registerModal(instance, 'SyncHistoryModal')} vcs={vcs} />
                  </Fragment>
                ) : null}

                <WorkspaceEnvironmentsEditModal
                  ref={registerModal}
                  handleSetActiveEnvironment={handleSetActiveEnvironment}
                  activeEnvironmentId={activeEnvironment ? activeEnvironment._id : null}
                />

                <AddKeyCombinationModal ref={instance => registerModal(instance, 'AddKeyCombinationModal')} />
                <ExportRequestsModal ref={instance => registerModal(instance, 'ExportRequestsModal')} />

                <GrpcDispatchModalWrapper>
                  {dispatch => (
                    <ProtoFilesModal
                      ref={instance => registerModal(instance, 'ProtoFilesModal')}
                      grpcDispatch={dispatch}
                    />
                  )}
                </GrpcDispatchModalWrapper>
              </ErrorBoundary>
            </div>

            <Routes>
              <Route
                path="*"
                element={
                  <Suspense fallback={<LoadingIndicator />}>
                    <WrapperHome
                      vcs={vcs}
                    />
                  </Suspense>
                }
              />
              <Route
                path={ACTIVITY_UNIT_TEST}
                element={
                  <Suspense fallback={<LoadingIndicator />}>
                    <WrapperUnitTest />
                  </Suspense>
                }
              />
              <Route
                path={ACTIVITY_SPEC}
                element={
                  <Suspense fallback={<LoadingIndicator />}>
                    <WrapperDesign />
                  </Suspense>
                }
              />
              <Route
                path={ACTIVITY_DEBUG}
                element={
                  <Suspense fallback={<LoadingIndicator />}>
                    <WrapperDebug />
                  </Suspense>
                }
              />
            </Routes>
            <ActivityRouter />
          </ErrorBoundary>

          <ErrorBoundary showAlert>
            <Toast />
          </ErrorBoundary>
        </div>
      </NunjucksEnabledProvider>
    </GrpcProvider>
  );
};

export default withDragDropContext(App);<|MERGE_RESOLUTION|>--- conflicted
+++ resolved
@@ -224,13 +224,8 @@
                 <RequestRenderErrorModal ref={instance => registerModal(instance, 'RequestRenderErrorModal')} />
                 <GenerateConfigModal ref={instance => registerModal(instance, 'GenerateConfigModal')} />
                 <ProjectSettingsModal ref={instance => registerModal(instance, 'ProjectSettingsModal')} />
-<<<<<<< HEAD
                 <WorkspaceDuplicateModal ref={instance => registerModal(instance, 'WorkspaceDuplicateModal')} vcs={vcs || undefined} />
-                <CodePromptModal ref={registerModal} />
-=======
-                <WorkspaceDuplicateModal ref={registerModal} vcs={vcs || undefined} />
                 <CodePromptModal ref={instance => registerModal(instance, 'CodePromptModal')} />
->>>>>>> 92b8b3ba
                 <RequestSettingsModal ref={instance => registerModal(instance, 'RequestSettingsModal')} />
                 <RequestGroupSettingsModal ref={instance => registerModal(instance, 'RequestGroupSettingsModal')} />
 
