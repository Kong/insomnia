<<<<<<< HEAD
import React, { FunctionComponent, useReducer, useState } from 'react';
import { useRouteLoaderData } from 'react-router-dom';
import { useAsync } from 'react-use';
=======
import React, { FunctionComponent, useState } from 'react';
import { useParams, useRouteLoaderData } from 'react-router-dom';
import { useMount } from 'react-use';
>>>>>>> 5590f9f9
import styled from 'styled-components';

import { getCommonHeaderNames, getCommonHeaderValues } from '../../../common/common-headers';
import { documentationLinks } from '../../../common/documentation';
import { generateId } from '../../../common/misc';
import { getRenderContext, getRenderedGrpcRequest, getRenderedGrpcRequestMessage, render, RENDER_PURPOSE_SEND } from '../../../common/render';
import { GrpcMethodType } from '../../../main/ipc/grpc';
import * as models from '../../../models';
import type { GrpcRequest, GrpcRequestHeader } from '../../../models/grpc-request';
import { queryAllWorkspaceUrls } from '../../../models/helpers/query-all-workspace-urls';
import { useRequestPatcher } from '../../hooks/use-request';
import { useActiveRequestSyncVCSVersion, useGitVCSVersion } from '../../hooks/use-vcs-version';
import { GrpcRequestState } from '../../routes/debug';
import { RequestLoaderData } from '../../routes/request';
import { WorkspaceLoaderData } from '../../routes/workspace';
import { PanelContainer, TabItem, Tabs } from '../base/tabs';
import { GrpcSendButton } from '../buttons/grpc-send-button';
import { OneLineEditor } from '../codemirror/one-line-editor';
import { GrpcMethodDropdown } from '../dropdowns/grpc-method-dropdown/grpc-method-dropdown';
import { ErrorBoundary } from '../error-boundary';
import { KeyValueEditor } from '../key-value-editor/key-value-editor';
import { useDocBodyKeyboardShortcuts } from '../keydown-binder';
import { showAlert, showModal } from '../modals';
import { ErrorModal } from '../modals/error-modal';
import { ProtoFilesModal } from '../modals/proto-files-modal';
import { RequestRenderErrorModal } from '../modals/request-render-error-modal';
import { SvgIcon } from '../svg-icon';
import { Button } from '../themed-button';
import { Tooltip } from '../tooltip';
import { GrpcTabbedMessages } from '../viewers/grpc-tabbed-messages';
import { EmptyStatePane } from './empty-state-pane';
import { Pane, PaneBody, PaneHeader } from './pane';
interface Props {
  grpcState: GrpcRequestState;
  setGrpcState: (states: GrpcRequestState) => void;
  reloadRequests: (requestIds: string[]) => void;
}

const StyledUrlBar = styled.div`
  width: 100%;
  height: 100%;
  display: flex;
  flex-direction: row;
  justify-content: space-between;
  align-items: stretch;
`;

const StyledUrlEditor = styled.div`
  flex: 1;
`;

const StyledDropdownWrapper = styled.div({
  flex: '1',
  display: 'flex',
  alignItems: 'center',
  paddingRight: 'var(--padding-sm)',
  gap: 'var(--padding-xs)',
});

export const canClientStream = (methodType?: GrpcMethodType) => methodType === 'client' || methodType === 'bidi';
export const GrpcMethodTypeName = {
  unary: 'Unary',
  server: 'Server Streaming',
  client: 'Client Streaming',
  bidi: 'Bi-directional Streaming',
} as const;

export const GrpcRequestPane: FunctionComponent<Props> = ({
  grpcState,
  setGrpcState,
  reloadRequests,
}) => {
  const { activeRequest } = useRouteLoaderData('request/:requestId') as RequestLoaderData<GrpcRequest, any>;

  const [isProtoModalOpen, setIsProtoModalOpen] = useState(false);
  const { requestMessages, running, methods } = grpcState;
  useMount(async () => {
    if (!activeRequest.protoFileId) {
      return;
    }
    console.log(`[gRPC] loading proto file methods pf=${activeRequest.protoFileId}`);
    const methods = await window.main.grpc.loadMethods(activeRequest.protoFileId);
    setGrpcState({ ...grpcState, methods });
  });

  const gitVersion = useGitVCSVersion();
  const activeRequestSyncVersion = useActiveRequestSyncVCSVersion();
  const { workspaceId, requestId } = useParams() as { workspaceId: string; requestId: string };
  const patchRequest = useRequestPatcher();
  const {
    activeEnvironment,
  } = useRouteLoaderData(':workspaceId') as WorkspaceLoaderData;
  const environmentId = activeEnvironment._id;
  // Reset the response pane state when we switch requests, the environment gets modified, or the (Git|Sync)VCS version changes
  const uniquenessKey = `${activeEnvironment.modified}::${requestId}::${gitVersion}::${activeRequestSyncVersion}`;
  const method = methods.find(c => c.fullPath === activeRequest.protoMethodName);
  const methodType = method?.type;
  const handleRequestSend = async () => {
    if (method && !running) {
      try {
        const request = await getRenderedGrpcRequest({
          request: activeRequest,
          environmentId,
          purpose: RENDER_PURPOSE_SEND,
          skipBody: canClientStream(methodType),
        });
        window.main.grpc.start({ request });
        setGrpcState({
          ...grpcState,
          requestMessages: [],
          responseMessages: [],
          status: undefined,
          error: undefined,
        });
      } catch (err) {
        if (err.type === 'render') {
          showModal(RequestRenderErrorModal, {
            request: activeRequest,
            error: err,
          });
        } else {
          showAlert({
            title: 'Unexpected Request Failure',
            message: (
              <div>
                <p>The request failed due to an unhandled error:</p>
                <code className="wide selectable">
                  <pre>{err.message}</pre>
                </code>
              </div>
            ),
          });
        }
      }

    }
  };

  const [bodyPaneKey, forceNewBodyComponent] = useReducer((n: number) => n + 1, 0);
  const useRequestStubs = async () => {
    if (!method?.mocks) {
      return;
    }
    const newBodyText = JSON.stringify(method.mocks, null, 2);
    if (newBodyText !== activeRequest.body.text) {
      await models.grpcRequest.update(activeRequest, {
        body: { ...activeRequest.body, text: newBodyText },
      });
      setTimeout(() => forceNewBodyComponent());
    }
  };

  useDocBodyKeyboardShortcuts({
    request_send: handleRequestSend,
  });

  return (
    <>
      <Pane type="request">
        <PaneHeader>
          <StyledUrlBar>
            <div className="method-grpc pad-right pad-left vertically-center">gRPC</div>
            <StyledUrlEditor title={activeRequest.url}>
              <OneLineEditor
                key={uniquenessKey}
                type="text"
                defaultValue={activeRequest.url}
                placeholder="grpcb.in:9000"
                onChange={url => patchRequest(requestId, { url })}
                getAutocompleteConstants={() => queryAllWorkspaceUrls(workspaceId, models.grpcRequest.type, requestId)}
              />
            </StyledUrlEditor>
            <StyledDropdownWrapper>
              <GrpcMethodDropdown
                disabled={running}
                methods={methods}
                selectedMethod={method}
                handleChange={protoMethodName => {
                  patchRequest(requestId, { protoMethodName });
                  setGrpcState({
                    ...grpcState,
                    requestMessages: [],
                    responseMessages: [],
                    status: undefined,
                    error: undefined,
                  });
                }}
              />
              <Button
                variant="text"
                data-testid="button-use-request-stubs"
                disabled={!method?.mocks}
                onClick={useRequestStubs}
              >
                <Tooltip message="Click to replace body with request stubs" position="bottom" delay={500}>
                  <i className="fa fa-code" />
                </Tooltip>
              </Button>
              <Button
                variant="text"
                data-testid="button-server-reflection"
                disabled={!activeRequest.url}
                onClick={async () => {
                  try {
                    const renderContext = await getRenderContext({ request: activeRequest, environmentId, purpose: RENDER_PURPOSE_SEND });
                    const rendered = await render({ url: activeRequest.url, metadata: activeRequest.metadata }, renderContext);
                    const methods = await window.main.grpc.loadMethodsFromReflection(rendered);
                    setGrpcState({ ...grpcState, methods });
                    patchRequest(requestId, { protoFileId: '', protoMethodName: '' });
                  } catch (error) {
                    showModal(ErrorModal, { error });
                  }
                }}
              >
                <Tooltip message="Click to use server reflection" position="bottom" delay={500}>
                  <i className="fa fa-refresh" />
                </Tooltip>
              </Button>
              <Button
                data-testid="button-proto-file"
                variant="text"
                onClick={() => setIsProtoModalOpen(true)}
              >
                <Tooltip message="Click to change proto file" position="bottom" delay={500}>
                  <i className="fa fa-file-code-o" />
                </Tooltip>
              </Button>
            </StyledDropdownWrapper>
            <GrpcSendButton
              running={running}
              methodType={methodType}
              handleCancel={() => window.main.grpc.cancel(requestId)}
              handleStart={handleRequestSend}
            />
          </StyledUrlBar>
        </PaneHeader>
        <PaneBody key={bodyPaneKey}>
          {methodType && (
            <Tabs aria-label="Grpc request pane tabs">
              <TabItem key="method-type" title={GrpcMethodTypeName[methodType]}>
                <GrpcTabbedMessages
                  uniquenessKey={uniquenessKey}
                  tabNamePrefix="Stream"
                  messages={requestMessages}
                  bodyText={activeRequest.body.text}
                  handleBodyChange={text => patchRequest(requestId, { body: { text } })}
                  showActions={running && canClientStream(methodType)}
                  handleStream={async () => {
                    const requestBody = await getRenderedGrpcRequestMessage({
                      request: activeRequest,
                      environmentId,
                      purpose: RENDER_PURPOSE_SEND,
                    });
                    const preparedMessage = {
                      body: requestBody,
                      requestId,
                    };
                    window.main.grpc.sendMessage(preparedMessage);
                    setGrpcState({
                      ...grpcState, requestMessages: [...requestMessages, {
                        id: generateId(),
                        text: preparedMessage.body.text || '',
                        created: Date.now(),
                      }],
                    });

                  }}
                  handleCommit={() => window.main.grpc.commit(requestId)}
                />
              </TabItem>
              <TabItem key="headers" title="Headers">
                <PanelContainer className="tall wide">
                  <ErrorBoundary key={uniquenessKey} errorClassName="font-error pad text-center">
                    <KeyValueEditor
                      namePlaceholder="header"
                      valuePlaceholder="value"
                      descriptionPlaceholder="description"
                      pairs={activeRequest.metadata}
                      isDisabled={running}
                      handleGetAutocompleteNameConstants={getCommonHeaderNames}
                      handleGetAutocompleteValueConstants={getCommonHeaderValues}
                      onChange={(metadata: GrpcRequestHeader[]) => patchRequest(requestId, { metadata })}
                    />
                  </ErrorBoundary>
                </PanelContainer>
              </TabItem>
            </Tabs>
          )}
          {!methodType && (
            <EmptyStatePane
              icon={<SvgIcon icon="bug" />}
              documentationLinks={[documentationLinks.introductionToInsomnia]}
              secondaryAction="Select a body type from above to send data in the body of a request"
              title="Enter a URL and send to get a response"
            />
          )}
        </PaneBody>
      </Pane>
      {isProtoModalOpen && <ProtoFilesModal
        reloadRequests={reloadRequests}
        defaultId={activeRequest.protoFileId}
        onHide={() => setIsProtoModalOpen(false)}
        onSave={async (protoFileId: string) => {
          if (activeRequest.protoFileId !== protoFileId) {
            patchRequest(requestId, { protoFileId, protoMethodName: '' });
            const methods = await window.main.grpc.loadMethods(protoFileId);
            setGrpcState({ ...grpcState, methods });
            setIsProtoModalOpen(false);
          }
          setIsProtoModalOpen(false);
        }}
      />}
    </>
  );
};<|MERGE_RESOLUTION|>--- conflicted
+++ resolved
@@ -1,12 +1,6 @@
-<<<<<<< HEAD
 import React, { FunctionComponent, useReducer, useState } from 'react';
-import { useRouteLoaderData } from 'react-router-dom';
-import { useAsync } from 'react-use';
-=======
-import React, { FunctionComponent, useState } from 'react';
 import { useParams, useRouteLoaderData } from 'react-router-dom';
 import { useMount } from 'react-use';
->>>>>>> 5590f9f9
 import styled from 'styled-components';
 
 import { getCommonHeaderNames, getCommonHeaderValues } from '../../../common/common-headers';
