--- conflicted
+++ resolved
@@ -10,15 +10,11 @@
 import { isRequest } from '../../models/request';
 import { isRequestGroup } from '../../models/request-group';
 import { isWebSocketRequest } from '../../models/websocket-request';
-<<<<<<< HEAD
 import { Workspace } from '../../models/workspace';
+import { scopeToActivity, WorkspaceScope } from '../../models/workspace';
 import { ProjectLoaderData } from '../routes/project';
 import { RootLoaderData } from '../routes/root';
 import { Collection as WorkspaceCollection, WorkspaceLoaderData } from '../routes/workspace';
-=======
-import { scopeToActivity, WorkspaceScope } from '../../models/workspace';
-import { WorkspaceLoaderData } from '../routes/workspace';
->>>>>>> 89924a15
 import { Icon } from './icon';
 import { useDocBodyKeyboardShortcuts } from './keydown-binder';
 import { getMethodShortHand } from './tags/method-tag';
@@ -50,15 +46,12 @@
     },
   });
 
-<<<<<<< HEAD
   const requestSwitchKeyCombination = getPlatformKeyCombinations(settings.hotKeyRegistry.request_quickSwitch)[0];
-=======
   const scopeToIconMap: Record<string, IconName> = {
     design: 'file',
     collection: 'bars',
     'mock-server': 'server',
   };
->>>>>>> 89924a15
 
   return (
     <DialogTrigger onOpenChange={setIsOpen} isOpen={isOpen}>
