--- conflicted
+++ resolved
@@ -119,11 +119,7 @@
       className="w-full h-[--visual-viewport-height] fixed z-10 top-0 left-0 flex items-start justify-center bg-black/30"
     >
       <Modal
-<<<<<<< HEAD
-        className="flex max-h-[75%] flex-col w-full max-w-3xl rounded-md border border-solid border-[--hl-sm] p-[--padding-lg] bg-[--color-bg] text-[--color-font] m-24"
-=======
         className="max-h-[75%] overflow-auto flex flex-col w-full max-w-3xl rounded-md border border-solid border-[--hl-sm] p-[--padding-lg] bg-[--color-bg] text-[--color-font] m-24"
->>>>>>> 50be3c27
         onOpenChange={isOpen => {
           !isOpen && onClose();
         }}
