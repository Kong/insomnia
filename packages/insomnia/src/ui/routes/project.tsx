--- conflicted
+++ resolved
@@ -1249,32 +1249,6 @@
                   );
                 }}
                 >
-<<<<<<< HEAD
-                  {item => {
-                    return (
-                      <GridListItem
-                        key={item._id}
-                        id={item._id}
-                        textValue={item.name}
-                        className="flex-1 overflow-hidden flex-col outline-none p-[--padding-md] flex select-none w-full rounded-md hover:shadow-md aspect-square ring-1 ring-[--hl-md] hover:ring-[--hl-sm] focus:ring-[--hl-lg] hover:bg-[--hl-xs] focus:bg-[--hl-sm] transition-all"
-                      >
-                        <div className="flex gap-2 h-[20px]">
-                          <div className="flex pr-2 h-full flex-shrink-0 items-center rounded-sm gap-2 bg-[--hl-xs] text-[--color-font] text-sm">
-                            {isDesign(item.workspace) ? (
-                              <div className="px-2 flex justify-center items-center h-[20px] w-[20px] rounded-s-sm bg-[--color-info] text-[--color-font-info]">
-                                <Icon icon="file" />
-                              </div>
-                            ) : (
-                              <div className="px-2 flex justify-center items-center h-[20px] w-[20px] rounded-s-sm bg-[--color-surprise] text-[--color-font-surprise]">
-                                <Icon icon="bars" />
-                              </div>
-                            )}
-                            <span>
-                              {isDesign(item.workspace)
-                                ? 'Document'
-                                : 'Collection'}
-                            </span>
-=======
                 {item => {
                   return (
                     <GridListItem
@@ -1282,7 +1256,7 @@
                       // hack to workaround gridlist not have access to workspace scope
                       id={item._id + '|' + item.workspace.scope}
                       textValue={item.name}
-                      className="flex-1 overflow-hidden flex-col outline-none p-[--padding-md] flex select-none w-full rounded-sm hover:shadow-md aspect-square ring-1 ring-[--hl-md] hover:ring-[--hl-sm] focus:ring-[--hl-lg] hover:bg-[--hl-xs] focus:bg-[--hl-sm] transition-all"
+                      className="flex-1 overflow-hidden flex-col outline-none p-[--padding-md] flex select-none w-full rounded-md hover:shadow-md aspect-square ring-1 ring-[--hl-md] hover:ring-[--hl-sm] focus:ring-[--hl-lg] hover:bg-[--hl-xs] focus:bg-[--hl-sm] transition-all"
                     >
                       <div className="flex gap-2 h-[20px]">
                         <div className="flex pr-2 h-full flex-shrink-0 items-center rounded-sm gap-2 bg-[--hl-xs] text-[--color-font] text-sm">
@@ -1290,9 +1264,8 @@
                             <Icon icon={scopeToIconMap[item.workspace.scope]} />
                           </div>
                           <span>
-                            {item.workspace.scope}
+                            {item.workspace.scope === 'design' ? 'Document' : item.workspace.scope === 'collection' ? 'Collection' : item.workspace.scope === 'mock-server' ? 'Mock Server' : 'Unknown'}
                           </span>
->>>>>>> 89924a15
                           </div>
                           <span className="flex-1" />
                           {item.presence.length > 0 && (
