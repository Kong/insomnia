import { createWriteStream } from 'node:fs';
import path from 'node:path';

import * as contentDisposition from 'content-disposition';
import type { RequestTestResult } from 'insomnia-sdk';
import { extension as mimeExtension } from 'mime-types';
import { type ActionFunction, type LoaderFunction, redirect } from 'react-router-dom';

import { version } from '../../../package.json';
import { CONTENT_TYPE_EVENT_STREAM, CONTENT_TYPE_GRAPHQL, CONTENT_TYPE_JSON, METHOD_GET, METHOD_POST } from '../../common/constants';
import { type ChangeBufferEvent, database } from '../../common/database';
import { getContentDispositionHeader } from '../../common/misc';
import { type RenderedRequest } from '../../common/render';
import type { ResponsePatch } from '../../main/network/libcurl-promise';
import type { TimingStep } from '../../main/network/request-timing';
import type { BaseModel } from '../../models';
import * as models from '../../models';
import type { CookieJar } from '../../models/cookie-jar';
import type { UserUploadEnvironment } from '../../models/environment';
import { type GrpcRequest, isGrpcRequestId } from '../../models/grpc-request';
import type { GrpcRequestMeta } from '../../models/grpc-request-meta';
import * as requestOperations from '../../models/helpers/request-operations';
import type { MockRoute } from '../../models/mock-route';
import type { MockServer } from '../../models/mock-server';
import { getPathParametersFromUrl, isEventStreamRequest, isRequest, type Request, type RequestAuthentication, type RequestBody, type RequestHeader, type RequestParameter } from '../../models/request';
import { isRequestMeta, type RequestMeta } from '../../models/request-meta';
import type { RequestVersion } from '../../models/request-version';
import type { Response } from '../../models/response';
import { isWebSocketRequest, isWebSocketRequestId, type WebSocketRequest } from '../../models/websocket-request';
import type { WebSocketResponse } from '../../models/websocket-response';
import { getAuthHeader } from '../../network/authentication';
import { fetchRequestData, responseTransform, sendCurlAndWriteTimeline, tryToExecuteAfterResponseScript, tryToExecutePreRequestScript, tryToInterpolateRequest, tryToTransformRequestWithPlugins } from '../../network/network';
import { RenderErrorSubType } from '../../templating';
import { invariant } from '../../utils/invariant';
import { SegmentEvent } from '../analytics';
import { updateMimeType } from '../components/dropdowns/content-type-dropdown';
import type { CreateRequestType } from '../hooks/use-request';

export interface WebSocketRequestLoaderData {
  activeRequest: WebSocketRequest;
  activeRequestMeta: RequestMeta;
  activeResponse: WebSocketResponse | null;
  responses: WebSocketResponse[];
  requestVersions: RequestVersion[];
}
export interface GrpcRequestLoaderData {
  activeRequest: GrpcRequest;
  activeRequestMeta: GrpcRequestMeta;
  activeResponse: null;
  responses: [];
  requestVersions: RequestVersion[];
}
export interface RequestLoaderData {
  activeRequest: Request;
  activeRequestMeta: RequestMeta;
  activeResponse: Response | null;
  responses: Response[];
  requestVersions: RequestVersion[];
  mockServerAndRoutes: (MockServer & { routes: MockRoute[] })[];
}

export const loader: LoaderFunction = async ({ params }): Promise<RequestLoaderData | WebSocketRequestLoaderData | GrpcRequestLoaderData> => {
  const { organizationId, projectId, requestId, workspaceId } = params;
  invariant(requestId, 'Request ID is required');
  invariant(workspaceId, 'Workspace ID is required');
  invariant(projectId, 'Project ID is required');
  const activeRequest = await requestOperations.getById(requestId);
  if (!activeRequest) {
    throw redirect(`/organization/${organizationId}/project/${projectId}/workspace/${workspaceId}/debug`);
  }
  const activeWorkspaceMeta = await models.workspaceMeta.getByParentId(workspaceId);
  invariant(activeWorkspaceMeta, 'Active workspace meta not found');
  // NOTE: loaders shouldnt mutate data, this should be moved somewhere else
  await models.workspaceMeta.update(activeWorkspaceMeta, { activeRequestId: requestId });
  if (isGrpcRequestId(requestId)) {
    return {
      activeRequest,
      activeRequestMeta: await models.grpcRequestMeta.updateOrCreateByParentId(requestId, { lastActive: Date.now() }),
      activeResponse: null,
      responses: [],
      requestVersions: [],
    } as GrpcRequestLoaderData;
  }
  const activeRequestMeta = await models.requestMeta.updateOrCreateByParentId(requestId, { lastActive: Date.now() });
  invariant(activeRequestMeta, 'Request meta not found');
  const { filterResponsesByEnv } = await models.settings.get();

  const responseModelName = isWebSocketRequestId(requestId) ? 'webSocketResponse' : 'response';
  const activeResponse = activeRequestMeta.activeResponseId
    ? await models[responseModelName].getById(activeRequestMeta.activeResponseId)
    : await models[responseModelName].getLatestForRequest(requestId, activeWorkspaceMeta.activeEnvironmentId);
  const allResponses = await models[responseModelName].findByParentId(requestId) as (Response | WebSocketResponse)[];
  const filteredResponses = allResponses
    .filter((r: Response | WebSocketResponse) => r.environmentId === activeWorkspaceMeta.activeEnvironmentId);
  const responses = (filterResponsesByEnv ? filteredResponses : allResponses)
    .sort((a: BaseModel, b: BaseModel) => (a.created > b.created ? -1 : 1));

  // Q(gatzjames): load mock servers here or somewhere else?
  const mockServers = await models.mockServer.findByProjectId(projectId);
  const mockRoutes = await database.find<MockRoute>(models.mockRoute.type, { parentId: { $in: mockServers.map(s => s._id) } });
  const mockServerAndRoutes = mockServers.map(mockServer => ({
    ...mockServer,
    routes: mockRoutes.filter(route => route.parentId === mockServer._id),
  }));
  return {
    activeRequest,
    activeRequestMeta,
    activeResponse,
    responses,
    requestVersions: await models.requestVersion.findByParentId(requestId),
    mockServerAndRoutes,
  } as RequestLoaderData | WebSocketRequestLoaderData;
};

export const createRequestAction: ActionFunction = async ({ request, params }) => {
  const { organizationId, projectId, workspaceId } = params;
  invariant(typeof workspaceId === 'string', 'Workspace ID is required');
  const { requestType, parentId, req } = await request.json() as { requestType: CreateRequestType; parentId?: string; req?: Request };

  const settings = await models.settings.getOrCreate();
  const defaultHeaders = settings.disableAppVersionUserAgent ? [] : [{ name: 'User-Agent', value: `insomnia/${version}` }];

  let activeRequestId;
  if (requestType === 'HTTP') {
    activeRequestId = (await models.request.create({
      parentId: parentId || workspaceId,
      method: METHOD_GET,
      name: 'New Request',
      headers: defaultHeaders,
    }))._id;
  }
  if (requestType === 'gRPC') {
    activeRequestId = (await models.grpcRequest.create({
      parentId: parentId || workspaceId,
      name: 'New Request',
    }))._id;
  }
  if (requestType === 'GraphQL') {

    activeRequestId = (await models.request.create({
      parentId: parentId || workspaceId,
      method: METHOD_POST,
      headers: [
        ...defaultHeaders,
        { name: 'Content-Type', value: CONTENT_TYPE_JSON },
      ],
      body: {
        mimeType: CONTENT_TYPE_GRAPHQL,
        text: '',
      },
      name: 'New Request',
    }))._id;
  }
  if (requestType === 'Event Stream') {
    activeRequestId = (await models.request.create({
      parentId: parentId || workspaceId,
      method: METHOD_GET,
      url: '',
      headers: [
        ...defaultHeaders,
        { name: 'Accept', value: CONTENT_TYPE_EVENT_STREAM },
      ],
      name: 'New Event Stream',
    }))._id;
  }
  if (requestType === 'WebSocket') {
    activeRequestId = (await models.webSocketRequest.create({
      parentId: parentId || workspaceId,
      name: 'New WebSocket Request',
      headers: defaultHeaders,
    }))._id;
  }
  if (requestType === 'From Curl') {
    if (!req) {
      return null;
    }
    try {
      activeRequestId = (await models.request.create({
        parentId: parentId || workspaceId,
        url: req.url,
        method: req.method,
        headers: req.headers,
        body: req.body as RequestBody,
        authentication: req.authentication,
        parameters: req.parameters as RequestParameter[],
      }))._id;
    } catch (error) {
      console.error(error);
      return null;
    }
  }
  invariant(typeof activeRequestId === 'string', 'Request ID is required');
  models.stats.incrementCreatedRequests();
  window.main.trackSegmentEvent({ event: SegmentEvent.requestCreate, properties: { requestType } });

  return redirect(`/organization/${organizationId}/project/${projectId}/workspace/${workspaceId}/debug/request/${activeRequestId}`);
};
export const updateRequestAction: ActionFunction = async ({ request, params }) => {
  const { requestId } = params;
  invariant(typeof requestId === 'string', 'Request ID is required');
  const req = await requestOperations.getById(requestId);
  invariant(req, 'Request not found');
  const patch = await request.json();

  const isRequestURLChanged = (isRequest(req) || isWebSocketRequest(req)) && patch.url && patch.url !== req.url;

  if (isRequestURLChanged) {
    const { url } = patch as Request | WebSocketRequest;

    // Check the URL for path parameters and store them in the request
    const urlPathParameters = getPathParametersFromUrl(url);

    const pathParameters = urlPathParameters.map(name => ({
      name,
      value: req.pathParameters?.find(p => p.name === name)?.value || '',
    }));

    patch.pathParameters = pathParameters;
  }

  // TODO: if gRPC, we should also copy the protofile to the destination workspace - INS-267
  const isMimeTypeChanged = isRequest(req) && patch.body && patch.body.mimeType !== req.body.mimeType;
  if (isMimeTypeChanged) {
    await requestOperations.update(req, { ...patch, ...updateMimeType(req, patch.body?.mimeType) });
    return null;
  }

  await requestOperations.update(req, patch);
  return null;
};

export const deleteRequestAction: ActionFunction = async ({ request, params }) => {
  const { organizationId, projectId, workspaceId } = params;
  invariant(typeof workspaceId === 'string', 'Workspace ID is required');
  const formData = await request.formData();
  const id = formData.get('id') as string;
  const req = await requestOperations.getById(id);
  invariant(req, 'Request not found');
  models.stats.incrementDeletedRequests();
  await requestOperations.remove(req);
  const workspaceMeta = await models.workspaceMeta.getByParentId(workspaceId);
  invariant(workspaceMeta, 'Workspace meta not found');
  if (workspaceMeta.activeRequestId === id) {
    await models.workspaceMeta.updateByParentId(workspaceId, { activeRequestId: null });
    return redirect(`/organization/${organizationId}/project/${projectId}/workspace/${workspaceId}/debug`);
  }
  return null;
};

export const duplicateRequestAction: ActionFunction = async ({ request, params }) => {
  const { organizationId, projectId, workspaceId, requestId } = params;
  invariant(typeof workspaceId === 'string', 'Workspace ID is required');
  invariant(typeof requestId === 'string', 'Request ID is required');
  const { name, parentId } = await request.json();

  const req = await requestOperations.getById(requestId);
  invariant(req, 'Request not found');
  if (parentId) {
    const workspace = await models.workspace.getById(parentId);
    invariant(workspace, 'Workspace is required');
    // TODO: if gRPC, we should also copy the protofile to the destination workspace - INS-267
    // Move to top of sort order
    const newRequest = await requestOperations.duplicate(req, { name, parentId, metaSortKey: -1e9 });
    invariant(newRequest, 'Failed to duplicate request');
    models.stats.incrementCreatedRequests();
    return null;
  }
  const newRequest = await requestOperations.duplicate(req, { name });
  invariant(newRequest, 'Failed to duplicate request');
  models.stats.incrementCreatedRequests();
  return redirect(`/organization/${organizationId}/project/${projectId}/workspace/${workspaceId}/debug/request/${newRequest._id}`);
};

export const updateRequestMetaAction: ActionFunction = async ({ request, params }) => {
  const { requestId } = params;
  invariant(typeof requestId === 'string', 'Request ID is required');
  const patch = await request.json() as Partial<RequestMeta | GrpcRequestMeta>;
  if (isGrpcRequestId(requestId)) {
    await models.grpcRequestMeta.updateOrCreateByParentId(requestId, patch);
    return null;
  }
  await models.requestMeta.updateOrCreateByParentId(requestId, patch);
  return null;
};
export interface ConnectActionParams {
  url: string;
  headers: RequestHeader[];
  authentication: RequestAuthentication;
  cookieJar: CookieJar;
  suppressUserAgent: boolean;
}
export const connectAction: ActionFunction = async ({ request, params }) => {
  const { requestId, workspaceId } = params;
  invariant(typeof requestId === 'string', 'Request ID is required');
  const req = await requestOperations.getById(requestId);
  invariant(req, 'Request not found');
  invariant(workspaceId, 'Workspace ID is required');
  const rendered = await request.json() as ConnectActionParams;

  if (isWebSocketRequestId(requestId)) {
    window.main.webSocket.open({
      requestId,
      workspaceId,
      url: rendered.url,
      headers: rendered.headers,
      authentication: rendered.authentication,
      cookieJar: rendered.cookieJar,
    });
  }
  if (isEventStreamRequest(req)) {
    const renderedRequest = { ...req, ...rendered } as RenderedRequest;
    const authHeader = await getAuthHeader(renderedRequest, rendered.url);
    window.main.curl.open({
      requestId,
      workspaceId,
      url: rendered.url,
      headers: rendered.headers,
      authHeader,
      authentication: rendered.authentication,
      cookieJar: rendered.cookieJar,
      suppressUserAgent: rendered.suppressUserAgent,
    });
  }
  // HACK: even more elaborate hack to get the request to update
  return new Promise(resolve => {
    database.onChange(async (changes: ChangeBufferEvent[]) => {
      for (const change of changes) {
        const [event, doc] = change;
        if (isRequestMeta(doc) && doc.parentId === requestId && event === 'update') {
          resolve(null);
        }
      }
    });
  });
};
const writeToDownloadPath = (downloadPathAndName: string, responsePatch: ResponsePatch, requestMeta: RequestMeta, maxHistoryResponses: number) => {
  invariant(downloadPathAndName, 'filename should be set by now');

  const to = createWriteStream(downloadPathAndName);
  const readStream = models.response.getBodyStream(responsePatch);
  if (!readStream || typeof readStream === 'string') {
    return null;
  }
  readStream.pipe(to);

  return new Promise(resolve => {
    readStream.on('end', async () => {
      responsePatch.error = `Saved to ${downloadPathAndName}`;
      const response = await models.response.create(responsePatch, maxHistoryResponses);
      await models.requestMeta.update(requestMeta, { activeResponseId: response._id });
      resolve(null);
    });
    readStream.on('error', async err => {
      console.warn('Failed to download request after sending', responsePatch.bodyPath, err);
      const response = await models.response.create(responsePatch, maxHistoryResponses);
      await models.requestMeta.update(requestMeta, { activeResponseId: response._id });
      resolve(null);
    });
  });
};

export interface SendActionParams {
  requestId: string;
  shouldPromptForPathAfterResponse?: boolean;
  ignoreUndefinedEnvVariable?: boolean;
}

export const sendAction: ActionFunction = async ({ request, params }) => {
  const { requestId, workspaceId } = params;
  invariant(typeof requestId === 'string', 'Request ID is required');
  invariant(workspaceId, 'Workspace ID is required');
  const { shouldPromptForPathAfterResponse, ignoreUndefinedEnvVariable } = await request.json() as SendActionParams;

  try {
    return await sendActionImp({
      requestId,
      workspaceId,
      shouldPromptForPathAfterResponse,
      ignoreUndefinedEnvVariable,
    });
  } catch (err) {
    console.log('[request] Failed to send request', err);
    const e = err.error;

    if (err.response && err.requestMeta && err.response._id) {
      // this part is for persisting useful info (e.g. timeline) for debugging, even there is an error
      const existingResponse = await models.response.getById(err.response._id);
      const response = existingResponse || await models.response.create(err.response, err.maxHistoryResponses);
      await models.requestMeta.update(err.requestMeta, { activeResponseId: response._id });
    }

    window.main.completeExecutionStep({ requestId });
    const url = new URL(request.url);
    url.searchParams.set('error', e);
    if (e?.extraInfo && e?.extraInfo?.subType === RenderErrorSubType.EnvironmentVariable) {
      url.searchParams.set('envVariableMissing', '1');
      url.searchParams.set('missingKey', e?.extraInfo?.missingKey);
    }
    return redirect(`${url.pathname}?${url.searchParams}`);
  }
};

export type RunnerSource = 'runner';
export interface CollectionRunnerContext {
  source: RunnerSource;
  environmentId: string;
  iterations: number;
  iterationData: object;
  duration: number; // millisecond
  testCount: number;
  avgRespTime: number; // millisecond
  results: RequestTestResult[];
  done: boolean;
}

export interface RunnerContextForRequest {
  requestId: string;
  requestName: string;
  requestUrl: string;
  responseReason: string;
  duration: number; // millisecond
  size: number;
  results: RequestTestResult[];
  responseId: string;
}

export const sendActionImp = async ({
  requestId,
  workspaceId,
  userUploadEnv,
  shouldPromptForPathAfterResponse,
  ignoreUndefinedEnvVariable,
  testResultCollector,
  iteration,
  iterationCount,
}: {
  requestId: string;
  workspaceId: string;
  shouldPromptForPathAfterResponse: boolean | undefined;
  ignoreUndefinedEnvVariable: boolean | undefined;
  testResultCollector?: RunnerContextForRequest;
    iteration?: number;
    iterationCount?: number;
    userUploadEnv?: UserUploadEnvironment;
}) => {
  window.main.startExecution({ requestId });
  const requestData = await fetchRequestData(requestId);
  window.main.addExecutionStep({ requestId, stepName: 'Executing pre-request script' });
<<<<<<< HEAD
  const mutatedContext = await tryToExecutePreRequestScript(requestData, workspaceId, userUploadEnv, iteration, iterationCount);
  window.main.completeExecutionStep({ requestId });
  if (mutatedContext === null) {
    return null;
  }
  if (mutatedContext.execution?.skipRequest) {
    // cancel request running if skipRequest in pre-request script
    const responseId = requestData.responseId;
    const responsePatch = {
      _id: responseId,
      parentId: requestId,
      environemntId: requestData.environment,
      statusMessage: 'Cancelled',
      error: 'Request was cancelled by pre-request script',
    };
    // create and update response to activeResponse
    await models.response.create(responsePatch, requestData.settings.maxHistoryResponses);
    await models.requestMeta.updateOrCreateByParentId(requestId, { activeResponseId: responseId });
    window.main.completeExecutionStep({ requestId });
    return mutatedContext;
  }
=======

  const mutatedContext = await tryToExecutePreRequestScript(requestData, workspaceId, userUploadEnv);
  if ('error' in mutatedContext) {
    throw {
      error: mutatedContext.error,
    };
  }

  window.main.completeExecutionStep({ requestId });

>>>>>>> 50be3c27
  // disable after-response script here to avoiding rendering it
  // @TODO This should be handled in a better way. Maybe remove the key from the request object we pass in tryToInterpolateRequest
  const afterResponseScript = mutatedContext.request.afterResponseScript ? `${mutatedContext.request.afterResponseScript}` : undefined;
  mutatedContext.request.afterResponseScript = '';

  window.main.addExecutionStep({ requestId, stepName: 'Rendering request' });
  const renderedResult = await tryToInterpolateRequest({
    request: mutatedContext.request,
    environment: mutatedContext.environment,
    purpose: 'send',
    extraInfo: undefined,
    baseEnvironment: mutatedContext.baseEnvironment,
    userUploadEnv: mutatedContext.userUploadEnv,
    ignoreUndefinedEnvVariable,
  });
  const renderedRequest = await tryToTransformRequestWithPlugins(renderedResult);
  window.main.completeExecutionStep({ requestId });

  // TODO: remove this temporary hack to support GraphQL variables in the request body properly
  if (renderedRequest && renderedRequest.body?.text && renderedRequest.body?.mimeType === 'application/graphql') {
    try {
      const parsedBody = JSON.parse(renderedRequest.body.text);
      if (typeof parsedBody.variables === 'string') {
        parsedBody.variables = JSON.parse(parsedBody.variables);
        renderedRequest.body.text = JSON.stringify(parsedBody, null, 2);
      }
    } catch (e) {
      console.error('Failed to parse GraphQL variables', e);
    }
  }

  const requestMeta = await models.requestMeta.getByParentId(requestId);
  invariant(requestMeta, 'RequestMeta not found');

  window.main.addExecutionStep({ requestId, stepName: 'Sending request' });
  const response = await sendCurlAndWriteTimeline(
    renderedRequest,
    mutatedContext.clientCertificates,
    requestData.caCert,
    mutatedContext.settings,
    requestData.timelinePath,
    requestData.responseId
  );
  window.main.completeExecutionStep({ requestId });
  if ('error' in response) {
    throw {
      response: await responseTransform(response, requestData.activeEnvironmentId, renderedRequest, renderedResult.context),
      maxHistoryResponses: requestData.settings.maxHistoryResponses,
      requestMeta,
      error: response.error,
    };
  }

  const baseResponsePatch = await responseTransform(response, requestData.activeEnvironmentId, renderedRequest, renderedResult.context);
  const is2XXWithBodyPath = baseResponsePatch.statusCode && baseResponsePatch.statusCode >= 200 && baseResponsePatch.statusCode < 300 && baseResponsePatch.bodyPath;
  const shouldWriteToFile = shouldPromptForPathAfterResponse && is2XXWithBodyPath;

  mutatedContext.request.afterResponseScript = afterResponseScript;
  window.main.addExecutionStep({ requestId, stepName: 'Executing after-response script' });
  const postMutatedContext = await tryToExecuteAfterResponseScript({
    ...requestData,
    ...mutatedContext,
    response,
  });
  if ('error' in postMutatedContext) {
    throw {
      response: await responseTransform(response, requestData.activeEnvironmentId, renderedRequest, renderedResult.context),
      maxHistoryResponses: requestData.settings.maxHistoryResponses,
      requestMeta,
      error: postMutatedContext.error,
    };
  }

  window.main.completeExecutionStep({ requestId });

  const preTestResults = (mutatedContext.requestTestResults || []).map(
    (result: RequestTestResult): RequestTestResult => ({ ...result, category: 'pre-request' }),
  );
  const postTestResults = (postMutatedContext?.requestTestResults || []).map(
    (result: RequestTestResult): RequestTestResult => ({ ...result, category: 'after-response' }),
  ) || [];
  if (testResultCollector) {
    testResultCollector.results = [
      ...testResultCollector.results,
      ...preTestResults,
      ...postTestResults,
    ];
    const timingSteps = await window.main.getExecution({ requestId });
    testResultCollector.duration = timingSteps.reduce((acc: number, cur: TimingStep) => {
      return acc + (cur.duration || 0);
    }, 0);
    testResultCollector.responseId = response._id;
  }
  const responsePatch = postMutatedContext ?
    {
      ...baseResponsePatch,
      // both pre-request and after-response test results are collected
      requestTestResults: [
        ...preTestResults,
        ...postTestResults,
      ],
    }
    : baseResponsePatch;

  if (!shouldWriteToFile) {
    const response = await models.response.create(responsePatch, requestData.settings.maxHistoryResponses);
    await models.requestMeta.update(requestMeta, { activeResponseId: response._id });
    return mutatedContext;
  }

  if (requestMeta.downloadPath) {
    const header = getContentDispositionHeader(responsePatch.headers || []);
    const name = header
      ? contentDisposition.parse(header.value).parameters.filename
      : `${requestData.request.name.replace(/\s/g, '-').toLowerCase()}.${responsePatch.contentType && mimeExtension(responsePatch.contentType) || 'unknown'}`;
    return writeToDownloadPath(path.join(requestMeta.downloadPath, name), responsePatch, requestMeta, requestData.settings.maxHistoryResponses);
  } else {
    const defaultPath = window.localStorage.getItem('insomnia.sendAndDownloadLocation');
    const { filePath } = await window.dialog.showSaveDialog({
      title: 'Select Download Location',
      buttonLabel: 'Save',
      // NOTE: An error will be thrown if defaultPath is supplied but not a String
      ...(defaultPath ? { defaultPath } : {}),
    });
    if (!filePath) {
      return null;
    }
    window.localStorage.setItem('insomnia.sendAndDownloadLocation', filePath);
    return writeToDownloadPath(filePath, responsePatch, requestMeta, requestData.settings.maxHistoryResponses);
  }
};

export const createAndSendToMockbinAction: ActionFunction = async ({ request }) => {
  const patch = await request.json() as Partial<Request>;
  invariant(typeof patch.url === 'string', 'URL is required');
  invariant(typeof patch.method === 'string', 'method is required');
  invariant(typeof patch.parentId === 'string', 'mock route ID is required');
  const mockRoute = await models.mockRoute.getById(patch.parentId);
  invariant(mockRoute, 'mock route not found');
  // Get or create a testing request for this mock route
  const childRequests = await models.request.findByParentId(mockRoute._id);
  const testRequest = childRequests[0] || (await models.request.create({ parentId: mockRoute._id, isPrivate: true }));
  invariant(testRequest, 'mock route is missing a testing request');
  const req = await models.request.update(testRequest, patch);

  const {
    environment,
    settings,
    clientCertificates,
    caCert,
    activeEnvironmentId,
    timelinePath,
    responseId,
  } = await fetchRequestData(req._id);
  window.main.startExecution({ requestId: req._id });
  window.main.addExecutionStep({
    requestId: req._id,
    stepName: 'Rendering request',
  }
  );

  const renderResult = await tryToInterpolateRequest({ request: req, environment: environment._id, purpose: 'send' });
  const renderedRequest = await tryToTransformRequestWithPlugins(renderResult);

  window.main.completeExecutionStep({ requestId: req._id });
  window.main.addExecutionStep({
    requestId: req._id,
    stepName: 'Sending request',
  });

  const res = await sendCurlAndWriteTimeline(
    renderedRequest,
    clientCertificates,
    caCert,
    settings,
    timelinePath,
    responseId,
  );

  const response = await responseTransform(res, activeEnvironmentId, renderedRequest, renderResult.context);
  await models.response.create(response);
  window.main.completeExecutionStep({ requestId: req._id });
  return null;
};
export const deleteAllResponsesAction: ActionFunction = async ({ params }) => {
  const { workspaceId, requestId } = params;
  invariant(typeof requestId === 'string', 'Request ID is required');
  const req = await requestOperations.getById(requestId);
  invariant(req, 'Request not found');
  invariant(workspaceId, 'Workspace ID is required');
  const workspaceMeta = await models.workspaceMeta.getByParentId(workspaceId);
  invariant(workspaceMeta, 'Active workspace meta not found');
  if (isWebSocketRequestId(requestId)) {
    await models.webSocketResponse.removeForRequest(requestId, workspaceMeta.activeEnvironmentId);
  } else {
    await models.response.removeForRequest(requestId, workspaceMeta.activeEnvironmentId);
  }
  return null;
};

export const deleteResponseAction: ActionFunction = async ({ request, params }) => {
  const { workspaceId, requestId } = params;
  invariant(typeof requestId === 'string', 'Request ID is required');
  const req = await requestOperations.getById(requestId);
  invariant(req, 'Request not found');
  const { responseId } = await request.json();
  invariant(typeof responseId === 'string', 'Response ID is required');
  invariant(workspaceId, 'Workspace ID is required');
  const workspaceMeta = await models.workspaceMeta.getByParentId(workspaceId);
  invariant(workspaceMeta, 'Active workspace meta not found');
  if (isWebSocketRequestId(requestId)) {
    const res = await models.webSocketResponse.getById(responseId);
    invariant(res, 'Response not found');
    await models.webSocketResponse.remove(res);
    const response = await models.webSocketResponse.getLatestForRequest(requestId, workspaceMeta.activeEnvironmentId);
    if (response?.requestVersionId) {
      await models.requestVersion.restore(response.requestVersionId);
    }
    await models.requestMeta.updateOrCreateByParentId(requestId, { activeResponseId: response?._id || null });
  } else {
    const res = await models.response.getById(responseId);
    invariant(res, 'Response not found');
    await models.response.remove(res);
    const response = await models.response.getLatestForRequest(requestId, workspaceMeta.activeEnvironmentId);
    if (response?.requestVersionId) {
      await models.requestVersion.restore(response.requestVersionId);
    }
    await models.requestMeta.updateOrCreateByParentId(requestId, { activeResponseId: response?._id || null });
  }

  return null;
};<|MERGE_RESOLUTION|>--- conflicted
+++ resolved
@@ -446,11 +446,11 @@
   window.main.startExecution({ requestId });
   const requestData = await fetchRequestData(requestId);
   window.main.addExecutionStep({ requestId, stepName: 'Executing pre-request script' });
-<<<<<<< HEAD
   const mutatedContext = await tryToExecutePreRequestScript(requestData, workspaceId, userUploadEnv, iteration, iterationCount);
-  window.main.completeExecutionStep({ requestId });
-  if (mutatedContext === null) {
-    return null;
+  if ('error' in mutatedContext) {
+    throw {
+      error: mutatedContext.error,
+    };
   }
   if (mutatedContext.execution?.skipRequest) {
     // cancel request running if skipRequest in pre-request script
@@ -468,18 +468,9 @@
     window.main.completeExecutionStep({ requestId });
     return mutatedContext;
   }
-=======
-
-  const mutatedContext = await tryToExecutePreRequestScript(requestData, workspaceId, userUploadEnv);
-  if ('error' in mutatedContext) {
-    throw {
-      error: mutatedContext.error,
-    };
-  }
 
   window.main.completeExecutionStep({ requestId });
 
->>>>>>> 50be3c27
   // disable after-response script here to avoiding rendering it
   // @TODO This should be handled in a better way. Maybe remove the key from the request object we pass in tryToInterpolateRequest
   const afterResponseScript = mutatedContext.request.afterResponseScript ? `${mutatedContext.request.afterResponseScript}` : undefined;
