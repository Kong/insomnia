--- conflicted
+++ resolved
@@ -1,7 +1,3 @@
 export { PropertyBase, Property, PropertyList } from './properties';
-<<<<<<< HEAD
 export { Header, HeaderList } from './headers';
 export { Variable, VariableList } from './variables';
-=======
-export { Header, HeaderList } from './headers';
->>>>>>> 46a7088f
