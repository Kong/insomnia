name: Release Publish

on:
  workflow_dispatch:
    inputs:
      version:
        required: true
        description: Release version (e.g. 2022.1.0 or 2022.1.0-beta.0)

env:
  RELEASE_VERSION: ${{ github.event.inputs.version }}
  RELEASE_CORE_TAG: core@${{ github.event.inputs.version }}
  RELEASE_BRANCH: release/${{ github.event.inputs.version }}
  IS_PRERELEASE: ${{ contains(github.event.inputs.version, 'alpha') || contains(github.event.inputs.version, 'beta') }}
  ARTIFACTS_DOWNLOAD_PATH: ${{ github.workspace }}/artifacts
  INSO_DOCKER_IMAGE: kong/inso # By default, registry is docker.io
  NOTARY_REPOSITORY: 'kong/notary' # All signatures will be pushed to public notary repository

jobs:
  publish:
    timeout-minutes: 15
    runs-on: ubuntu-latest
    outputs:
      NOTARY_REPOSITORY: ${{ env.NOTARY_REPOSITORY }}
      INSO_BINARY_ARTIFACTS_DIGEST_BASE64: ${{ steps.metadata.outputs.inso_binary_artifact_digest_base64 }}
      INSO_DOCKER_IMAGE: ${{ env.INSO_DOCKER_IMAGE }}
      INSO_DOCKER_IMAGE_DIGEST: ${{ steps.image_manifest_metadata.outputs.inso_image_sha }}
      INSOMNIA_RELEASE_TAG: ${{ env.RELEASE_CORE_TAG }}
      ELECTRON_BINARY_ARTIFACTS_DIGEST_BASE64: ${{ steps.metadata.outputs.electron_binary_artifact_digest_base64 }}
    permissions:
      id-token: write # needed for signing the images
      actions: read # For getting workflow run info for keyless signing of docker image
      contents: write # Required to upload assets. Issue: https://github.com/slsa-framework/slsa-github-generator/tree/main/internal/builders/container#known-issues
      packages: write
    steps:
      - name: Checkout branch # Check out the release branch
        uses: actions/checkout@v4
        with:
          ref: ${{ env.RELEASE_BRANCH }}
          fetch-depth: 0
          persist-credentials: false

      - name: Setup Node
        uses: actions/setup-node@v4
        with:
          node-version-file: ".nvmrc"
          cache: 'npm'
          cache-dependency-path: package-lock.json

      - name: Install packages
        run: npm ci

      - name: Download all artifacts from release-build.yml
        uses: dawidd6/action-download-artifact@v2
        with:
          github_token: ${{secrets.GITHUB_TOKEN}}
          workflow: release-build.yml
          workflow_conclusion: success
          branch: ${{ env.RELEASE_BRANCH }} # Branch workflow ran on != branch the workflow created
          path: ${{ env.ARTIFACTS_DOWNLOAD_PATH }} # Base path to download all release workflow assets

      - name: Set publish metadata # Checksum for provenance must be calculated before moving artifacts temporarily
        id: metadata
        run: |
          INSO_VERSION=$(jq .version packages/insomnia-inso/package.json -rj)
          echo "INSO_VERSION=${INSO_VERSION}" >> $GITHUB_ENV

          inso_binary_artifact_digest_base64=$(find "${{env.ARTIFACTS_DOWNLOAD_PATH}}" -type f \
          \( -name "inso-*.zip" -o -name "inso-*.pkg" -o -name "inso-*.tar.xz" \) \
          -exec sha256sum {} \; | sed "s/\(.* \)\(.*\(inso\)\)/\1\\3/" | sort | base64 -w0)
          echo "Inso CLI Artifact digest:"
          echo "${inso_binary_artifact_digest_base64}"
          echo "inso_binary_artifact_digest_base64=${inso_binary_artifact_digest_base64}" >> $GITHUB_OUTPUT
<<<<<<< HEAD

          insomnia_binary_artifact_digest_base64=$(find "${{env.ARTIFACTS_DOWNLOAD_PATH}}" -type f \                                                                                               [18:35:48]
          \( -name "Insomnia.Core-*" \) \
          -exec sha256sum {} \; | sed "s/\(.* \)\(.*\(Insomnia.Core\)\)/\1\\3/" | sort | base64 -w0)
          echo "Insomnia Binary Artifact digest:"
          echo "${insomnia_binary_artifact_digest_base64}"
          echo "insomnia_binary_artifact_digest_base64=${insomnia_binary_artifact_digest_base64}" >> $GITHUB_OUTPUT

=======
          
          electron_binary_artifacts=$(find "${{env.ARTIFACTS_DOWNLOAD_PATH}}" -type f \
          \( -name "Insomnia.Core-*" \) \
          -exec sha256sum {} \; | sed "s/\(.* \)\(.*\(Insomnia.Core\)\)/\1\\3/" | sort)

          echo "${electron_binary_artifacts}"
          electron_binary_artifact_digest_base64=$(echo "${electron_binary_artifacts}" | base64 -w0)
          echo "Electron Binary Artifact digest:"
          echo "${electron_binary_artifact_digest_base64}"
          echo "electron_binary_artifact_digest_base64=${electron_binary_artifact_digest_base64}" >> $GITHUB_OUTPUT
          
>>>>>>> 3f34ef48
      - name: Temporarily move artifacts
        shell: bash
        run: |
          mv ./artifacts/windows-latest-artifacts/insomnia/dist/squirrel-windows/Insomnia.Core-${{ env.RELEASE_VERSION }}.exe ./artifacts/

      - name: Code-sign Windows .exe artifact
        uses: sslcom/actions-codesigner@develop
        with:
          command: sign
          username: ${{secrets.ES_USERNAME}}
          password: ${{secrets.ES_PASSWORD}}
          credential_id: ${{secrets.ES_CREDENTIAL_ID}}
          totp_secret: ${{secrets.ES_TOTP_SECRET}}
          file_path: ${GITHUB_WORKSPACE}/artifacts/Insomnia.Core-${{ env.RELEASE_VERSION }}.exe
          output_path: ${GITHUB_WORKSPACE}/artifacts/windows-latest-artifacts/insomnia/dist/squirrel-windows

      # - name: Code-sign Windows portable .exe artifact
      #   uses: sslcom/actions-codesigner@develop
      #   with:
      #     command: sign
      #     username: ${{secrets.ES_USERNAME}}
      #     password: ${{secrets.ES_PASSWORD}}
      #     credential_id: ${{secrets.ES_CREDENTIAL_ID}}
      #     totp_secret: ${{secrets.ES_TOTP_SECRET}}
      #     file_path: ${GITHUB_WORKSPACE}/artifacts/Insomnia.Core-${{ env.RELEASE_VERSION }}-portable.exe
      #     output_path: ${GITHUB_WORKSPACE}/artifacts/windows-latest-artifacts/insomnia/dist

      - name: Create Tag and Release
        uses: ncipollo/release-action@v1
        id: core_tag_and_release
        with:
          tag: ${{ env.RELEASE_CORE_TAG }}
          name: "${{ env.RELEASE_VERSION }} 📦"
          generateReleaseNotes: true
          commit: ${{ env.RELEASE_BRANCH }}
          prerelease: ${{ env.IS_PRERELEASE }}
          draft: false
        env:
          GITHUB_TOKEN: ${{ secrets.GITHUB_TOKEN }}

      - name: Upload artifacts to release
        uses: xresloader/upload-to-github-release@v1
        env:
          GITHUB_TOKEN: ${{ secrets.GITHUB_TOKEN }}
        with:
          release_id: ${{ steps.core_tag_and_release.outputs.id }}
          tag_name: ${{ env.RELEASE_CORE_TAG }}
          file: "./artifacts/*-latest-artifacts/insomnia/**;./artifacts/inso-*;./artifacts/*sbom.{spdx,cyclonedx}.json"
          prerelease: ${{ env.IS_PRERELEASE }}
          draft: false

      - name: Publish beta/stable of Insomnia to Insomnia API
        if: "!contains(github.event.inputs.version, 'alpha')"
        run: |
          curl \
            --fail \
            --request POST \
            --url $INSOMNIA_API_URL/v1/releases \
            --header "Authorization: Bearer ${INSOMNIA_API_TOKEN}" \
            --header "Content-Type: application/json" \
            --data "{ \"app\": \"${RELEASE_APP}\", \"version\": \"${RELEASE_VERSION}\", \"channel\": \"${RELEASE_CHANNEL}\", \"release_date\": \"$(date --rfc-3339=ns | sed 's/ /T/; s/\(\....\).*\([+-]\)/\1\2/g')\" }"
        env:
          INSOMNIA_API_URL: ${{ secrets.INSOMNIA_API_URL }}
          INSOMNIA_API_TOKEN: ${{ secrets.INSOMNIA_API_TOKEN }}
          RELEASE_APP: com.insomnia.app
          RELEASE_VERSION: ${{ env.RELEASE_VERSION }}
          RELEASE_CHANNEL: ${{ contains(github.event.inputs.version, 'beta') && 'beta' || 'stable' }}

      - name: Publish beta/stable of inso to Insomnia API
        if: "!contains(github.event.inputs.version, 'alpha')"
        run: |
          curl \
            --fail \
            --request POST \
            --url $INSOMNIA_API_URL/v1/releases \
            --header "Authorization: Bearer ${INSOMNIA_API_TOKEN}" \
            --header "Content-Type: application/json" \
            --data "{ \"app\": \"${RELEASE_APP}\", \"version\": \"${RELEASE_VERSION}\", \"channel\": \"${RELEASE_CHANNEL}\", \"release_date\": \"$(date --rfc-3339=ns | sed 's/ /T/; s/\(\....\).*\([+-]\)/\1\2/g')\" }"
        env:
          INSOMNIA_API_URL: ${{ secrets.INSOMNIA_API_URL }}
          INSOMNIA_API_TOKEN: ${{ secrets.INSOMNIA_API_TOKEN }}
          RELEASE_APP: com.insomnia.inso
          RELEASE_VERSION: ${{ env.INSO_VERSION }}
          RELEASE_CHANNEL: ${{ contains(github.event.inputs.version, 'beta') && 'beta' || 'stable' }}

      - name: Upload to snapcraft (beta and stable only)
        if: "!contains(github.event.inputs.version, 'alpha')"
        uses: snapcore/action-publish@7fe468c9de12396a9c8964af5d0dfd1d5b493bd7
        env:
          SNAPCRAFT_STORE_CREDENTIALS: ${{ secrets.SNAPCRAFT_LOGIN_FILE }}
        with:
          snap: artifacts/ubuntu-latest-artifacts/insomnia/dist/Insomnia.Core-${{ env.RELEASE_VERSION }}.snap
          release: ${{ contains(github.event.inputs.version, 'beta') && 'beta' || 'stable' }}

      - name: Upload .deb to pulp and/or cloudsmith (stable only)
        if: "!contains(github.event.inputs.version, 'alpha') && !contains(github.event.inputs.version, 'beta')"
        uses: docker://kong/release-script:latest
        env:
          PULP_USERNAME: ${{ secrets.PULP_USERNAME }}
          PULP_PASSWORD: ${{ secrets.PULP_PASSWORD }}
          PULP_HOST: ${{ secrets.PULP_HOST }}
          VERBOSE: ${{ runner.debug == '1' && '1' || '' }}
          CLOUDSMITH_API_KEY: ${{ secrets.CLOUDSMITH_API_KEY }}
          CLOUDSMITH_DRY_RUN: ''
          IGNORE_CLOUDSMITH_FAILURES: ${{ vars.IGNORE_CLOUDSMITH_FAILURES }}
          USE_CLOUDSMITH: ${{ vars.USE_CLOUDSMITH }}
          USE_PULP: ${{ vars.USE_PULP }}
        with:
          entrypoint: /entrypoint.sh
          args: >
            release
            --file artifacts/ubuntu-latest-artifacts/insomnia/dist/Insomnia.Core-${{ env.RELEASE_VERSION }}.deb
            --dist-name ubuntu
            --dist-version focal
            --package-type insomnia
            ${{ env.IS_PRERELEASE == 'true' && '--internal' || '--publish' }}

      - name: Load the Inso CLI Docker Archive
        run: |
          docker load -i ./artifacts/ubuntu-latest-artifacts/insomnia-inso/artifacts/inso-docker-image.tar
          docker image ls

      - name: Login to Docker Hub
        uses: docker/login-action@465a07811f14bebb1938fbed4728c6a1ff8901fc # v2.1.0
        with:
          username: ${{ secrets.DOCKER_REGISTRY_USER }}
          password: ${{ secrets.DOCKER_REGISTRY_TOKEN }}

      - name: Docker meta for Inso CLI Docker Image
        id: inso_docker_meta
        uses: docker/metadata-action@v5
        with:
          images: ${{ env.INSO_DOCKER_IMAGE }}
          tags: |
            type=raw,value=${{ env.INSO_VERSION }},prirority=1000
            type=raw,value=latest,enable=${{ env.IS_PRERELEASE == 'false' }}
            type=raw,value=alpha,enable=${{ env.IS_PRERELEASE == 'true' && contains(github.event.inputs.version, 'alpha') }}
            type=raw,value=beta,enable=${{ env.IS_PRERELEASE == 'true' && contains(github.event.inputs.version, 'beta') }}
          sep-tags: ","

      - name: Push Inso CLI docker image tags to Docker Hub
        id: publish_isno_docker_image
        run: |
          for tag in ${IMAGE_TAGS//,/ }; do \
            docker tag insomnia-inso:temp $tag
            docker push $tag; \
          done
        env:
          IMAGE_TAGS: ${{ steps.inso_docker_meta.outputs.tags }}

      # Setup regctl to parse platform specific image digest from image manifest
      - name: Install regctl
        uses: regclient/actions/regctl-installer@main

      # The image manifest digest/sha is generated only after the image is published to registry
      - name: Parse architecture specific digest from image manifest
        id: image_manifest_metadata
        run: |
          INSO_IMAGE=${{ env.INSO_DOCKER_IMAGE }}:${{ steps.inso_docker_meta.outputs.version }}
          inso_image_sha="$(regctl image digest "${INSO_IMAGE}")"
          echo "inso_image_sha=${inso_image_sha}" >> $GITHUB_OUTPUT

      # Signing images requires image manifest digest
      - name: Sign images
        id: sign_images
        if: ${{ steps.image_manifest_metadata.outputs.inso_image_sha != '' }}
        uses: Kong/public-shared-actions/security-actions/sign-docker-image@2f02738ecb1670f01391162e43fe3f5d4e7942a1 # v2.2.2
        with:
          image_digest: ${{ steps.image_manifest_metadata.outputs.inso_image_sha }}
          tags: ${{ steps.inso_docker_meta.outputs.tags }}
          registry_username: ${{ secrets.DOCKER_REGISTRY_USER }}
          registry_password: ${{ secrets.DOCKER_REGISTRY_TOKEN }}
          # Optional: Central notary repository for image signatures
          signature_registry_username: ${{ secrets.DOCKER_REGISTRY_USER }}
          signature_registry_password: ${{ secrets.DOCKER_REGISTRY_TOKEN }}
          signature_registry: ${{ env.NOTARY_REPOSITORY }}

      - name: Upload sourcemaps to Sentry
        env:
          SENTRY_AUTH_TOKEN: '${{ secrets.SENTRY_AUTH_TOKEN }}'
          SENTRY_ORG: '${{ secrets.SENTRY_ORG }}'
          SENTRY_PROJECT: '${{ secrets.SENTRY_PROJECT }}'
        run: |
          curl -sL https://sentry.io/get-cli/ | SENTRY_CLI_VERSION="2.2.0" bash

          sentry-cli releases new ${{ env.RELEASE_VERSION }}
          sentry-cli releases set-commits ${{ env.RELEASE_VERSION }} --commit 'Kong/insomnia@${{ env.RELEASE_BRANCH }}'

          sentry-cli sourcemaps upload -r ${{ env.RELEASE_VERSION }} ./artifacts/*-latest-sentry

      - name: Configure Git user
        uses: Homebrew/actions/git-user-config@master
        with:
          username: ${{ (github.event_name == 'workflow_dispatch' && github.actor) || 'insomnia-infra' }}

      - name: Merge git branch into develop
        run: |
          remote_repo="https://${GITHUB_ACTOR}:${RELEASE_GH_TOKEN}@github.com/${GITHUB_REPOSITORY}.git"
          git checkout develop
          git merge --no-ff ${{ env.RELEASE_BRANCH }}
          git status
          git push "${remote_repo}"
        env:
          RELEASE_GH_TOKEN: ${{ secrets.RELEASE_GH_TOKEN }}

  artifact-provenance:
    needs: [publish]
    permissions:
      id-token: write # needed for signing the images
      actions: read # For getting workflow run info to build provenance
      packages: write # Required for publishing provenance. Issue: https://github.com/slsa-framework/slsa-github-generator/tree/main/internal/builders/container#known-issues
      contents: write
    strategy:
      fail-fast: true
      matrix:
        include:
          - product: insomnia
<<<<<<< HEAD
            binary_artifacts_digest_base64: ${{ needs.publish.outputs.INSOMNIA_BINARY_ARTIFACTS_DIGEST_BASE64 }}
=======
            binary_artifacts_digest_base64: ${{ needs.publish.outputs.ELECTRON_BINARY_ARTIFACTS_DIGEST_BASE64 }}  
>>>>>>> 3f34ef48
          - product: inso
            binary_artifacts_digest_base64: ${{ needs.publish.outputs.INSO_BINARY_ARTIFACTS_DIGEST_BASE64 }}
    # need to use non hash version because of: https://github.com/slsa-framework/slsa-github-generator/issues/3498
    uses: slsa-framework/slsa-github-generator/.github/workflows/generator_generic_slsa3.yml@v2.0.0
    with:
      base64-subjects: ${{matrix.binary_artifacts_digest_base64 }}
      upload-assets: true
      upload-tag-name: ${{ needs.publish.outputs.INSOMNIA_RELEASE_TAG }}
      provenance-name: ${{ matrix.product }}-provenance.intoto.jsonl
      draft-release: false

  inso-image-provenance:
    needs: [publish]
    permissions:
      id-token: write # needed for signing the images
      actions: read # For getting workflow run info to build provenance
      packages: write # Required for publishing provenance. Issue: https://github.com/slsa-framework/slsa-github-generator/tree/main/internal/builders/container#known-issues
    # need to use non hash version because of: https://github.com/slsa-framework/slsa-github-generator/issues/3498
      contents: write
    uses: slsa-framework/slsa-github-generator/.github/workflows/generator_container_slsa3.yml@v2.0.0
    with:
      image: ${{ needs.publish.outputs.INSO_DOCKER_IMAGE }}
      digest: ${{ needs.publish.outputs.INSO_DOCKER_IMAGE_DIGEST }}
      provenance-repository: "${{ needs.publish.outputs.NOTARY_REPOSITORY }}"
    secrets:
      registry-username: ${{ secrets.DOCKER_REGISTRY_USER }}
      registry-password:  ${{ secrets.DOCKER_REGISTRY_TOKEN }}
      provenance-registry-username: ${{ secrets.DOCKER_REGISTRY_USER }}
      provenance-registry-password: ${{ secrets.DOCKER_REGISTRY_TOKEN }}<|MERGE_RESOLUTION|>--- conflicted
+++ resolved
@@ -71,16 +71,6 @@
           echo "Inso CLI Artifact digest:"
           echo "${inso_binary_artifact_digest_base64}"
           echo "inso_binary_artifact_digest_base64=${inso_binary_artifact_digest_base64}" >> $GITHUB_OUTPUT
-<<<<<<< HEAD
-
-          insomnia_binary_artifact_digest_base64=$(find "${{env.ARTIFACTS_DOWNLOAD_PATH}}" -type f \                                                                                               [18:35:48]
-          \( -name "Insomnia.Core-*" \) \
-          -exec sha256sum {} \; | sed "s/\(.* \)\(.*\(Insomnia.Core\)\)/\1\\3/" | sort | base64 -w0)
-          echo "Insomnia Binary Artifact digest:"
-          echo "${insomnia_binary_artifact_digest_base64}"
-          echo "insomnia_binary_artifact_digest_base64=${insomnia_binary_artifact_digest_base64}" >> $GITHUB_OUTPUT
-
-=======
           
           electron_binary_artifacts=$(find "${{env.ARTIFACTS_DOWNLOAD_PATH}}" -type f \
           \( -name "Insomnia.Core-*" \) \
@@ -91,8 +81,7 @@
           echo "Electron Binary Artifact digest:"
           echo "${electron_binary_artifact_digest_base64}"
           echo "electron_binary_artifact_digest_base64=${electron_binary_artifact_digest_base64}" >> $GITHUB_OUTPUT
-          
->>>>>>> 3f34ef48
+
       - name: Temporarily move artifacts
         shell: bash
         run: |
@@ -310,11 +299,7 @@
       matrix:
         include:
           - product: insomnia
-<<<<<<< HEAD
-            binary_artifacts_digest_base64: ${{ needs.publish.outputs.INSOMNIA_BINARY_ARTIFACTS_DIGEST_BASE64 }}
-=======
             binary_artifacts_digest_base64: ${{ needs.publish.outputs.ELECTRON_BINARY_ARTIFACTS_DIGEST_BASE64 }}  
->>>>>>> 3f34ef48
           - product: inso
             binary_artifacts_digest_base64: ${{ needs.publish.outputs.INSO_BINARY_ARTIFACTS_DIGEST_BASE64 }}
     # need to use non hash version because of: https://github.com/slsa-framework/slsa-github-generator/issues/3498
