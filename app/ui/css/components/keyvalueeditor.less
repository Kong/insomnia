@import '../constants/dimensions';
@import '../constants/colors';

.key-value-editor {
  padding: @padding-md 0;

  .key-value-editor__label {
    padding: 0 @padding-md;
    opacity: 0.5;
    font-size: @font-size-sm;
  }

  .key-value-editor__row {
    display: grid;
    grid-template-columns: minmax(0, 0.5fr) minmax(0, 0.5fr) auto auto;
    grid-template-rows: auto;

    &.key-value-editor__row--disabled input {
      text-decoration: line-through;
      color: @hl-xxl;
    }

    & > * {
      padding: 0 @padding-sm;

      &:first-child {
        padding-left: @padding-md;
      }

      &:last-child {
        padding-right: @padding-md;
      }
    }

    & > button {
      color: @hl;

      &:hover,
      &:focus {
        background: transparent;
      }

<<<<<<< HEAD
        &:hover {
          color: inherit;
          background: transparent;
        }
=======
      &:hover {
        color: inherit;
>>>>>>> 5d5d6eec
      }
    }
  }
}<|MERGE_RESOLUTION|>--- conflicted
+++ resolved
@@ -40,15 +40,10 @@
         background: transparent;
       }
 
-<<<<<<< HEAD
         &:hover {
           color: inherit;
           background: transparent;
         }
-=======
-      &:hover {
-        color: inherit;
->>>>>>> 5d5d6eec
       }
     }
   }
