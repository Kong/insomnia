--- conflicted
+++ resolved
@@ -563,18 +563,11 @@
   }
 
   _handleToggleMenuBar (hide) {
-<<<<<<< HEAD
-    let win = remote.BrowserWindow.getFocusedWindow();
-    if (win.isMenuBarAutoHide() === hide) {
-      win.setAutoHideMenuBar(hide);
-      win.setMenuBarVisibility(!hide);
-=======
     for (const win of remote.BrowserWindow.getAllWindows()) {
       if (win.isMenuBarAutoHide() !== hide) {
         win.setAutoHideMenuBar(hide);
         win.setMenuBarVisibility(!hide);
       }
->>>>>>> 0e6d89e9
     }
   }
 
