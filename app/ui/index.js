import React from 'react';
import {render} from 'react-dom'
import {Provider} from 'react-redux'
import {Tabs} from 'react-tabs'

import createStore from './redux/create';
import App from './containers/App';

// Global CSS
import './css/lib/fontawesome/css/font-awesome.css';
import './css/lib/fonts/open-sans.css';
import './css/index.less';
import './css/lib/chrome/platform_app.css';
import {initStore} from './redux/initstore';
<<<<<<< HEAD
import {initDB} from 'backend/database';
import {initSync} from 'backend/sync';
import {getAppVersion} from 'backend/appInfo';
import {initAnalytics} from 'backend/analytics';
=======
import {initDB} from '../backend/database';
import {getAppVersion} from '../backend/appInfo';
import {initAnalytics} from '../backend/analytics';
>>>>>>> 07498cfc

// Don't inject component styles (use our own)
Tabs.setUseDefaultStyles(false);

export const store = createStore();

console.log(`-- Loading App v${getAppVersion()} --`);

<<<<<<< HEAD
initDB()
  .then(() => initStore(store.dispatch))
  .then(() => initSync())
  .then(() => initAnalytics()) // Must be after because we don't want to track the initial stuff
  .then(() => {
    console.log('-- Rendering App --');
    render(
      <Provider store={store}><App /></Provider>,
      document.getElementById('root')
    );
  });
=======
(async function () {
  await initDB();
  await initStore(store.dispatch);
  await initAnalytics();
  console.log('-- Rendering App --');
  render(
    <Provider store={store}><App /></Provider>,
    document.getElementById('root')
  );
})();
>>>>>>> 07498cfc
<|MERGE_RESOLUTION|>--- conflicted
+++ resolved
@@ -12,16 +12,10 @@
 import './css/index.less';
 import './css/lib/chrome/platform_app.css';
 import {initStore} from './redux/initstore';
-<<<<<<< HEAD
-import {initDB} from 'backend/database';
-import {initSync} from 'backend/sync';
-import {getAppVersion} from 'backend/appInfo';
-import {initAnalytics} from 'backend/analytics';
-=======
 import {initDB} from '../backend/database';
+import {initSync} from '../backend/sync';
 import {getAppVersion} from '../backend/appInfo';
 import {initAnalytics} from '../backend/analytics';
->>>>>>> 07498cfc
 
 // Don't inject component styles (use our own)
 Tabs.setUseDefaultStyles(false);
@@ -30,21 +24,9 @@
 
 console.log(`-- Loading App v${getAppVersion()} --`);
 
-<<<<<<< HEAD
-initDB()
-  .then(() => initStore(store.dispatch))
-  .then(() => initSync())
-  .then(() => initAnalytics()) // Must be after because we don't want to track the initial stuff
-  .then(() => {
-    console.log('-- Rendering App --');
-    render(
-      <Provider store={store}><App /></Provider>,
-      document.getElementById('root')
-    );
-  });
-=======
 (async function () {
   await initDB();
+  await initSync();
   await initStore(store.dispatch);
   await initAnalytics();
   console.log('-- Rendering App --');
@@ -52,5 +34,4 @@
     <Provider store={store}><App /></Provider>,
     document.getElementById('root')
   );
-})();
->>>>>>> 07498cfc
+})();