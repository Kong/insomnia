import React, {Component, PropTypes} from 'react';
import PromptButton from '../base/PromptButton';
import {Dropdown, DropdownHint, DropdownButton, DropdownItem} from '../base/dropdown';
import PromptModal from '../modals/PromptModal';
import CopyButton from '../base/CopyButton';
import * as models from '../../../models';
import {showModal} from '../modals/index';
import {trackEvent} from '../../../analytics/index';
import AlertModal from '../modals/AlertModal';
import {MOD_SYM} from '../../../common/constants';


class RequestActionsDropdown extends Component {
  _setDropdownRef = n => this._dropdown = n;

  _handleDuplicate = () => {
    const {request, handleDuplicateRequest} = this.props;
    handleDuplicateRequest(request);
    trackEvent('Request', 'Duplicate', 'Request Action');
  };

  _handleGenerateCode = () => {
    this.props.handleGenerateCode(this.props.request);
    trackEvent('Request', 'Generate Code', 'Request Action');
  };

  _handlePromptUpdateName = async () => {
    const {request} = this.props;

    const name = await showModal(PromptModal, {
      headerName: 'Rename Request',
      defaultValue: request.name,
      hint: 'also rename requests by double clicking in the sidebar'
    });

    models.request.update(request, {name});

    trackEvent('Request', 'Rename', 'Request Action');
  };

  _handleRemove = () => {
    const {request} = this.props;
    models.request.remove(request);
    trackEvent('Request', 'Delete', 'Action');
  };

  show () {
    this._dropdown.show();
  }

  render () {
    const {request, ...other} = this.props;

    return (
      <Dropdown ref={this._setDropdownRef} {...other}>
        <DropdownButton>
          <i className="fa fa-caret-down"></i>
        </DropdownButton>
        <DropdownItem onClick={this._handleDuplicate}>
          <i className="fa fa-copy"/> Duplicate
          <DropdownHint char="D"/>
        </DropdownItem>
        <DropdownItem onClick={this._handlePromptUpdateName}>
          <i className="fa fa-edit"/> Rename
        </DropdownItem>
        <DropdownItem onClick={this._handleGenerateCode}>
          <i className="fa fa-code"/> Generate Code
        </DropdownItem>
        <DropdownItem buttonClass={CopyButton} content={request._id} stayOpenAfterClick={true}>
          <i className="fa fa-copy"/> Copy Id
        </DropdownItem>
<<<<<<< HEAD
        <DropdownItem onClick={this._handleAdvancedSend}>
          <i className="fa fa-refresh"/> Advanced Sending
        </DropdownItem>
=======
>>>>>>> 187bbd53
        <DropdownItem buttonClass={PromptButton} onClick={this._handleRemove} addIcon={true}>
          <i className="fa fa-trash-o"/> Delete
        </DropdownItem>
      </Dropdown>
    )
  }
}

RequestActionsDropdown.propTypes = {
  handleDuplicateRequest: PropTypes.func.isRequired,
  handleGenerateCode: PropTypes.func.isRequired,
  request: PropTypes.object.isRequired,
};

export default RequestActionsDropdown;<|MERGE_RESOLUTION|>--- conflicted
+++ resolved
@@ -69,12 +69,6 @@
         <DropdownItem buttonClass={CopyButton} content={request._id} stayOpenAfterClick={true}>
           <i className="fa fa-copy"/> Copy Id
         </DropdownItem>
-<<<<<<< HEAD
-        <DropdownItem onClick={this._handleAdvancedSend}>
-          <i className="fa fa-refresh"/> Advanced Sending
-        </DropdownItem>
-=======
->>>>>>> 187bbd53
         <DropdownItem buttonClass={PromptButton} onClick={this._handleRemove} addIcon={true}>
           <i className="fa fa-trash-o"/> Delete
         </DropdownItem>
