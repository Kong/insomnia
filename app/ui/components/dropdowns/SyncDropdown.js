--- conflicted
+++ resolved
@@ -143,19 +143,12 @@
               {this._getSyncDescription(syncMode, syncPercent)}
             </DropdownButton>
             <DropdownDivider>Workspace Synced {syncPercent}%</DropdownDivider>
-<<<<<<< HEAD
             <DropdownItem onClick={this._handleToggleSyncMode}
                           stayOpenAfterClick={true}>
               {syncMode === syncStorage.SYNC_MODE_ON ?
                 <i className="fa fa-toggle-on"/> :
                 <i className="fa fa-toggle-off"/>
               }
-=======
-            <DropdownItem onClick={this._handleToggleSyncMode} stayOpenAfterClick>
-              {syncMode === syncStorage.SYNC_MODE_OFF ?
-                <i className="fa fa-toggle-off"></i> :
-                <i className="fa fa-toggle-on"></i>}
->>>>>>> c1e9e718
               Automatic Sync
             </DropdownItem>
             <DropdownItem onClick={this._handleSyncResourceGroupId} stayOpenAfterClick>
