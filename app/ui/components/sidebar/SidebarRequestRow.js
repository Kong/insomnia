--- conflicted
+++ resolved
@@ -21,11 +21,7 @@
   };
 
   _handleRequestUpdateName = name => {
-<<<<<<< HEAD
     models.request.update(this.props.request, {name});
-=======
-    models.request.update(this.props.request, {name})
->>>>>>> 42ddf5ee
     this.setState({isEditing: false});
   };
 
