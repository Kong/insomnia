--- conflicted
+++ resolved
@@ -2,10 +2,9 @@
 import * as React from 'react';
 import autobind from 'autobind-decorator';
 import KeyValueEditor from '../../key-value-editor/editor';
-<<<<<<< HEAD
-import {trackEvent} from '../../../../analytics/index';
 import type {RequestBodyParameter} from '../../../../models/request';
 import Wrap from '../../wrap';
+import {trackEvent} from '../../../../common/analytics';
 
 type Props = {
   onChange: Function,
@@ -17,9 +16,6 @@
   handleRender: ?Function,
   handleGetRenderContext: ?Function
 }
-=======
-import {trackEvent} from '../../../../common/analytics';
->>>>>>> 7adf8591
 
 @autobind
 class UrlEncodedEditor extends React.PureComponent<Props> {
