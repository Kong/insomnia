import React, {PropTypes, Component} from 'react';
import Editor from '../base/editor/Editor';
import {DEBOUNCE_MILLIS} from '../../../common/constants';

class EnvironmentEditor extends Component {
  _handleChange = () => this.props.didChange();

  _setEditorRef = n => this._editor = n;

  getValue () {
    return JSON.parse(this._editor.getValue());
  }

  isValid () {
    try {
      return this.getValue() !== undefined;
    } catch (e) {
      // Failed to parse JSON
      return false;
    }
  }

  render () {
    const {
      environment,
      editorFontSize,
      editorKeyMap,
<<<<<<< HEAD
      render,
=======
      lineWrapping,
>>>>>>> 187bbd53
      ...props
    } = this.props;

    return (
      <Editor
        ref={this._setEditorRef}
        fontSize={editorFontSize}
        lineWrapping={lineWrapping}
        keyMap={editorKeyMap}
        onChange={this._handleChange}
        debounceMillis={DEBOUNCE_MILLIS * 6}
        value={JSON.stringify(environment)}
        autoPrettify={true}
        render={render}
        mode="application/json"
        {...props}
      />
    )
  }
}

EnvironmentEditor.propTypes = {
  environment: PropTypes.object.isRequired,
  didChange: PropTypes.func.isRequired,
  editorFontSize: PropTypes.number.isRequired,
  editorKeyMap: PropTypes.string.isRequired,
<<<<<<< HEAD
  render: PropTypes.func.isRequired,
=======
  lineWrapping: PropTypes.bool.isRequired,
>>>>>>> 187bbd53
};

export default EnvironmentEditor;<|MERGE_RESOLUTION|>--- conflicted
+++ resolved
@@ -25,11 +25,8 @@
       environment,
       editorFontSize,
       editorKeyMap,
-<<<<<<< HEAD
       render,
-=======
       lineWrapping,
->>>>>>> 187bbd53
       ...props
     } = this.props;
 
@@ -56,11 +53,8 @@
   didChange: PropTypes.func.isRequired,
   editorFontSize: PropTypes.number.isRequired,
   editorKeyMap: PropTypes.string.isRequired,
-<<<<<<< HEAD
   render: PropTypes.func.isRequired,
-=======
   lineWrapping: PropTypes.bool.isRequired,
->>>>>>> 187bbd53
 };
 
 export default EnvironmentEditor;