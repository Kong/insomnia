--- conflicted
+++ resolved
@@ -47,14 +47,11 @@
   }
 
   render () {
-<<<<<<< HEAD
-    const {editorKeyMap, editorFontSize, render, ...extraProps} = this.props;
-    const {requestGroup, isValid} = this.state;
-=======
     const {
       editorKeyMap,
       editorFontSize,
       lineWrapping,
+      render,
       ...extraProps
     } = this.props;
 
@@ -62,7 +59,6 @@
       requestGroup,
       isValid
     } = this.state;
->>>>>>> 187bbd53
 
     return (
       <Modal ref={m => this.modal = m} tall={true} top={true} {...extraProps}>
@@ -97,11 +93,8 @@
   onChange: PropTypes.func.isRequired,
   editorFontSize: PropTypes.number.isRequired,
   editorKeyMap: PropTypes.string.isRequired,
-<<<<<<< HEAD
   render: PropTypes.func.isRequired,
-=======
   lineWrapping: PropTypes.bool.isRequired,
->>>>>>> 187bbd53
 };
 
 export default EnvironmentEditModal;