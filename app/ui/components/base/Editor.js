import React, {Component, PropTypes} from 'react';
import {getDOMNode} from 'react-dom';
import CodeMirror from 'codemirror';
import classnames from 'classnames';
import jq from 'jsonpath';
import vkBeautify from 'vkbeautify';
import {DOMParser} from 'xmldom';
import xpath from 'xpath';
import 'codemirror/mode/css/css';
import 'codemirror/mode/htmlmixed/htmlmixed';
import 'codemirror/mode/javascript/javascript';
import 'codemirror/mode/go/go';
import 'codemirror/mode/shell/shell';
import 'codemirror/mode/clike/clike';
import 'codemirror/mode/mllike/mllike';
import 'codemirror/mode/php/php';
import 'codemirror/mode/markdown/markdown';
import 'codemirror/mode/python/python';
import 'codemirror/mode/ruby/ruby';
import 'codemirror/mode/swift/swift';
import 'codemirror/lib/codemirror.css';
import 'codemirror/addon/dialog/dialog';
import 'codemirror/addon/dialog/dialog.css';
import 'codemirror/addon/fold/foldcode';
import 'codemirror/addon/fold/brace-fold';
import 'codemirror/addon/fold/comment-fold';
import 'codemirror/addon/fold/indent-fold';
import 'codemirror/addon/fold/xml-fold';
import 'codemirror/addon/search/search';
import 'codemirror/addon/search/searchcursor';
import 'codemirror/addon/edit/matchbrackets';
import 'codemirror/addon/edit/closebrackets';
import 'codemirror/addon/search/matchesonscrollbar';
import 'codemirror/addon/search/matchesonscrollbar.css';
import 'codemirror/addon/fold/foldgutter';
import 'codemirror/addon/fold/foldgutter.css';
import 'codemirror/addon/display/placeholder';
import 'codemirror/addon/lint/lint';
import 'codemirror/addon/lint/json-lint';
import 'codemirror/addon/lint/lint.css';
import 'codemirror/addon/mode/overlay';
import 'codemirror/keymap/vim';
import 'codemirror/keymap/emacs';
import 'codemirror/keymap/sublime';
import '../../css/components/editor.less';
import {showModal} from '../modals/index';
import AlertModal from '../modals/AlertModal';
import Link from '../base/Link';
import * as misc from '../../../common/misc';
import {trackEvent} from '../../../analytics/index';
// Make jsonlint available to the jsonlint plugin
import {parser as jsonlint} from 'jsonlint';
import {prettifyJson} from '../../../common/prettify';
global.jsonlint = jsonlint;


const BASE_CODEMIRROR_OPTIONS = {
  lineNumbers: true,
  placeholder: 'Start Typing...',
  foldGutter: true,
  height: 'auto',
  lineWrapping: true,
  lint: true,
  tabSize: 4,
  matchBrackets: true,
  autoCloseBrackets: true,
  indentUnit: 4,
  indentWithTabs: true,
  keyMap: 'default',
  gutters: [
    'CodeMirror-linenumbers',
    'CodeMirror-foldgutter',
    'CodeMirror-lint-markers'
  ],
  cursorScrollMargin: 12, // NOTE: This is px
  extraKeys: {
    'Ctrl-Q': function (cm) {
      cm.foldCode(cm.getCursor());
    }
  }
};

class Editor extends Component {
  constructor (props) {
    super(props);
    this.state = {
      filter: props.filter || ''
    };
    this._originalCode = '';
  }

  componentWillUnmount () {
    // todo: is there a lighter-weight way to remove the cm instance?
    if (this.codeMirror) {
      this.codeMirror.toTextArea();
    }
  }

  /**
   * Focus the cursor to the editor
   */
  focus () {
    if (this.codeMirror) {
      this.codeMirror.focus();
    }
  }

  selectAll () {
    if (this.codeMirror) {
      this.codeMirror.setSelection(
        {line: 0, ch: 0},
        {line: this.codeMirror.lineCount(), ch: 0}
      );
    }
  }

  getValue () {
    return this.codeMirror.getValue();
  }

  _handleInitTextarea = textarea => {
    if (!textarea) {
      // Not mounted
      return;
    }

    if (this.codeMirror) {
      // Already initialized
      return;
    }

    const {value} = this.props;

    // Add overlay to editor to make all links clickable
    CodeMirror.defineMode('master', (config, parserConfig) => {
      const baseMode = CodeMirror.getMode(config, parserConfig.baseMode || 'text/plain');

      // Only add the click mode if we have links to click
      const highlightLinks = !!this.props.onClickLink;
      const highlightNunjucks = !this.props.readOnly;

      const regexUrl = /^(https?:\/\/)?([\da-z.\-]+)\.([a-z.]{2,6})([\/\w .\-]*)*\/?/;
      const regexVariable = /^{{[ |a-zA-Z0-9_\-+,'"\\()\[\]]+}}/;
      const regexTag = /^{%[ |a-zA-Z0-9_\-+,'"\\()\[\]]+%}/;
      const regexComment = /^{#[^#]+#}/;

      const urlRegex = /^(https?:\/\/)?([\da-z.\-]+)\.([a-z.]{2,6})([\/\w .\-]*)*\/?/;
      const overlay = {
        token: function (stream, state) {
<<<<<<< HEAD
          if (stream.match(urlRegex, true)) {
            return 'clickable';
          }

          while (stream.next() != null && !stream.match('http', false)) {
            // Do nothing
=======
          if (highlightLinks && stream.match(regexUrl, true)) {
            return 'clickable';
          }

          if (highlightNunjucks && stream.match(regexVariable, true)) {
            return 'variable-3';
          }

          if (highlightNunjucks && stream.match(regexTag, true)) {
            return 'variable-3';
          }

          if (highlightNunjucks && stream.match(regexComment, true)) {
            return 'comment';
          }

          while (stream.next() != null) {
            if (stream.match(regexUrl, false)) break;
            if (stream.match(regexVariable, false)) break;
            if (stream.match(regexTag, false)) break;
            if (stream.match(regexComment, false)) break;
>>>>>>> ab6d4e03
          }

          return null;
        }
      };

      return CodeMirror.overlayMode(baseMode, overlay, true);
    });

    this.codeMirror = CodeMirror.fromTextArea(textarea, BASE_CODEMIRROR_OPTIONS);
    this.codeMirror.on('change', misc.debounce(this._codemirrorValueChanged.bind(this)));
    this.codeMirror.on('paste', misc.debounce(this._codemirrorValueChanged.bind(this)));
    if (!this.codeMirror.getOption('indentWithTabs')) {
      this.codeMirror.setOption('extraKeys', {
        Tab: cm => {
          const spaces = Array(this.codeMirror.getOption('indentUnit') + 1).join(' ');
          cm.replaceSelection(spaces);
        }
      });
    }

    // Do this a bit later so we don't block the render process
    setTimeout(() => this._codemirrorSetValue(value || ''), 50);

    this._codemirrorSetOptions();
  };

  _handleEditorClick = e => {
    if (!this.props.onClickLink) {
      return;
    }

    if (e.target.className.indexOf('cm-clickable') >= 0) {
      this.props.onClickLink(e.target.innerHTML);
    }
  };

  _isJSON (mode) {
    if (!mode) {
      return false;
    }

    return mode.indexOf('json') !== -1
  }

  _isXML (mode) {
    if (!mode) {
      return false;
    }

    return mode.indexOf('xml') !== -1
  }

  _handleBeautify () {
    trackEvent('Request', 'Beautify');
    this._prettify(this.codeMirror.getValue());
  }

  _prettify (code) {
    if (this._isXML(this.props.mode)) {
      code = this._prettifyXML(code);
    } else {
      code = this._prettifyJSON(code);
    }

    this.codeMirror.setValue(code);
  }

  _prettifyJSON (code) {
    try {
      let jsonString = code;

      if (this.props.updateFilter && this.state.filter) {
        let obj = JSON.parse(code);
        try {
          jsonString = JSON.stringify(jq.query(obj, this.state.filter));
        } catch (err) {
          jsonString = '[]';
        }
      }

      return prettifyJson(jsonString, '\t');
    } catch (e) {
      // That's Ok, just leave it
      return code;
    }
  }

  _prettifyXML (code) {
    if (this.props.updateFilter && this.state.filter) {
      try {
        const dom = new DOMParser().parseFromString(code);
        const nodes = xpath.select(this.state.filter, dom);
        const inner = nodes.map(n => n.toString()).join('\n');
        code = `<result>${inner}</result>`
      } catch (e) {
        // Failed to parse filter (that's ok)
        code = `<result></result>`
      }
    }

    try {
      return vkBeautify.xml(code, '\t');
    } catch (e) {
      // Failed to parse so just return original
      return code;
    }
  }

  /**
   * Sets options on the CodeMirror editor while also sanitizing them
   */
  _codemirrorSetOptions () {
    // Clone first so we can modify it
    const readOnly = this.props.readOnly || false;

    const normalizedMode = this.props.mode ? this.props.mode.split(';')[0] : 'text/plain';

    let options = {
      readOnly,
      placeholder: this.props.placeholder || '',
      mode: {
        name: 'master',
        baseMode: normalizedMode,
      },
      lineWrapping: this.props.lineWrapping,
      keyMap: this.props.keyMap || 'default',
      matchBrackets: !readOnly,
      lint: !readOnly
    };

    // Strip of charset if there is one
    Object.keys(options).map(key => {
      // Don't set the option if it hasn't changed
      if (options[key] === this.codeMirror.options[key]) {
        return;
      }

      // Since mode is an object, let's compare the inner baseMode instead
      if (key === 'mode' && options.mode.baseMode === this.codeMirror.options.mode.baseMode) {
        return;
      }

      this.codeMirror.setOption(key, options[key]);
    });
  }

  /**
   * Wrapper function to add extra behaviour to our onChange event
   * @param doc CodeMirror document
   */
  _codemirrorValueChanged (doc) {

    // Don't trigger change event if we're ignoring changes
    if (this._ignoreNextChange || !this.props.onChange) {
      this._ignoreNextChange = false;
      return;
    }

    this.props.onChange(doc.getValue());
  }

  /**
   * Sets the CodeMirror value without triggering the onChange event
   * @param code the code to set in the editor
   */
  _codemirrorSetValue (code) {
    this._originalCode = code;
    this._ignoreNextChange = true;

    if (this.props.autoPrettify && this._canPrettify()) {
      this._prettify(code);
    } else {
      this.codeMirror.setValue(code || '');
    }
  }

  _handleFilterChange (filter) {
    clearTimeout(this._filterTimeout);
    this._filterTimeout = setTimeout(() => {
      this.setState({filter});
      this._codemirrorSetValue(this._originalCode);
      if (this.props.updateFilter) {
        this.props.updateFilter(filter);
      }
    }, 400);

    // So we don't track on every keystroke, give analytics a longer timeout
    clearTimeout(this._analyticsTimeout);
    const json = this._isJSON(this.props.mode);
    this._analyticsTimeout = setTimeout(() => {
      trackEvent(
        'Response',
        `Filter ${json ? 'JSONPath' : 'XPath'}`,
        `${filter ? 'Change' : 'Clear'}`
      );
    }, 2000);
  }

  _canPrettify () {
    const {mode} = this.props;
    return this._isJSON(mode) || this._isXML(mode);
  }

  _showFilterHelp () {
    const json = this._isJSON(this.props.mode);
    const link = json ? (
        <Link href="http://goessner.net/articles/JsonPath/">
          JSONPath
        </Link>
      ) : (
        <Link href="https://www.w3.org/TR/xpath/">
          XPath
        </Link>
      );

    trackEvent('Response', `Filter ${json ? 'JSONPath' : 'XPath'}`, 'Help');

    showModal(AlertModal, {
      title: 'Response Filtering Help',
      message: (
        <div>
          <p>
            Use {link} to filter the response body. Here are some examples that
            you might use on a book store API.
          </p>
          <table className="pad-top-sm">
            <tbody>
            <tr>
              <td>
                <code className="selectable">
                  {json ? '$.store.books[*].title' : '/store/books/title'}
                </code>
              </td>
              <td>Get titles of all books in the store</td>
            </tr>
            <tr>
              <td>
                <code className="selectable">
                  {json ? '$.store.books[?(@.price < 10)].title' : '/store/books[price < 10]'}
                </code>
              </td>
              <td>Get books costing less than $10</td>
            </tr>
            <tr>
              <td>
                <code className="selectable">
                  {json ? '$.store.books[-1:]' : '/store/books[last()]'}
                </code>
              </td>
              <td>Get the last book in the store</td>
            </tr>
            <tr>
              <td>
                <code className="selectable">
                  {json ? '$.store.books.length' : 'count(/store/books)'}
                </code>
              </td>
              <td>Get the number of books in the store</td>
            </tr>
            </tbody>
          </table>
        </div>
      )
    })
  }

  componentDidUpdate () {
    // Don't don it sync because it might block the UI
    setTimeout(() => {
      this._codemirrorSetOptions();
    }, 50);
  }

  render () {
    const {readOnly, fontSize, mode, filter} = this.props;

    const classes = classnames(
      'editor',
      this.props.className,
      {'editor--readonly': readOnly}
    );

    const toolbarChildren = [];
    if (this.props.updateFilter && (this._isJSON(mode) || this._isXML(mode))) {
      toolbarChildren.push(
        <input
          key="filter"
          type="text"
          title="Filter response body"
          defaultValue={filter || ''}
          placeholder={this._isJSON(mode) ? '$.store.books[*].author' : '/store/books/author'}
          onChange={e => this._handleFilterChange(e.target.value)}
        />
      );
      toolbarChildren.push(
        <button key="help"
                className="btn btn--compact"
                onClick={() => this._showFilterHelp()}>
          <i className="fa fa-question-circle"></i>
        </button>
      )
    }

    if (this.props.manualPrettify && this._canPrettify()) {
      let contentTypeName = '';
      if (this._isJSON(mode)) {
        contentTypeName = 'JSON'
      } else if (this._isXML(mode)) {
        contentTypeName = 'XML'
      }

      toolbarChildren.push(
        <button key="prettify"
                className="btn btn--compact"
                title="Auto-format request body whitespace"
                onClick={() => this._handleBeautify()}>
          Beautify {contentTypeName}
        </button>
      )
    }

    let toolbar = null;
    if (toolbarChildren.length) {
      toolbar = <div className="editor__toolbar">{toolbarChildren}</div>;
    }

    return (
      <div className={classes} style={{fontSize: `${fontSize || 12}px`}}>
        <div className="editor__container" onClick={this._handleEditorClick}>
          <textarea
            ref={this._handleInitTextarea}
            defaultValue=" "
            readOnly={readOnly}
            autoComplete="off"
          />
        </div>
        {toolbar}
      </div>
    );
  }
}

Editor.propTypes = {
  onChange: PropTypes.func,
  onFocusChange: PropTypes.func,
  onClickLink: PropTypes.func,
  render: PropTypes.func,
  keyMap: PropTypes.string,
  mode: PropTypes.string,
  placeholder: PropTypes.string,
  lineWrapping: PropTypes.bool,
  fontSize: PropTypes.number,
  value: PropTypes.string,
  autoPrettify: PropTypes.bool,
  manualPrettify: PropTypes.bool,
  className: PropTypes.any,
  updateFilter: PropTypes.func,
  readOnly: PropTypes.bool,
  filter: PropTypes.string
};

export default Editor;<|MERGE_RESOLUTION|>--- conflicted
+++ resolved
@@ -147,14 +147,6 @@
       const urlRegex = /^(https?:\/\/)?([\da-z.\-]+)\.([a-z.]{2,6})([\/\w .\-]*)*\/?/;
       const overlay = {
         token: function (stream, state) {
-<<<<<<< HEAD
-          if (stream.match(urlRegex, true)) {
-            return 'clickable';
-          }
-
-          while (stream.next() != null && !stream.match('http', false)) {
-            // Do nothing
-=======
           if (highlightLinks && stream.match(regexUrl, true)) {
             return 'clickable';
           }
@@ -176,7 +168,6 @@
             if (stream.match(regexVariable, false)) break;
             if (stream.match(regexTag, false)) break;
             if (stream.match(regexComment, false)) break;
->>>>>>> ab6d4e03
           }
 
           return null;
