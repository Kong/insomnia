import {bindActionCreators} from 'redux';
import * as entitiesActions from './modules/entities';
import * as db from '../database';
import {CHANGE_INSERT} from '../database/index';
import {CHANGE_UPDATE} from '../database/index';
import {CHANGE_REMOVE} from '../database/index';

const CHANGE_ID = 'store.listener';

export function initStore (dispatch) {
  db.offChange(CHANGE_ID);

  const entities = bindActionCreators(entitiesActions, dispatch);

  const docChanged = (event, doc) => {
    if (!doc.hasOwnProperty('type')) {
      return;
    }

<<<<<<< HEAD
    if (event === db.EVENT_INSERT) {
      entities.insert(doc);
    } else if (event === db.EVENT_UPDATE) {
      entities.update(doc);
    } else if (event === db.EVENT_REMOVE) {
=======
    if (event === CHANGE_INSERT) {
      entities.insert(doc);
    } else if (event === CHANGE_UPDATE) {
      entities.update(doc);
    } else if (event === CHANGE_REMOVE) {
>>>>>>> 080c252c
      entities.remove(doc);
    }
  };

  console.log('-- Restoring Store --');

  const start = Date.now();

  // Restore docs in parent->child->grandchild order
  return Promise.all([
    db.settingsGetOrCreate(),
    db.workspaceAll(),
    db.environmentAll(),
    db.cookieJarAll(),
    db.requestGroupAll(),
    db.requestAll()
  ]).then(results => {
    for (let docs of results) {
      docs = Array.isArray(docs) ? docs : [docs];

      for (let doc of docs) {
<<<<<<< HEAD
        docChanged(db.EVENT_UPDATE, doc);
=======
        docChanged(CHANGE_UPDATE, doc);
>>>>>>> 080c252c
      }
    }

    console.log(`-- Restored DB in ${(Date.now() - start) / 1000} s --`);
    db.onChange(CHANGE_ID, docChanged);
  });
}<|MERGE_RESOLUTION|>--- conflicted
+++ resolved
@@ -1,9 +1,6 @@
 import {bindActionCreators} from 'redux';
 import * as entitiesActions from './modules/entities';
 import * as db from '../database';
-import {CHANGE_INSERT} from '../database/index';
-import {CHANGE_UPDATE} from '../database/index';
-import {CHANGE_REMOVE} from '../database/index';
 
 const CHANGE_ID = 'store.listener';
 
@@ -17,19 +14,11 @@
       return;
     }
 
-<<<<<<< HEAD
     if (event === db.EVENT_INSERT) {
       entities.insert(doc);
     } else if (event === db.EVENT_UPDATE) {
       entities.update(doc);
     } else if (event === db.EVENT_REMOVE) {
-=======
-    if (event === CHANGE_INSERT) {
-      entities.insert(doc);
-    } else if (event === CHANGE_UPDATE) {
-      entities.update(doc);
-    } else if (event === CHANGE_REMOVE) {
->>>>>>> 080c252c
       entities.remove(doc);
     }
   };
@@ -51,11 +40,7 @@
       docs = Array.isArray(docs) ? docs : [docs];
 
       for (let doc of docs) {
-<<<<<<< HEAD
         docChanged(db.EVENT_UPDATE, doc);
-=======
-        docChanged(CHANGE_UPDATE, doc);
->>>>>>> 080c252c
       }
     }
 
