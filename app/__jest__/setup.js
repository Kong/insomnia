import 'whatwg-fetch';

const localStorageMock = (function () {
  let store = {};

  return {
    getItem (key) {
      return store[key];
    },
    setItem (key, value) {
      store[key] = value.toString();
    },
    clear () {
      store = {};
    }
  };
})();

<<<<<<< HEAD
// Don't console log during testing. It's annoying
// global.console.log = () => null;

=======
>>>>>>> 8e78129c
global.localStorage = localStorageMock;
global.requestAnimationFrame = cb => process.nextTick(cb);
global.require = require;<|MERGE_RESOLUTION|>--- conflicted
+++ resolved
@@ -16,12 +16,8 @@
   };
 })();
 
-<<<<<<< HEAD
 // Don't console log during testing. It's annoying
-// global.console.log = () => null;
-
-=======
->>>>>>> 8e78129c
+global.console.log = () => null;
 global.localStorage = localStorageMock;
 global.requestAnimationFrame = cb => process.nextTick(cb);
 global.require = require;