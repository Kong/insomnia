// @flow
import type {ResponseTimelineEntry} from '../models/response';
import type {BaseModel} from '../models/index';
import type {Request, RequestHeader} from '../models/request';
import type {Workspace} from '../models/workspace';

import electron from 'electron';
import mkdirp from 'mkdirp';
import mimes from 'mime-types';
import clone from 'clone';
import {parse as urlParse, resolve as urlResolve} from 'url';
import {Curl} from 'node-libcurl';
import {join as pathJoin} from 'path';
import * as models from '../models';
import * as querystring from '../common/querystring';
import * as util from '../common/misc.js';
<<<<<<< HEAD
import {AUTH_BASIC, AUTH_DIGEST, AUTH_NTLM, AUTH_AWS_IAM, CONTENT_TYPE_FORM_DATA, CONTENT_TYPE_FORM_URLENCODED, getAppVersion, STATUS_CODE_PLUGIN_ERROR} from '../common/constants';
=======
import {AUTH_AWS_IAM, AUTH_BASIC, AUTH_DIGEST, AUTH_NTLM, CONTENT_TYPE_FORM_DATA, CONTENT_TYPE_FORM_URLENCODED, getAppVersion} from '../common/constants';
>>>>>>> fe1a0903
import {describeByteSize, hasAuthHeader, hasContentTypeHeader, hasUserAgentHeader, setDefaultProtocol} from '../common/misc';
import {getRenderedRequest} from '../common/render';
import fs from 'fs';
import * as db from '../common/database';
import * as CACerts from './cacert';
import * as plugins from '../plugins/index';
import * as pluginContexts from '../plugins/context/index';
import {getAuthHeader} from './authentication';
import {cookiesFromJar, jarFromCookies} from '../common/cookies';
import urlMatchesCertHost from './url-matches-cert-host';
import aws4 from 'aws4';

type Cookie = {
  domain: string,
  path: string,
  key: string,
  value: string,
  expires: number
}

type CookieJar = {
  cookies: Array<Cookie>
}

<<<<<<< HEAD
type Header = {
  name: string,
  value: string,
  disabled: boolean
}

type RenderedRequest = {
  _id: string,
  created: number,
  modified: number,
  url: string,
  settingSendCookies: boolean,
  settingStoreCookies: boolean,
  settingEncodeUrl: boolean,
  bytesRead: number,
  method: string,
  headers: Array<Header>,
  parameters: Array<{name: string, value: string, disabled: boolean}>,
  cookies: Array<{name: string, value: string, disabled: boolean}>,
  cookieJar: CookieJar,
  authentication: Object,
  body: {
    mimeType?: string,
    text?: string,
    fileName?: string,
    params?: Array<{name: string, value?: string, fileName?: string, disabled: boolean}>
  }
};

type ResponsePatch = {};

type Workspace = {
  _id: string,
  certificates: Array<{
    host: string,
    passphrase: string,
    cert: string,
    key: string,
    pfx: string
  }>
};
=======
type RenderedRequest = BaseModel & Request & {
  cookies: Array<{name: string, value: string, disabled: boolean}>,
  cookieJar: CookieJar
};

type ResponsePatch = {};
>>>>>>> fe1a0903

type Settings = {
  _id: string,
  followRedirects: boolean,
  timeout: number,
  httpProxy: string,
  httpsProxy: string,
  noProxy: string
};

// Time since user's last keypress to wait before making the request
const MAX_DELAY_TIME = 1000;

let cancelRequestFunction = null;
let lastUserInteraction = Date.now();

export function cancelCurrentRequest () {
  if (typeof cancelRequestFunction === 'function') {
    cancelRequestFunction();
  }
}

export function _actuallySend (
  renderedRequest: RenderedRequest,
  workspace: Workspace,
  settings: Settings
): Promise<{bodyBuffer: ?Buffer, response: ResponsePatch}> {
  return new Promise(async resolve => {
    let timeline: Array<ResponseTimelineEntry> = [];

    // Define helper to add base fields when responding
    function respond (patch: ResponsePatch, bodyBuffer: ?Buffer = null): void {
      const response = Object.assign({
        parentId: renderedRequest._id,
        timeline: timeline,
        settingSendCookies: renderedRequest.settingSendCookies,
        settingStoreCookies: renderedRequest.settingStoreCookies
      }, patch);

      resolve({bodyBuffer, response});

      // Apply plugin hooks and don't wait for them and don't throw from them
      process.nextTick(async () => {
        try {
          await _applyResponsePluginHooks(response, bodyBuffer);
        } catch (err) {
          // TODO: Better error handling here
          console.warn('Response plugin failed', err);
        }
      });
    }

    const handleError = err => {
      respond({
        url: renderedRequest.url,
        parentId: renderedRequest._id,
        error: err.message,
        elapsedTime: 0,
        statusMessage: 'Error',
        settingSendCookies: renderedRequest.settingSendCookies,
        settingStoreCookies: renderedRequest.settingStoreCookies
      });
    };

    try {
      // Initialize the curl handle
      const curl = new Curl();

      // Define helper to setOpt for better error handling
      const setOpt = (opt, val, optional = false) => {
        const name = Object.keys(Curl.option).find(name => Curl.option[name] === opt);
        try {
          curl.setOpt(opt, val);
        } catch (err) {
          if (!optional) {
            throw new Error(`${err.message} (${opt} ${name || 'n/a'})`);
          } else {
            console.warn(`Failed to set optional Curl opt (${opt} ${name || 'n/a'})`);
          }
        }
      };

      const setOptionalOpt = (opt, val) => setOpt(opt, val, true);

      // Setup the cancellation logic
      cancelRequestFunction = () => {
        respond({
          elapsedTime: curl.getInfo(Curl.info.TOTAL_TIME) * 1000,
          bytesRead: curl.getInfo(Curl.info.SIZE_DOWNLOAD),
          url: curl.getInfo(Curl.info.EFFECTIVE_URL),
          statusMessage: 'Cancelled',
          error: 'Request was cancelled'
        });

        // Kill it!
        curl.close();
      };

      // Set all the basic options
      setOpt(Curl.option.CUSTOMREQUEST, renderedRequest.method);
      setOpt(Curl.option.NOBODY, renderedRequest.method.toLowerCase() === 'head' ? 1 : 0);
      setOpt(Curl.option.FOLLOWLOCATION, settings.followRedirects);
      setOpt(Curl.option.TIMEOUT_MS, settings.timeout); // 0 for no timeout
      setOpt(Curl.option.VERBOSE, true); // True so debug function works
      setOpt(Curl.option.NOPROGRESS, false); // False so progress function works
      setOpt(Curl.option.ACCEPT_ENCODING, ''); // Auto decode everything

      // Setup debug handler
      setOpt(Curl.option.DEBUGFUNCTION, (infoType: string, content: string) => {
        const name = Object.keys(Curl.info.debug).find(k => Curl.info.debug[k] === infoType) || '';

        if (
          infoType === Curl.info.debug.SSL_DATA_IN ||
          infoType === Curl.info.debug.SSL_DATA_OUT
        ) {
          return 0;
        }

        // Ignore the possibly large data messages
        if (infoType === Curl.info.debug.DATA_OUT) {
          if (content.length === 0) {
            // Sometimes this happens, but I'm not sure why. Just ignore it.
          } else if (content.length < 1000) {
            timeline.push({name, value: content});
          } else {
            timeline.push({name, value: `(${describeByteSize(content.length)} hidden)`});
          }
          return 0;
        }

        if (infoType === Curl.info.debug.DATA_IN) {
          timeline.push({
            name: 'TEXT',
            value: `Received ${describeByteSize(content.length)} chunk`
          });
          return 0;
        }

        // Don't show cookie setting because this will display every domain in the jar
        if (infoType === Curl.info.debug.TEXT && content.indexOf('Added cookie') === 0) {
          return 0;
        }

        timeline.push({name, value: content});

        return 0; // Must be here
      });

      // Set the headers (to be modified as we go)
      const headers = clone(renderedRequest.headers);

      let lastPercent = 0;
      // NOTE: This option was added in 7.32.0 so make it optional
      setOptionalOpt(Curl.option.XFERINFOFUNCTION, (dltotal, dlnow, ultotal, ulnow) => {
        if (dltotal === 0) {
          return 0;
        }

        const percent = Math.round(dlnow / dltotal * 100);
        if (percent !== lastPercent) {
          // console.log('PROGRESS 2', `${percent}%`, ultotal, ulnow);
          lastPercent = percent;
        }

        return 0;
      });

      // Set the URL, including the query parameters
      const qs = querystring.buildFromParams(renderedRequest.parameters);
      const url = querystring.joinUrl(renderedRequest.url, qs);
      const isUnixSocket = url.match(/https?:\/\/unix:\//);
      const finalUrl = util.prepareUrlForSending(url, renderedRequest.settingEncodeUrl);
      if (isUnixSocket) {
        // URL prep will convert "unix:/path" hostname to "unix/path"
        const match = finalUrl.match(/(https?:)\/\/unix:?(\/[^:]+):\/(.+)/);
        const protocol = (match && match[1]) || '';
        const socketPath = (match && match[2]) || '';
        const socketUrl = (match && match[3]) || '';
        setOpt(Curl.option.URL, `${protocol}//${socketUrl}`);
        setOpt(Curl.option.UNIX_SOCKET_PATH, socketPath);
      } else {
        setOpt(Curl.option.URL, finalUrl);
      }
      timeline.push({name: 'TEXT', value: 'Preparing request to ' + finalUrl});

      // log some things
      if (renderedRequest.settingEncodeUrl) {
        timeline.push({name: 'TEXT', value: 'Enable automatic URL encoding'});
      } else {
        timeline.push({name: 'TEXT', value: 'Disable automatic URL encoding'});
      }

      // SSL Validation
      if (settings.validateSSL) {
        timeline.push({name: 'TEXT', value: 'Enable SSL validation'});
      } else {
        setOpt(Curl.option.SSL_VERIFYHOST, 0);
        setOpt(Curl.option.SSL_VERIFYPEER, 0);
        timeline.push({name: 'TEXT', value: 'Disable SSL validation'});
      }

      // Setup CA Root Certificates if not on Mac. Thanks to libcurl, Mac will use
      // certificates form the OS.
      if (process.platform !== 'darwin') {
        const basCAPath = pathJoin(electron.remote.app.getPath('temp'), 'insomnia');
        const fullCAPath = pathJoin(basCAPath, CACerts.filename);

        try {
          fs.statSync(fullCAPath);
        } catch (err) {
          // Doesn't exist yet, so write it
          mkdirp.sync(basCAPath);
          fs.writeFileSync(fullCAPath, CACerts.blob);
          console.log('[net] Set CA to', fullCAPath);
        }

        setOpt(Curl.option.CAINFO, fullCAPath);
      }

      // Set cookies from jar
      if (renderedRequest.settingSendCookies) {
        // Tell Curl to store cookies that it receives. This is only important if we receive
        // a cookie on a redirect that needs to be sent on the next request in the chain.
        curl.setOpt(Curl.option.COOKIEFILE, '');

        const cookies = renderedRequest.cookieJar.cookies || [];
        for (const cookie of cookies) {
          let expiresTimestamp = 0;
          if (cookie.expires) {
            const expiresDate = new Date(cookie.expires);
            expiresTimestamp = Math.round(expiresDate.getTime() / 1000);
          }

          setOpt(Curl.option.COOKIELIST, [
            cookie.httpOnly ? `#HttpOnly_${cookie.domain}` : cookie.domain,
            cookie.hostOnly ? 'FALSE' : 'TRUE',
            cookie.path,
            cookie.secure ? 'TRUE' : 'FALSE',
            expiresTimestamp,
            cookie.key,
            cookie.value
          ].join('\t'));
        }

        for (const {name, value} of renderedRequest.cookies) {
          setOpt(Curl.option.COOKIE, `${name}=${value}`);
        }

        timeline.push({
          name: 'TEXT',
          value: 'Enable cookie sending with jar of ' +
          `${cookies.length} cookie${cookies.length !== 1 ? 's' : ''}`
        });
      } else {
        timeline.push({
          name: 'TEXT',
          value: 'Disable cookie sending due to user setting'
        });
      }

      // Set proxy settings if we have them
      if (settings.proxyEnabled) {
        const {protocol} = urlParse(renderedRequest.url);
        const {httpProxy, httpsProxy, noProxy} = settings;
        const proxyHost = protocol === 'https:' ? httpsProxy : httpProxy;
        const proxy = proxyHost ? setDefaultProtocol(proxyHost) : null;
        timeline.push({name: 'TEXT', value: `Enable network proxy for ${protocol || ''}`});
        if (proxy) {
          setOpt(Curl.option.PROXY, proxy);
          setOpt(Curl.option.PROXYAUTH, Curl.auth.ANY);
        }
        if (noProxy) {
          setOpt(Curl.option.NOPROXY, noProxy);
        }
      } else {
        setOpt(Curl.option.PROXY, '');
      }

      // Set client certs if needed
      for (const certificate of workspace.certificates) {
        if (certificate.disabled) {
          continue;
        }

        const cHostWithProtocol = setDefaultProtocol(certificate.host, 'https:');

        if (urlMatchesCertHost(cHostWithProtocol, renderedRequest.url)) {
          const ensureFile = blobOrFilename => {
            if (blobOrFilename.indexOf('/') === 0) {
              return blobOrFilename;
            } else {
              // Legacy support. Certs used to be stored in blobs, so lets write it to
              // the temp directory first.
              // TODO: Delete this fallback eventually
              const fullBase = pathJoin(electron.remote.app.getPath('temp'), 'insomnia');
              mkdirp.sync(fullBase);

              const name = `${renderedRequest._id}_${renderedRequest.modified}`;
              const fullPath = pathJoin(fullBase, name);
              fs.writeFileSync(fullPath, new Buffer(blobOrFilename, 'base64'));

              return fullPath;
            }
          };

          const {passphrase, cert, key, pfx} = certificate;

          if (cert) {
            setOpt(Curl.option.SSLCERT, ensureFile(cert));
            setOpt(Curl.option.SSLCERTTYPE, 'PEM');
            timeline.push({name: 'TEXT', value: 'Adding SSL PEM certificate'});
          }

          if (pfx) {
            setOpt(Curl.option.SSLCERT, ensureFile(pfx));
            setOpt(Curl.option.SSLCERTTYPE, 'P12');
            timeline.push({name: 'TEXT', value: 'Adding SSL P12 certificate'});
          }

          if (key) {
            setOpt(Curl.option.SSLKEY, ensureFile(key));
            timeline.push({name: 'TEXT', value: 'Adding SSL KEY certificate'});
          }

          if (passphrase) {
            setOpt(Curl.option.KEYPASSWD, passphrase);
          }
        }
      }

      // Build the body
      let noBody = false;
      let requestBody = null;
      const expectsBody = ['POST', 'PUT', 'PATCH'].includes(renderedRequest.method.toUpperCase());
      if (renderedRequest.body.mimeType === CONTENT_TYPE_FORM_URLENCODED) {
        requestBody = querystring.buildFromParams(renderedRequest.body.params || [], false);
      } else if (renderedRequest.body.mimeType === CONTENT_TYPE_FORM_DATA) {
        const params = renderedRequest.body.params || [];
        const data = params.map(param => {
          if (param.type === 'file' && param.fileName) {
            const type = mimes.lookup(param.fileName) || 'application/octet-stream';
            return {name: param.name, file: param.fileName, type};
          } else {
            return {name: param.name, contents: param.value};
          }
        });
        setOpt(Curl.option.HTTPPOST, data);
      } else if (renderedRequest.body.fileName) {
        const {size} = fs.statSync(renderedRequest.body.fileName);
        const fileName = renderedRequest.body.fileName || '';
        const fd = fs.openSync(fileName, 'r+');
        setOpt(Curl.option.INFILESIZE, size);
        setOpt(Curl.option.UPLOAD, 1);
        setOpt(Curl.option.READDATA, fd);
        const fn = () => fs.closeSync(fd);
        curl.on('end', fn);
        curl.on('error', fn);
      } else if (typeof renderedRequest.body.mimeType === 'string' || expectsBody) {
        requestBody = renderedRequest.body.text || '';
      } else {
        // No body
        noBody = true;
      }

      if (!noBody) {
        // Don't chunk uploads
        headers.push({name: 'Expect', value: ''});
        headers.push({name: 'Transfer-Encoding', value: ''});
      }

      // If we calculated the body within Insomnia (ie. not computed by Curl)
      if (requestBody !== null) {
        setOpt(Curl.option.POSTFIELDS, requestBody);
      }

      // Build the body
      const dataBuffers = [];
      let dataBuffersLength = 0;
      curl.on('data', chunk => {
        dataBuffers.push(chunk);
        dataBuffersLength += chunk.length;
      });

      // Handle Authorization header
      if (!hasAuthHeader(headers) && !renderedRequest.authentication.disabled) {
        if (renderedRequest.authentication.type === AUTH_BASIC) {
          const {username, password} = renderedRequest.authentication;
          setOpt(Curl.option.HTTPAUTH, Curl.auth.BASIC);
          setOpt(Curl.option.USERNAME, username || '');
          setOpt(Curl.option.PASSWORD, password || '');
        } else if (renderedRequest.authentication.type === AUTH_DIGEST) {
          const {username, password} = renderedRequest.authentication;
          setOpt(Curl.option.HTTPAUTH, Curl.auth.DIGEST);
          setOpt(Curl.option.USERNAME, username || '');
          setOpt(Curl.option.PASSWORD, password || '');
        } else if (renderedRequest.authentication.type === AUTH_NTLM) {
          const {username, password} = renderedRequest.authentication;
          setOpt(Curl.option.HTTPAUTH, Curl.auth.NTLM);
          setOpt(Curl.option.USERNAME, username || '');
          setOpt(Curl.option.PASSWORD, password || '');
        } else if (renderedRequest.authentication.type === AUTH_AWS_IAM) {
          if (!requestBody) {
            return handleError(
              new Error('AWS authentication not supported for provided body type'));
          }
          const extraHeaders = _getAwsAuthHeaders(
            renderedRequest.authentication.accessKeyId || '',
            renderedRequest.authentication.secretAccessKey || '',
            headers,
            requestBody,
            finalUrl
          );
          for (const header of extraHeaders) {
            headers.push(header);
          }
        } else {
          const authHeader = await getAuthHeader(
            renderedRequest._id,
            renderedRequest.authentication
          );

          if (authHeader) {
            headers.push(authHeader);
          }
        }
      }

      // Set User-Agent if it't not already in headers
      if (!hasUserAgentHeader(headers)) {
        setOpt(Curl.option.USERAGENT, `insomnia/${getAppVersion()}`);
      }

      // Prevent curl from adding default content-type header
      if (!hasContentTypeHeader(headers)) {
        headers.push({name: 'content-type', value: ''});
      }

      // NOTE: This is last because headers might be modified multiple times
      const headerStrings = headers
        .filter(h => h.name)
        .map(h => `${(h.name || '').trim()}: ${h.value}`);
      setOpt(Curl.option.HTTPHEADER, headerStrings);

      // Handle the response ending
      curl.on('end', async function (_1, _2, allCurlHeadersObjects) {
        // Headers are an array (one for each redirect)
        const lastCurlHeadersObject = allCurlHeadersObjects[allCurlHeadersObjects.length - 1];

        // Collect various things
        const result = lastCurlHeadersObject && lastCurlHeadersObject.result;
        const statusCode = result ? result.code : 0;
        const statusMessage = result ? result.reason : 'Unknown';

        // Collect the headers
        const headers = [];
        for (const name of lastCurlHeadersObject ? Object.keys(lastCurlHeadersObject) : []) {
          if (typeof lastCurlHeadersObject[name] === 'string') {
            headers.push({name, value: lastCurlHeadersObject[name]});
          } else if (Array.isArray(lastCurlHeadersObject[name])) {
            for (const value of lastCurlHeadersObject[name]) {
              headers.push({name, value});
            }
          }
        }

        // Calculate the content type
        const contentTypeHeader = util.getContentTypeHeader(headers);
        const contentType = contentTypeHeader ? contentTypeHeader.value : '';

        // Update Cookie Jar
        let currentUrl = finalUrl;
        let setCookieStrings = [];
        const jar = jarFromCookies(renderedRequest.cookieJar.cookies);

        for (const curlHeaderObject of allCurlHeadersObjects) {
          // Collect Set-Cookie headers
          const setCookieHeaders = _getCurlHeader(curlHeaderObject, 'set-cookie', []);
          setCookieStrings = [...setCookieStrings, ...setCookieHeaders];

          // Pull out new URL if there is a redirect
          const newLocation = _getCurlHeader(curlHeaderObject, 'location', null);
          if (newLocation !== null) {
            currentUrl = urlResolve(currentUrl, newLocation);
          }
        }

        // Update jar with Set-Cookie headers
        for (const setCookieStr of setCookieStrings) {
          try {
            jar.setCookieSync(setCookieStr, currentUrl);
          } catch (err) {
            timeline.push({name: 'TEXT', value: `Rejected cookie: ${err.message}`});
          }
        }

        // Update cookie jar if we need to and if we found any cookies
        if (renderedRequest.settingStoreCookies && setCookieStrings.length) {
          const cookies = await cookiesFromJar(jar);
          models.cookieJar.update(renderedRequest.cookieJar, {cookies});
        }

        // Print informational message
        if (setCookieStrings.length > 0) {
          const n = setCookieStrings.length;
          if (renderedRequest.settingStoreCookies) {
            timeline.push({name: 'TEXT', value: `Saved ${n} cookie${n === 1 ? '' : 's'}`});
          } else {
            timeline.push({name: 'TEXT', value: `Ignored ${n} cookie${n === 1 ? '' : 's'}`});
          }
        }

        // Handle the body
        const bodyBuffer = Buffer.concat(dataBuffers, dataBuffersLength);

        // Return the response data
        const responsePatch = {
          headers,
          contentType,
          statusCode,
          statusMessage,
          elapsedTime: curl.getInfo(Curl.info.TOTAL_TIME) * 1000,
          bytesRead: curl.getInfo(Curl.info.SIZE_DOWNLOAD),
          url: curl.getInfo(Curl.info.EFFECTIVE_URL)
        };

        // Close the request
        this.close();

        respond(responsePatch, bodyBuffer);
      });

      curl.on('error', function (err, code) {
        let error = err + '';
        let statusMessage = 'Error';

        if (code === Curl.code.CURLE_ABORTED_BY_CALLBACK) {
          error = 'Request aborted';
          statusMessage = 'Abort';
        }

        respond({statusMessage, error});
      });

      curl.perform();
    } catch (err) {
      handleError(err);
    }
  });
}

export async function send (requestId: string, environmentId: string) {
  // HACK: wait for all debounces to finish
  /*
   * TODO: Do this in a more robust way
   * The following block adds a "long" delay to let potential debounces and
   * database updates finish before making the request. This is done by tracking
   * the time of the user's last keypress and making sure the request is sent a
   * significant time after the last press.
   */
  const timeSinceLastInteraction = Date.now() - lastUserInteraction;
  const delayMillis = Math.max(0, MAX_DELAY_TIME - timeSinceLastInteraction);
  if (delayMillis > 0) {
    await util.delay(delayMillis);
  }

  // Fetch some things
  const request = await models.request.getById(requestId);
  const settings = await models.settings.getOrCreate();
  const ancestors = await db.withAncestors(request, [
    models.requestGroup.type,
    models.workspace.type
  ]);

<<<<<<< HEAD
  const renderedRequestBeforePlugins = await getRenderedRequest(request, environmentId);

  let renderedRequest;
  try {
    renderedRequest = await _applyRequestPluginHooks(renderedRequestBeforePlugins);
  } catch (err) {
    return {
      response: {
        url: renderedRequestBeforePlugins.url,
        parentId: renderedRequestBeforePlugins._id,
        error: err.message,
        statusCode: STATUS_CODE_PLUGIN_ERROR,
        statusMessage: err.plugin ? `Plugin ${err.plugin}` : 'Plugin',
        settingSendCookies: renderedRequestBeforePlugins.settingSendCookies,
        settingStoreCookies: renderedRequestBeforePlugins.settingStoreCookies
      }
    };
=======
  const workspaceDoc = ancestors.find(doc => doc.type === models.workspace.type);
  const workspace = await models.workspace.getById(workspaceDoc ? workspaceDoc._id : 'n/a');
  if (!workspace) {
    throw new Error(`Failed to find workspace for request: ${requestId}`);
>>>>>>> fe1a0903
  }

  // Render succeeded so we're good to go!
  const workspace = ancestors.find(doc => doc.type === models.workspace.type);
  return _actuallySend(renderedRequest, workspace, settings);
}

<<<<<<< HEAD
async function _applyRequestPluginHooks (renderedRequest: RenderedRequest): Promise<RenderedRequest> {
  let newRenderedRequest = renderedRequest;
  for (const {plugin, hook} of plugins.getRequestHooks()) {
    newRenderedRequest = clone(newRenderedRequest);

    const context = {
      ...pluginContexts.app.init(plugin),
      ...pluginContexts.request.init(plugin, newRenderedRequest)
    };

    try {
      await hook(context);
    } catch (err) {
      err.plugin = plugin;
      throw err;
    }
  }

  return newRenderedRequest;
}

async function _applyResponsePluginHooks (
  response: ResponsePatch,
  bodyBuffer: ?Buffer = null
): Promise<void> {
  for (const {plugin, hook} of plugins.getResponseHooks()) {
    const context = {
      ...pluginContexts.app.init(plugin),
      ...pluginContexts.response.init(plugin, response, bodyBuffer)
    };

    try {
      await hook(context);
    } catch (err) {
      err.plugin = plugin;
      throw err;
    }
  }
}

=======
>>>>>>> fe1a0903
function _getCurlHeader (curlHeadersObj: {[string]: string}, name: string, fallback: any): string {
  const headerName = Object.keys(curlHeadersObj).find(
    n => n.toLowerCase() === name.toLowerCase()
  );

  if (headerName) {
    return curlHeadersObj[headerName];
  } else {
    return fallback;
  }
}

// exported for unit tests only
export function _getAwsAuthHeaders (
  accessKeyId: string,
  secretAccessKey: string,
<<<<<<< HEAD
  headers: Array<Header>,
=======
  headers: Array<RequestHeader>,
>>>>>>> fe1a0903
  body: string,
  url: string
) {
  const credentials = {accessKeyId, secretAccessKey};

  const parsedUrl = urlParse(url);
  const contentTypeHeader = util.getContentTypeHeader(headers);

  const awsSignOptions = {
    body,
    path: parsedUrl.path,
    host: parsedUrl.hostname, // Purposefully not ".host" because we don't want the port
    headers: {
      'content-type': contentTypeHeader ? contentTypeHeader.value : ''
    }
  };

  const signature = aws4.sign(awsSignOptions, credentials);

  return Object.keys(signature.headers)
    .filter(name => name !== 'content-type') // Don't add this because we already have it
    .map(name => ({name, value: signature.headers[name]}));
}

document.addEventListener('keydown', (e: KeyboardEvent) => {
  if (e.ctrlKey || e.metaKey || e.altKey) {
    return;
  }

  lastUserInteraction = Date.now();
});

document.addEventListener('paste', e => {
  lastUserInteraction = Date.now();
});<|MERGE_RESOLUTION|>--- conflicted
+++ resolved
@@ -1,5 +1,5 @@
 // @flow
-import type {ResponseTimelineEntry} from '../models/response';
+import type {ResponseHeader, ResponseTimelineEntry} from '../models/response';
 import type {BaseModel} from '../models/index';
 import type {Request, RequestHeader} from '../models/request';
 import type {Workspace} from '../models/workspace';
@@ -14,11 +14,7 @@
 import * as models from '../models';
 import * as querystring from '../common/querystring';
 import * as util from '../common/misc.js';
-<<<<<<< HEAD
-import {AUTH_BASIC, AUTH_DIGEST, AUTH_NTLM, AUTH_AWS_IAM, CONTENT_TYPE_FORM_DATA, CONTENT_TYPE_FORM_URLENCODED, getAppVersion, STATUS_CODE_PLUGIN_ERROR} from '../common/constants';
-=======
-import {AUTH_AWS_IAM, AUTH_BASIC, AUTH_DIGEST, AUTH_NTLM, CONTENT_TYPE_FORM_DATA, CONTENT_TYPE_FORM_URLENCODED, getAppVersion} from '../common/constants';
->>>>>>> fe1a0903
+import {AUTH_AWS_IAM, AUTH_BASIC, AUTH_DIGEST, AUTH_NTLM, CONTENT_TYPE_FORM_DATA, CONTENT_TYPE_FORM_URLENCODED, STATUS_CODE_PLUGIN_ERROR, getAppVersion} from '../common/constants';
 import {describeByteSize, hasAuthHeader, hasContentTypeHeader, hasUserAgentHeader, setDefaultProtocol} from '../common/misc';
 import {getRenderedRequest} from '../common/render';
 import fs from 'fs';
@@ -39,60 +35,27 @@
   expires: number
 }
 
-type CookieJar = {
-  cookies: Array<Cookie>
-}
-
-<<<<<<< HEAD
-type Header = {
-  name: string,
-  value: string,
-  disabled: boolean
-}
-
-type RenderedRequest = {
-  _id: string,
-  created: number,
-  modified: number,
-  url: string,
-  settingSendCookies: boolean,
-  settingStoreCookies: boolean,
-  settingEncodeUrl: boolean,
-  bytesRead: number,
-  method: string,
-  headers: Array<Header>,
-  parameters: Array<{name: string, value: string, disabled: boolean}>,
-  cookies: Array<{name: string, value: string, disabled: boolean}>,
-  cookieJar: CookieJar,
-  authentication: Object,
-  body: {
-    mimeType?: string,
-    text?: string,
-    fileName?: string,
-    params?: Array<{name: string, value?: string, fileName?: string, disabled: boolean}>
-  }
-};
-
-type ResponsePatch = {};
-
-type Workspace = {
-  _id: string,
-  certificates: Array<{
-    host: string,
-    passphrase: string,
-    cert: string,
-    key: string,
-    pfx: string
-  }>
-};
-=======
 type RenderedRequest = BaseModel & Request & {
   cookies: Array<{name: string, value: string, disabled: boolean}>,
-  cookieJar: CookieJar
+  cookieJar: {
+    cookies: Array<Cookie>
+  }
 };
 
-type ResponsePatch = {};
->>>>>>> fe1a0903
+type ResponsePatch = {
+  statusMessage?: string,
+  error?: string,
+  url?: string,
+  statusCode?: number,
+  headers?: Array<ResponseHeader>,
+  elapsedTime?: number,
+  contentType?: string,
+  bytesRead?: number,
+  parentId?: string,
+  settingStoreCookies?: boolean,
+  settingSendCookies?: boolean,
+  timeline?: Array<ResponseTimelineEntry>
+};
 
 type Settings = {
   _id: string,
@@ -125,12 +88,12 @@
 
     // Define helper to add base fields when responding
     function respond (patch: ResponsePatch, bodyBuffer: ?Buffer = null): void {
-      const response = Object.assign({
+      const response = Object.assign(({
         parentId: renderedRequest._id,
         timeline: timeline,
         settingSendCookies: renderedRequest.settingSendCookies,
         settingStoreCookies: renderedRequest.settingStoreCookies
-      }, patch);
+      }: ResponsePatch), patch);
 
       resolve({bodyBuffer, response});
 
@@ -666,7 +629,6 @@
     models.workspace.type
   ]);
 
-<<<<<<< HEAD
   const renderedRequestBeforePlugins = await getRenderedRequest(request, environmentId);
 
   let renderedRequest;
@@ -684,20 +646,17 @@
         settingStoreCookies: renderedRequestBeforePlugins.settingStoreCookies
       }
     };
-=======
+  }
+
   const workspaceDoc = ancestors.find(doc => doc.type === models.workspace.type);
   const workspace = await models.workspace.getById(workspaceDoc ? workspaceDoc._id : 'n/a');
   if (!workspace) {
     throw new Error(`Failed to find workspace for request: ${requestId}`);
->>>>>>> fe1a0903
-  }
-
-  // Render succeeded so we're good to go!
-  const workspace = ancestors.find(doc => doc.type === models.workspace.type);
+  }
+
   return _actuallySend(renderedRequest, workspace, settings);
 }
 
-<<<<<<< HEAD
 async function _applyRequestPluginHooks (renderedRequest: RenderedRequest): Promise<RenderedRequest> {
   let newRenderedRequest = renderedRequest;
   for (const {plugin, hook} of plugins.getRequestHooks()) {
@@ -738,9 +697,11 @@
   }
 }
 
-=======
->>>>>>> fe1a0903
-function _getCurlHeader (curlHeadersObj: {[string]: string}, name: string, fallback: any): string {
+function _getCurlHeader (
+  curlHeadersObj: {[string]: string},
+  name: string,
+  fallback: any
+): string {
   const headerName = Object.keys(curlHeadersObj).find(
     n => n.toLowerCase() === name.toLowerCase()
   );
@@ -756,11 +717,7 @@
 export function _getAwsAuthHeaders (
   accessKeyId: string,
   secretAccessKey: string,
-<<<<<<< HEAD
-  headers: Array<Header>,
-=======
   headers: Array<RequestHeader>,
->>>>>>> fe1a0903
   body: string,
   url: string
 ) {
