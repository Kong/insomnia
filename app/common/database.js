--- conflicted
+++ resolved
@@ -5,11 +5,7 @@
 import NeDB from 'nedb';
 import fsPath from 'path';
 import {DB_PERSIST_INTERVAL} from './constants';
-<<<<<<< HEAD
 import uuid from 'uuid';
-import {initModel} from '../models';
-=======
->>>>>>> e9b87686
 
 export const CHANGE_INSERT = 'insert';
 export const CHANGE_UPDATE = 'update';
