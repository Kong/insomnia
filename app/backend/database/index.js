import electron from 'electron';
import NeDB from 'nedb';
import fsPath from 'path';
import {DB_PERSIST_INTERVAL} from  '../constants';
import {generateId} from '../util';
import {isDevelopment} from '../appInfo';

import * as _stats from './models/stats';
import * as _settings from './models/settings';
import * as _workspace from './models/workspace';
import * as _environment from './models/environment';
import * as _cookieJar from './models/cookieJar';
import * as _requestGroup from './models/requestGroup';
import * as _request from './models/request';
import * as _response from './models/response';

export const CHANGE_INSERT = 'insert';
export const CHANGE_UPDATE = 'update';
export const CHANGE_REMOVE = 'remove';


// ~~~~~~ //
// MODELS //
// ~~~~~~ //

const MODELS = [
  _stats,
  _settings,
  _workspace,
  _environment,
  _cookieJar,
  _requestGroup,
  _request,
  _response
];

export const stats = _stats;
export const settings = _settings;
export const workspace = _workspace;
export const environment = _environment;
export const cookieJar = _cookieJar;
export const requestGroup = _requestGroup;
export const request = _request;
export const response = _response;


const MODEL_MAP = {};

<<<<<<< HEAD
module.exports.initModel = doc => Object.assign({
  modified: Date.now(),
  created: Date.now(),
  parentId: null,

  // Server-generated fields
  _etag: null,
  _synced: 0
}, doc);
=======
export function initModel (doc) {
  return Object.assign({
    modified: Date.now(),
    created: Date.now(),
    parentId: null
  }, doc);
}
>>>>>>> 07498cfc

export const ALL_TYPES = MODELS.map(m => m.type);

for (const model of MODELS) {
  MODEL_MAP[model.type] = model;
}


// ~~~~~~~ //
// HELPERS //
// ~~~~~~~ //

let db = null;

function getDBFilePath (modelType) {
  // NOTE: Do not EVER change this. EVER!
  const basePath = electron.remote.app.getPath('userData');
  return fsPath.join(basePath, `insomnia.${modelType}.db`);
}

/**
 * Initialize the database. This should be called once on app start.
 * @returns {Promise}
 */
let initialized = false;

/**
 * Initialize the database. Note that this isn't actually async, but might be
 * in the future!
 *
 * @param config
 * @param force
 * @returns {null}
 */
export async function initDB (config = {}, force = false) {
  // Only init once
  if (initialized && !force) {
    return null;
  }

  db = {};

  if (isDevelopment()) {
    global.db = db;
  }

  // Fill in the defaults

  ALL_TYPES.map(t => {
    const filename = getDBFilePath(t);
    const autoload = true;
    const finalConfig = Object.assign({filename, autoload}, config);

    db[t] = new NeDB(finalConfig);
    db[t].persistence.setAutocompactionInterval(DB_PERSIST_INTERVAL)
  });

  // Done

  initialized = true;
  console.log(`-- Initialize DB at ${getDBFilePath('t')} --`);
}


// ~~~~~~~~~~~~~~~~ //
// Change Listeners //
// ~~~~~~~~~~~~~~~~ //

let bufferingChanges = false;
let changeBuffer = [];
let changeListeners = [];

export function onChange (callback) {
  console.log(`-- Added DB Listener -- `);
  changeListeners.push(callback);
}

export function offChange (callback) {
  console.log(`-- Removed DB Listener -- `);
  changeListeners = changeListeners.filter(l => l !== callback);
}

export function bufferChanges (millis = 1000) {
  bufferingChanges = true;
  setTimeout(flushChanges, millis);
}

export function flushChanges () {
  bufferingChanges = false;
  const changes = [...changeBuffer];
  changeBuffer = [];

  if (changes.length === 0) {
    // No work to do
    return;
  }

  // Notify async so we don't block
  process.nextTick(() => {
    changeListeners.map(fn => fn(changes));
  })
}

function notifyOfChange (event, doc) {
  changeBuffer.push([event, doc]);

  // Flush right away if we're not buffering
  if (!bufferingChanges) {
    flushChanges();
  }
}


// ~~~~~~~ //
// Helpers //
// ~~~~~~~ //

export function getMostRecentlyModified (type, query = {}) {
  return new Promise(resolve => {
    db[type].find(query).sort({modified: -1}).limit(1).exec((err, docs) => {
      resolve(docs.length ? docs[0] : null);
    })
  })
}

export function find (type, query = {}) {
  return new Promise((resolve, reject) => {
    db[type].find(query, (err, rawDocs) => {
      if (err) {
        return reject(err);
      }

      const modelDefaults = MODEL_MAP[type].init();
      const docs = rawDocs.map(rawDoc => {
        return Object.assign({}, modelDefaults, rawDoc);
      });

      resolve(docs);
    });
  });
}

export function all (type) {
  return find(type);
}

export function getWhere (type, query) {
  return new Promise((resolve, reject) => {
    db[type].find(query, (err, rawDocs) => {
      if (err) {
        return reject(err);
      }

      if (rawDocs.length === 0) {
        // Not found. Too bad!
        return resolve(null);
      }

      const modelDefaults = MODEL_MAP[type].init();
      resolve(Object.assign({}, modelDefaults, rawDocs[0]));
    })
  })
}

export function get (type, id) {
  return getWhere(type, {_id: id});
}

export function count (type, query = {}) {
  return new Promise((resolve, reject) => {
    db[type].count(query, (err, count) => {
      if (err) {
        return reject(err);
      }

      resolve(count);
    });
  });
}

<<<<<<< HEAD
module.exports.insert = (doc, silent = false) => {
=======
export function insert (doc) {
>>>>>>> 07498cfc
  return new Promise((resolve, reject) => {
    db[doc.type].insert(doc, (err, newDoc) => {
      if (err) {
        return reject(err);
      }

      if (!silent) {
        notifyOfChange(module.exports.CHANGE_INSERT, doc);
      }

      resolve(newDoc);
<<<<<<< HEAD
=======
      notifyOfChange(CHANGE_INSERT, doc);
>>>>>>> 07498cfc
    });
  });
}

<<<<<<< HEAD
module.exports.update = (doc, silent = false) => {
=======
export function update (doc) {
>>>>>>> 07498cfc
  return new Promise((resolve, reject) => {
    db[doc.type].update({_id: doc._id}, doc, err => {
      if (err) {
        return reject(err);
      }

      if (!silent) {
        notifyOfChange(module.exports.CHANGE_UPDATE, doc);
      }

      resolve(doc);
<<<<<<< HEAD
=======
      notifyOfChange(CHANGE_UPDATE, doc);
>>>>>>> 07498cfc
    });
  });
}

<<<<<<< HEAD
module.exports.remove = (doc, silent = false) => {
  module.exports.bufferChanges();
=======
export async function remove (doc) {
  bufferChanges();
>>>>>>> 07498cfc

  const docs = await withDescendants(doc);
  const docIds = docs.map(d => d._id);
  const types = [...new Set(docs.map(d => d.type))];

<<<<<<< HEAD
      Promise.all(promises).then(() => {

        if (!silent) {
          docs.map(d => notifyOfChange(module.exports.CHANGE_REMOVE, d));
        }
        docs.map(d => notifyOfChange(module.exports.CHANGE_REMOVE, d));
        resolve();
        module.exports.flushChanges();
      });
    });
  });
};
=======
  // Don't really need to wait for this to be over;
  types.map(t => db[t].remove({_id: {$in: docIds}}, {multi: true}));

  docs.map(d => notifyOfChange(CHANGE_REMOVE, d));

  flushChanges();
}
>>>>>>> 07498cfc

/**
 * Remove a lot of documents quickly and silently
 *
 * @param type
 * @param query
 * @returns {Promise.<T>}
 */
export function removeBulkSilently (type, query) {
  return new Promise(resolve => {
    db[type].remove(query, {multi: true}, err => resolve());
  });
}


// ~~~~~~~~~~~~~~~~~~~ //
// DEFAULT MODEL STUFF //
// ~~~~~~~~~~~~~~~~~~~ //

export function docUpdate (originalDoc, patch = {}) {
  const doc = Object.assign(
    MODEL_MAP[originalDoc.type].init(),
    originalDoc,
    patch,
    {modified: Date.now()}
  );

  return update(doc);
}

export function docCreate (type, patch = {}) {
  const idPrefix = MODEL_MAP[type].prefix;

  if (!idPrefix) {
    throw new Error(`No ID prefix for ${type}`)
  }

  const doc = Object.assign(
    {_id: generateId(idPrefix)},
    MODEL_MAP[type].init(),
    patch,

    // Fields that the user can't touch
    {
      type: type,
      modified: Date.now()
    }
  );

  return insert(doc);
}

// ~~~~~~~ //
// GENERAL //
// ~~~~~~~ //

export async function withDescendants (doc = null) {
  let docsToReturn = doc ? [doc] : [];

  async function next (docs) {
    let foundDocs = [];

    for (const d of docs) {
      for (const type of ALL_TYPES) {
        // If the doc is null, we want to search for parentId === null
        const parentId = d ? d._id : null;
        const more = await find(type, {parentId});
        foundDocs = [...foundDocs, ...more]
      }
    }

    if (foundDocs.length === 0) {
      // Didn't find anything. We're done
      return docsToReturn;
    }

    // Continue searching for children
    docsToReturn = [...docsToReturn, ...foundDocs];
    return await next(foundDocs);
  }

  return await next([doc]);
}

export async function duplicate (originalDoc, patch = {}) {
  bufferChanges();

  // 1. Copy the doc
  const newDoc = Object.assign({}, originalDoc, patch);
  delete newDoc._id;
  delete newDoc.created;
  delete newDoc.modified;

  const createdDoc = await docCreate(newDoc.type, newDoc);

  // 2. Get all the children
  for (const type of ALL_TYPES) {
    const parentId = originalDoc._id;
    const children = await find(type, {parentId});
    for (const doc of children) {
      await duplicate(doc, {parentId: createdDoc._id})
    }
  }

  flushChanges();

  return createdDoc;
}<|MERGE_RESOLUTION|>--- conflicted
+++ resolved
@@ -46,25 +46,17 @@
 
 const MODEL_MAP = {};
 
-<<<<<<< HEAD
-module.exports.initModel = doc => Object.assign({
-  modified: Date.now(),
-  created: Date.now(),
-  parentId: null,
-
-  // Server-generated fields
-  _etag: null,
-  _synced: 0
-}, doc);
-=======
 export function initModel (doc) {
   return Object.assign({
     modified: Date.now(),
     created: Date.now(),
     parentId: null
+
+    // Server-generated fields
+    _etag: null,
+    _synced: 0
   }, doc);
 }
->>>>>>> 07498cfc
 
 export const ALL_TYPES = MODELS.map(m => m.type);
 
@@ -245,11 +237,7 @@
   });
 }
 
-<<<<<<< HEAD
-module.exports.insert = (doc, silent = false) => {
-=======
-export function insert (doc) {
->>>>>>> 07498cfc
+export function insert (doc, silent = false) {
   return new Promise((resolve, reject) => {
     db[doc.type].insert(doc, (err, newDoc) => {
       if (err) {
@@ -257,23 +245,15 @@
       }
 
       if (!silent) {
-        notifyOfChange(module.exports.CHANGE_INSERT, doc);
+        notifyOfChange(CHANGE_INSERT, doc);
       }
 
       resolve(newDoc);
-<<<<<<< HEAD
-=======
-      notifyOfChange(CHANGE_INSERT, doc);
->>>>>>> 07498cfc
     });
   });
 }
 
-<<<<<<< HEAD
-module.exports.update = (doc, silent = false) => {
-=======
-export function update (doc) {
->>>>>>> 07498cfc
+export function update (doc, silent = false) {
   return new Promise((resolve, reject) => {
     db[doc.type].update({_id: doc._id}, doc, err => {
       if (err) {
@@ -281,52 +261,30 @@
       }
 
       if (!silent) {
-        notifyOfChange(module.exports.CHANGE_UPDATE, doc);
+        notifyOfChange(CHANGE_UPDATE, doc);
       }
 
       resolve(doc);
-<<<<<<< HEAD
-=======
-      notifyOfChange(CHANGE_UPDATE, doc);
->>>>>>> 07498cfc
     });
   });
 }
 
-<<<<<<< HEAD
-module.exports.remove = (doc, silent = false) => {
-  module.exports.bufferChanges();
-=======
-export async function remove (doc) {
+export async function remove (doc, silent = false) {
   bufferChanges();
->>>>>>> 07498cfc
 
   const docs = await withDescendants(doc);
   const docIds = docs.map(d => d._id);
   const types = [...new Set(docs.map(d => d.type))];
 
-<<<<<<< HEAD
-      Promise.all(promises).then(() => {
-
-        if (!silent) {
-          docs.map(d => notifyOfChange(module.exports.CHANGE_REMOVE, d));
-        }
-        docs.map(d => notifyOfChange(module.exports.CHANGE_REMOVE, d));
-        resolve();
-        module.exports.flushChanges();
-      });
-    });
-  });
-};
-=======
   // Don't really need to wait for this to be over;
   types.map(t => db[t].remove({_id: {$in: docIds}}, {multi: true}));
 
-  docs.map(d => notifyOfChange(CHANGE_REMOVE, d));
+  if (!silent) {
+    docs.map(d => notifyOfChange(CHANGE_REMOVE, d));
+  }
 
   flushChanges();
 }
->>>>>>> 07498cfc
 
 /**
  * Remove a lot of documents quickly and silently
