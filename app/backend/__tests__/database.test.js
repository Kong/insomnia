'use strict';

const db = require('../database');
const {PREVIEW_MODE_SOURCE} = require('../previewModes');

function loadFixture (name) {
  const fixtures = require(`../__fixtures__/${name}`);
  const promises = [];
  for (const type of Object.keys(fixtures)) {
    for (const doc of fixtures[type]) {
      promises.push(db.insert(Object.assign({}, doc, {type})));
    }
  }
}

describe('requestCreate()', () => {
  beforeEach(() => {
    return db.initDB({inMemoryOnly: true}, true);
  });

  it('creates a valid request', () => {
    const now = Date.now();

    const patch = {
      name: 'My Request',
      parentId: 'wrk_123'
    };

<<<<<<< HEAD
    return db.requestCreate(patch).then(r => {
      expect(Object.keys(r).length).toBe(17);
=======
    return db.request.create(patch).then(r => {
      expect(Object.keys(r).length).toBe(15);
>>>>>>> 81933d3d

      expect(r._id).toMatch(/^req_[a-zA-Z0-9]{24}$/);
      expect(r.created).toBeGreaterThanOrEqual(now);
      expect(r.modified).toBeGreaterThanOrEqual(now);
      expect(r.type).toBe('Request');
      expect(r.name).toBe('My Request');
      expect(r.url).toBe('');
      expect(r.method).toBe('GET');
      expect(r.body).toBe('');
      expect(r.parameters).toEqual([]);
      expect(r.headers).toEqual([]);
      expect(r.authentication).toEqual({});
      expect(r.metaSortKey).toBeLessThanOrEqual(-1 * now);
      expect(r.metaPreviewMode).toEqual(PREVIEW_MODE_SOURCE);
      expect(r.parentId).toBe('wrk_123');
    });
  });

  it('throws when missing parentID', () => {
    const fn = () => db.request.create({name: 'My Request'});
    expect(fn).toThrowError('New Requests missing `parentId`');
  });
});

describe('requestGroupDuplicate()', () => {
  beforeEach(() => {
    return Promise.all([
      db.initDB({inMemoryOnly: true}, true),
      loadFixture('nestedfolders')
    ]);
  });

  it('duplicates a RequestGroup', () => {
    return new Promise((resolve, reject) => {
      db.requestGroup.getById('fld_1').then(requestGroup => {
        expect(requestGroup.name).toBe('Fld 1');

        db.requestGroup.duplicate(requestGroup).then(newRequestGroup => {
          expect(newRequestGroup._id).not.toBe(requestGroup._id);
          expect(newRequestGroup.name).toBe('Fld 1 (Copy)');

          Promise.all([
            db.request.all(),
            db.requestGroup.all(),
            db.request.findByParentId(requestGroup._id),
            db.requestGroup.findByParentId(requestGroup._id),
            db.request.findByParentId(newRequestGroup._id),
            db.requestGroup.findByParentId(newRequestGroup._id)
          ]).then(([
            allRequests,
            allRequestGroups,
            childRequests,
            childRequestGroups,
            newChildRequests,
            newChildRequestGroups
          ]) => {
            // This asserting is pretty garbage but it at least checks
            // to see that the recursion worked (for the most part)
            expect(allRequests.length).toBe(8);
            expect(allRequestGroups.length).toBe(5);

            expect(childRequests.length).toBe(2);
            expect(childRequestGroups.length).toBe(1);

            expect(newChildRequests.length).toBe(2);
            expect(newChildRequestGroups.length).toBe(1);

            resolve();
          }, reject);
        }, reject)
      }, reject);
    })
  })
});<|MERGE_RESOLUTION|>--- conflicted
+++ resolved
@@ -26,13 +26,8 @@
       parentId: 'wrk_123'
     };
 
-<<<<<<< HEAD
-    return db.requestCreate(patch).then(r => {
+    return db.request.create(patch).then(r => {
       expect(Object.keys(r).length).toBe(17);
-=======
-    return db.request.create(patch).then(r => {
-      expect(Object.keys(r).length).toBe(15);
->>>>>>> 81933d3d
 
       expect(r._id).toMatch(/^req_[a-zA-Z0-9]{24}$/);
       expect(r.created).toBeGreaterThanOrEqual(now);
