--- conflicted
+++ resolved
@@ -1,11 +1,6 @@
 import React, {Component, PropTypes} from 'react';
 import ReactDOM from 'react-dom';
-<<<<<<< HEAD
 import {connect} from 'react-redux';
-=======
-import classnames from 'classnames';
-import {connect} from 'react-redux'
->>>>>>> ae94a30c
 import {bindActionCreators} from 'redux';
 import HTML5Backend from 'react-dnd-html5-backend';
 import {DragDropContext} from 'react-dnd';
@@ -34,11 +29,7 @@
 import * as RequestActions from '../redux/modules/requests';
 
 import * as db from '../database';
-<<<<<<< HEAD
-import {importCurl} from '../lib/curl';
-=======
-import {importCurl} from "../lib/export/curl";
->>>>>>> ae94a30c
+import {importCurl} from '../lib/export/curl';
 
 class App extends Component {
   constructor (props) {
@@ -389,14 +380,9 @@
           ref="sidebar"
           activateRequest={r => db.workspaceUpdateMeta(workspace, {activeRequestId: r._id})}
           changeFilter={filter => db.workspaceUpdate(workspace, {filter})}
-<<<<<<< HEAD
           moveRequest={this._moveRequest.bind(this)}
           addRequestToRequestGroup={requestGroup => this._requestCreate(requestGroup._id)}
-          toggleRequestGroup={requestGroup => db.requestGroupUpdate(requestGroup, {collapsed: !requestGroup.collapsed})}
-=======
-          addRequestToRequestGroup={requestGroup => db.requestCreate({parentId: requestGroup._id})}
           toggleRequestGroup={requestGroup => db.requestGroupUpdateMeta(requestGroup, {collapsed: !requestGroup.meta.collapsed})}
->>>>>>> ae94a30c
           activeRequestId={activeRequest ? activeRequest._id : null}
           filter={workspace.filter || ''}
           children={children}
