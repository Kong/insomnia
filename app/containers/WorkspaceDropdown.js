import React, {Component, PropTypes} from 'react';
import {bindActionCreators} from 'redux';
import {connect} from 'react-redux'

import Dropdown from '../components/base/Dropdown';
import DropdownDivider from '../components/base/DropdownDivider';
import PromptModal from '../components/PromptModal';
import AlertModal from '../components/AlertModal';
import SettingsModal from '../components/SettingsModal';
import * as WorkspaceActions from '../redux/modules/workspaces';
import * as GlobalActions from '../redux/modules/global';
import * as db from '../database';

class WorkspaceDropdown extends Component {
  _promptUpdateName () {
    const workspace = this._getActiveWorkspace(this.props);

    PromptModal.show({
      headerName: 'Rename Workspace',
      defaultValue: workspace.name
    }).then(name => {
      db.workspaceUpdate(workspace, {name});
    })
  }

  _workspaceCreate () {
    PromptModal.show({
      headerName: 'Create New Workspace',
      defaultValue: 'New Workspace',
      submitName: 'Create',
      selectText: true
    }).then(name => {
      db.workspaceCreate({name}).then(workspace => {
        this.props.actions.workspaces.activate(workspace);
      });
    });
  }

  _workspaceRemove () {
    db.workspaceCount().then(count => {
      if (count <= 1) {
        AlertModal.show({
          message: 'You cannot delete your last workspace'
        });
      } else {
        const workspace = this._getActiveWorkspace(this.props);
        db.workspaceRemove(workspace);
      }
    })
  }

  _requestGroupCreate () {
    PromptModal.show({
      headerName: 'Create New Request Group',
      defaultValue: 'New Group',
      submitName: 'Create',
      selectText: true
    }).then(name => {
      const workspace = this._getActiveWorkspace(this.props);
      db.requestGroupCreate({name, parentId: workspace._id}).then(requestGroup => {
        // Nothing yet
      });
    });
  }

  _requestCreate () {
    const workspace = this._getActiveWorkspace(this.props);
    db.requestCreateAndActivate(workspace, {parentId: workspace._id});
  }

  _getActiveWorkspace (props) {
    // TODO: Factor this out into a selector

    const {entities, workspaces} = props || this.props;
    let workspace = entities.workspaces[workspaces.activeId];
    if (!workspace) {
      workspace = entities.workspaces[Object.keys(entities.workspaces)[0]];
    }

    return workspace;
  }

  render () {
    const {actions, loading, entities, ...other} = this.props;

    const allWorkspaces = Object.keys(entities.workspaces).map(id => entities.workspaces[id]);
    const workspace = this._getActiveWorkspace(this.props);

    return (
      <Dropdown right={true} {...other} className="wide">
        <button className="btn wide">
          <h1 className="no-pad text-left">
            <div className="pull-right">
              {loading ? <i className="fa fa-refresh fa-spin txt-lg"></i> : ''}&nbsp;
              <i className="fa fa-caret-down txt-lg"></i>
            </div>
            {workspace.name}
          </h1>
        </button>
        <ul>

          <DropdownDivider name="Current Workspace"/>

<<<<<<< HEAD
          <li>
            <button onClick={e => this._requestCreate()}>
              <i className="fa fa-plus-circle"></i> New Request
            </button>
          </li>
=======
          {/*<li>*/}
            {/*<button onClick={e => db.requestCreate({parentId: workspace._id})}>*/}
              {/*<i className="fa fa-plus-circle"></i> New Request*/}
            {/*</button>*/}
          {/*</li>*/}
>>>>>>> ae94a30c
          <li>
            <button onClick={e => this._requestGroupCreate() }>
              <i className="fa fa-folder"></i> New Request Group
            </button>
          </li>
          <li>
            <button onClick={e => this._promptUpdateName()}>
              <i className="fa fa-empty"></i> Rename <strong>{workspace.name}</strong>
            </button>
          </li>
          <li>
            <button onClick={e => this._workspaceRemove()}>
              <i className="fa fa-empty"></i> Delete <strong>{workspace.name}</strong>
            </button>
          </li>

          <DropdownDivider name="Workspaces"/>

          {allWorkspaces.map(w => {
            return w._id === workspace._id ? null : (
              <li key={w._id}>
                <button onClick={() => actions.workspaces.activate(w)}>
                  <i className="fa fa-random"></i> Switch to <strong>{w.name}</strong>
                </button>
              </li>
            )
          })}
          <li>
            <button onClick={e => this._workspaceCreate()}>
              <i className="fa fa-blank"></i> New Workspace
            </button>
          </li>

          <DropdownDivider name="Insomnia"/>

          <li>
            <button onClick={e => SettingsModal.show()}>
              <i className="fa fa-share"></i> Import/Export
            </button>
          </li>
          <li>
            <button onClick={e => SettingsModal.show()}>
              <i className="fa fa-cog"></i> Settings
            </button>
          </li>
          <li>
            <button><i className="fa fa-blank"></i> Open New Window</button>
          </li>
        </ul>
      </Dropdown>
    )
  }
}

WorkspaceDropdown.propTypes = {
  loading: PropTypes.bool.isRequired,
  workspaces: PropTypes.shape({
    activeId: PropTypes.string
  }),
  entities: PropTypes.shape({
    workspaces: PropTypes.object.isRequired
  }).isRequired,
  actions: PropTypes.shape({
    workspaces: PropTypes.shape({
      activate: PropTypes.func.isRequired,
    }),
    global: PropTypes.shape({
      importFile: PropTypes.func.isRequired,
      exportFile: PropTypes.func.isRequired,
    })
  })
};

function mapStateToProps (state) {
  return {
    workspaces: state.workspaces,
    entities: state.entities,
    actions: state.actions,
    loading: state.global.loading
  };
}

function mapDispatchToProps (dispatch) {
  return {
    actions: {
      workspaces: bindActionCreators(WorkspaceActions, dispatch),
      global: bindActionCreators(GlobalActions, dispatch)
    }
  }
}

export default connect(
  mapStateToProps,
  mapDispatchToProps
)(WorkspaceDropdown);<|MERGE_RESOLUTION|>--- conflicted
+++ resolved
@@ -101,19 +101,12 @@
 
           <DropdownDivider name="Current Workspace"/>
 
-<<<<<<< HEAD
-          <li>
-            <button onClick={e => this._requestCreate()}>
-              <i className="fa fa-plus-circle"></i> New Request
-            </button>
-          </li>
-=======
           {/*<li>*/}
             {/*<button onClick={e => db.requestCreate({parentId: workspace._id})}>*/}
               {/*<i className="fa fa-plus-circle"></i> New Request*/}
             {/*</button>*/}
           {/*</li>*/}
->>>>>>> ae94a30c
+
           <li>
             <button onClick={e => this._requestGroupCreate() }>
               <i className="fa fa-folder"></i> New Request Group
