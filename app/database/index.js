--- conflicted
+++ resolved
@@ -64,26 +64,7 @@
       let timeout = null;
       onChange('DB_WRITER', () => {
         clearTimeout(timeout);
-<<<<<<< HEAD
-        timeout = setTimeout(() => {
-
-          // First, write to a tmp file, then overwrite the old one. This
-          // prevents getting a corru
-          const filePath = getDBFilePath();
-          const tmpFilePath = `${filePath}.tmp`;
-
-          fs.writeFile(tmpFilePath, JSON.stringify(db, null, 2), err => {
-            if (err) {
-              console.error('Failed to write DB to file', err);
-            } else {
-              fs.renameSync(tmpFilePath, filePath);
-              console.log('-- Persisted DB --');
-            }
-          })
-        }, DB_PERSIST_INTERVAL)
-=======
         timeout = setTimeout(persistDB, DB_PERSIST_INTERVAL);
->>>>>>> ca5a6bec
       });
 
       // Done
