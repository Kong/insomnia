--- conflicted
+++ resolved
@@ -128,23 +128,7 @@
   return new Promise(resolve => resolve(doc));
 }
 
-<<<<<<< HEAD
-export function getFromMany (types, id) {
-  const docs = [];
-
-  types.map(t => {
-    const doc = db.entities[t][id];
-    doc && docs.push(doc);
-  });
-
-  return new Promise(resolve => resolve(docs));
-}
-
-function all (type) {
-  let docs = [];
-=======
 function getWhere (type, key, value = '__ANY__') {
->>>>>>> ae94a30c
   const ids = Object.keys(db.entities[type]);
   let docs = [];
 
@@ -162,14 +146,13 @@
   return new Promise(resolve => resolve(docs));
 }
 
-<<<<<<< HEAD
 function count (type) {
   const count = Object.keys(db.entities[type]).length;
   return new Promise(resolve => resolve(count));
-=======
+}
+
 function all (type) {
   return getWhere(type);
->>>>>>> ae94a30c
 }
 
 function removeWhere (type, key, value) {
@@ -306,10 +289,6 @@
     // Required Generated Fields
     {
       _id: generateId(idPrefix),
-<<<<<<< HEAD
-      meta: undefined,
-=======
->>>>>>> ae94a30c
       type: type,
       created: Date.now(),
       modified: Date.now()
@@ -337,24 +316,7 @@
 }
 
 export function requestCreate (patch = {}) {
-<<<<<<< HEAD
-  return docCreate(TYPE_REQUEST, 'req', {
-    url: '',
-    name: 'New Request',
-    method: methods.METHOD_GET,
-    previewMode: PREVIEW_MODE_SOURCE,
-    contentType: CONTENT_TYPE_TEXT,
-    body: '',
-    params: [],
-    headers: [],
-    authentication: {},
-
-    // Always put new request at the top
-    sortKey: -1 * Date.now()
-  }, patch);
-=======
   return docCreate(TYPE_REQUEST, 'req', patch);
->>>>>>> ae94a30c
 }
 
 export function requestGetById (id) {
