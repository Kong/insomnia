{
  "private": true,
  "name": "insomnia",
  "version": "4.2.14",
  "productName": "Insomnia",
  "longName": "Insomnia REST Client",
  "description": "A simple and beautiful REST API client",
  "homepage": "http://insomnia.rest",
  "author": "Insomnia <support@insomnia.rest>",
  "main": "main.js",
  "dependencies": {
    "analytics-node": "~2.1.0",
<<<<<<< HEAD
    "classnames": "~2.2.3",
    "clone": "~2.1.0",
    "electron-context-menu": "~0.8.0",
=======
    "electron-context-menu": "~0.4.0",
>>>>>>> 4043e321
    "electron-squirrel-startup": "~1.0.0",
    "hkdf": "0.0.2",
    "httpsnippet": "1.16.5",
    "insomnia-importers": "~1.3.0",
<<<<<<< HEAD
    "jsonlint": "~1.6.2",
    "jsonpath": "~0.2.9",
    "mime-types": "~2.1.12",
    "mkdirp": "~0.5.1",
    "nedb": "~1.8.0",
    "node-forge": "~0.6.46",
    "nunjucks": "~3.0.0",
    "raven": "~0.12.1",
    "request": "~2.71.0",
    "srp-js": "0.2.0",
    "tough-cookie": "~2.3.1",
    "uuid": "~3.0.0",
    "vkbeautify": "~0.99.1",
    "whatwg-fetch": "~2.0.1",
    "xpath": "~0.0.23",
    "xmldom": "~0.1.22"
=======
    "jsonpath": "~0.2.9",
    "mkdirp": "~0.5.1",
    "nedb": "~1.8.0",
    "node-forge": "~0.7.0",
    "raven": "~1.1.2",
    "request": "~2.71.0",
    "srp-js": "0.2.0",
    "tough-cookie": "~2.3.1",
    "vkbeautify": "~0.99.1"
>>>>>>> 4043e321
  }
}<|MERGE_RESOLUTION|>--- conflicted
+++ resolved
@@ -10,35 +10,11 @@
   "main": "main.js",
   "dependencies": {
     "analytics-node": "~2.1.0",
-<<<<<<< HEAD
-    "classnames": "~2.2.3",
-    "clone": "~2.1.0",
     "electron-context-menu": "~0.8.0",
-=======
-    "electron-context-menu": "~0.4.0",
->>>>>>> 4043e321
     "electron-squirrel-startup": "~1.0.0",
     "hkdf": "0.0.2",
     "httpsnippet": "1.16.5",
     "insomnia-importers": "~1.3.0",
-<<<<<<< HEAD
-    "jsonlint": "~1.6.2",
-    "jsonpath": "~0.2.9",
-    "mime-types": "~2.1.12",
-    "mkdirp": "~0.5.1",
-    "nedb": "~1.8.0",
-    "node-forge": "~0.6.46",
-    "nunjucks": "~3.0.0",
-    "raven": "~0.12.1",
-    "request": "~2.71.0",
-    "srp-js": "0.2.0",
-    "tough-cookie": "~2.3.1",
-    "uuid": "~3.0.0",
-    "vkbeautify": "~0.99.1",
-    "whatwg-fetch": "~2.0.1",
-    "xpath": "~0.0.23",
-    "xmldom": "~0.1.22"
-=======
     "jsonpath": "~0.2.9",
     "mkdirp": "~0.5.1",
     "nedb": "~1.8.0",
@@ -48,6 +24,5 @@
     "srp-js": "0.2.0",
     "tough-cookie": "~2.3.1",
     "vkbeautify": "~0.99.1"
->>>>>>> 4043e321
   }
 }