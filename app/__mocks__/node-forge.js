--- conflicted
+++ resolved
@@ -1,11 +1,8 @@
-<<<<<<< HEAD
-=======
 /*
  * This is a stupid little mock that basically disabled encryption.
  * The reason it is needed is because the Forge module loader doesn't
  * play along with Jest.
  */
->>>>>>> b8878724
 const forge = require('../../node_modules/node-forge/lib/index');
 
 module.exports = {
