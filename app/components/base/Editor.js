--- conflicted
+++ resolved
@@ -35,17 +35,6 @@
 import 'codemirror/addon/lint/json-lint';
 import 'codemirror/addon/lint/lint.css';
 import '../../css/components/editor.less';
-<<<<<<< HEAD
-=======
-
-// Modes
-
-// CSS
-
-// Plugins
-
-// App styles
->>>>>>> 6efb291b
 
 
 const BASE_CODEMIRROR_OPTIONS = {
@@ -79,10 +68,43 @@
     this.state = {isFocused: false}
   }
 
-<<<<<<< HEAD
-  _initCodeMirror (textarea) {
-    if (this.codeMirror || !textarea) {
-      // Already initialized or not mounted
+  componentWillUnmount () {
+    // todo: is there a lighter-weight way to remove the cm instance?
+    if (this.codeMirror) {
+      this.codeMirror.toTextArea();
+    }
+  }
+
+  /**
+   * Focus the cursor to the editor
+   */
+  focus () {
+    if (this.codeMirror) {
+      this.codeMirror.focus();
+    }
+  }
+
+  selectAll () {
+    if (this.codeMirror) {
+      this.codeMirror.setSelection(
+        {line: 0, ch: 0},
+        {line: this.codeMirror.lineCount(), ch: 0}
+      );
+    }
+  }
+
+  getValue () {
+    return this.codeMirror.getValue();
+  }
+
+  _initEditor (textarea) {
+    if (!textarea) {
+      // Not mounted
+      return;
+    }
+
+    if (this.codeMirror) {
+      // Already initialized
       return;
     }
 
@@ -100,71 +122,6 @@
       });
     }
 
-    this._codemirrorSetOptions();
-
-    // Let the component render first so we don't block it
-    // TODO: Add some sort of loading spinner
-    setTimeout(() => {
-      this._codemirrorSetValue(value);
-    }, 50)
-  }
-
-=======
->>>>>>> 6efb291b
-  componentWillUnmount () {
-    // todo: is there a lighter-weight way to remove the cm instance?
-    if (this.codeMirror) {
-      this.codeMirror.toTextArea();
-    }
-  }
-
-  /**
-   * Focus the cursor to the editor
-   */
-  focus () {
-    if (this.codeMirror) {
-      this.codeMirror.focus();
-    }
-  }
-
-  selectAll () {
-    if (this.codeMirror) {
-      this.codeMirror.setSelection(
-        {line: 0, ch: 0},
-        {line: this.codeMirror.lineCount(), ch: 0}
-      );
-    }
-  }
-
-  getValue () {
-    return this.codeMirror.getValue();
-  }
-
-  _initEditor (textarea) {
-    if (!textarea) {
-      // Not mounted
-      return;
-    }
-
-    if (this.codeMirror) {
-      // Already initialized
-      return;
-    }
-
-    const {value} = this.props;
-
-    this.codeMirror = CodeMirror.fromTextArea(textarea, BASE_CODEMIRROR_OPTIONS);
-    this.codeMirror.on('change', this._codemirrorValueChanged.bind(this));
-    this.codeMirror.on('paste', this._codemirrorValueChanged.bind(this));
-    if (!this.codeMirror.getOption('indentWithTabs')) {
-      this.codeMirror.setOption('extraKeys', {
-        Tab: cm => {
-          var spaces = Array(this.codeMirror.getOption('indentUnit') + 1).join(' ');
-          cm.replaceSelection(spaces);
-        }
-      });
-    }
-
     setTimeout(() => {
       this._codemirrorSetValue(value || '');
     }, 50);
@@ -257,11 +214,7 @@
     return (
       <div className={classes} style={{fontSize: `${fontSize || 12}px`}}>
           <textarea
-<<<<<<< HEAD
-            ref={n => this._initCodeMirror(n)}
-=======
             ref={n => this._initEditor(n)}
->>>>>>> 6efb291b
             readOnly={readOnly}
             autoComplete='off'>
           </textarea>
