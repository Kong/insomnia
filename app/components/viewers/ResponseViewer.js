--- conflicted
+++ resolved
@@ -56,11 +56,7 @@
             readOnly={true}
             lineWrapping={editorLineWrapping}
             fontSize={editorFontSize}
-<<<<<<< HEAD
-            placeholder=""
-=======
             placeholder="..."
->>>>>>> 6efb291b
           />
         );
       default: // Raw
