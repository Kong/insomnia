import HKDF from 'hkdf';
import srp from 'srp-js';
<<<<<<< HEAD
import initForge from 'node-forge';

// Initialize Forge
const forge = initForge();
=======
import * as forge from 'node-forge';
>>>>>>> 187bbd53

const DEFAULT_BYTE_LENGTH = 32;
const DEFAULT_PBKDF2_ITERATIONS = 1E5; // 100,000

/**
 * Generate hex signing key used for AES encryption
 *
 * @param pass
 * @param email
 * @param salt
 */
export async function deriveKey (pass, email, salt) {
  const combinedSalt = await _hkdfSalt(salt, email);
  return _pbkdf2Passphrase(pass, combinedSalt);
}

/**
 * Encrypt with RSA256 public key
 *
 * @param publicKeyJWK
 * @param plaintext
 * @return String
 */
export function encryptRSAWithJWK (publicKeyJWK, plaintext) {
  if (publicKeyJWK.alg !== 'RSA-OAEP-256') {
    throw new Error('Public key algorithm was not RSA-OAEP-256');
  } else if (publicKeyJWK.kty !== 'RSA') {
    throw new Error('Public key type was not RSA');
  } else if (!publicKeyJWK.key_ops.find(o => o === 'encrypt')) {
    throw new Error('Public key does not have "encrypt" op');
  }

  const encodedPlaintext = encodeURIComponent(plaintext);

  const n = _b64UrlToBigInt(publicKeyJWK.n);
  const e = _b64UrlToBigInt(publicKeyJWK.e);
  const publicKey = forge.rsa.setPublicKey(n, e);

  const encrypted = publicKey.encrypt(encodedPlaintext, 'RSA-OAEP', {
    md: forge.md.sha256.create()
  });
  return forge.util.bytesToHex(encrypted);
}

export function decryptRSAWithJWK (privateJWK, encryptedBlob) {
  const n = _b64UrlToBigInt(privateJWK.n);
  const e = _b64UrlToBigInt(privateJWK.e);
  const d = _b64UrlToBigInt(privateJWK.d);
  const p = _b64UrlToBigInt(privateJWK.p);
  const q = _b64UrlToBigInt(privateJWK.q);
  const dP = _b64UrlToBigInt(privateJWK.dp);
  const dQ = _b64UrlToBigInt(privateJWK.dq);
  const qInv = _b64UrlToBigInt(privateJWK.qi);

  const privateKey = forge.rsa.setPrivateKey(n, e, d, p, q, dP, dQ, qInv);
  const bytes = forge.util.hexToBytes(encryptedBlob);
  const decrypted = privateKey.decrypt(bytes, 'RSA-OAEP', {
    md: forge.md.sha256.create()
  });

  return decodeURIComponent(decrypted);
}

export function recryptRSAWithJWK (privateJWK, publicJWK, encryptedBlob) {
  const decrypted = decryptRSAWithJWK(privateJWK, encryptedBlob);
  return encryptRSAWithJWK(publicJWK, decrypted);
}

/**
 * Encrypt data using symmetric key
 *
 * @param jwkOrKey JWK or string representing symmetric key
 * @param plaintext string of data to encrypt
 * @param additionalData any additional public data to attach
 * @returns {{iv, t, d, ad}}
 */
export function encryptAES (jwkOrKey, plaintext, additionalData = '') {
  // TODO: Add assertion checks for JWK
  const rawKey = typeof jwkOrKey === 'string' ? jwkOrKey : _b64UrlToHex(jwkOrKey.k);
  const key = forge.util.hexToBytes(rawKey);

  const iv = forge.random.getBytesSync(12);
  const cipher = forge.cipher.createCipher('AES-GCM', key);

  // Plaintext could contain weird unicode, so we have to encode that
  const encodedPlaintext = encodeURIComponent(plaintext);

  cipher.start({additionalData, iv, tagLength: 128});
  cipher.update(forge.util.createBuffer(encodedPlaintext));
  cipher.finish();

  return {
    iv: forge.util.bytesToHex(iv),
    t: forge.util.bytesToHex(cipher.mode.tag),
    d: forge.util.bytesToHex(cipher.output),
    ad: forge.util.bytesToHex(additionalData)
  };
}


/**
 * Decrypt AES using a key
 *
 * @param jwkOrKey JWK or string representing symmetric key
 * @param message
 * @returns String
 */
export function decryptAES (jwkOrKey, message) {
  // TODO: Add assertion checks for JWK
  const rawKey = typeof jwkOrKey === 'string' ? jwkOrKey : _b64UrlToHex(jwkOrKey.k);
  const key = forge.util.hexToBytes(rawKey);

  // ~~~~~~~~~~~~~~~~~~~~ //
  // Decrypt with AES-GCM //
  // ~~~~~~~~~~~~~~~~~~~~ //

  const decipher = forge.cipher.createDecipher('AES-GCM', key);
  decipher.start({
    iv: forge.util.hexToBytes(message.iv),
    tagLength: message.t.length * 4,
    tag: forge.util.hexToBytes(message.t),
    additionalData: forge.util.hexToBytes(message.ad)
  });

  decipher.update(forge.util.createBuffer(forge.util.hexToBytes(message.d)));

  if (decipher.finish()) {
    return decodeURIComponent(decipher.output.toString())
  } else {
    throw new Error('Failed to decrypt data')
  }
}

/**
 * Generate a random salt in hex
 *
 * @returns {string}
 */
export function getRandomHex (bytes = DEFAULT_BYTE_LENGTH) {
  return forge.util.bytesToHex(forge.random.getBytesSync(bytes));
}

/**
 * Generate a random account Id
 *
 * @returns {string}
 */
export function generateAccountId () {
  return `act_${getRandomHex(DEFAULT_BYTE_LENGTH)}`;
}

/**
 * Generate a random key
 *
 * @returns {Promise}
 */
export function srpGenKey () {
  return new Promise((resolve, reject) => {
    srp.genKey((err, secret1Buffer) => {
      if (err) {
        reject(err);
      } else {
        resolve(secret1Buffer.toString('hex'))
      }
    });
  })
}

/**
 * Generate a random AES256 key for use with symmetric encryption
 */
export async function generateAES256Key () {
  const c = window.crypto;
  const subtle = c ? c.subtle || c.webkitSubtle : null;

  if (subtle) {
    // console.log('-- Using Native AES Key Generation --');
    const key = await subtle.generateKey(
      {name: 'AES-GCM', length: 256},
      true,
      ['encrypt', 'decrypt']
    );
    return subtle.exportKey('jwk', key);
  } else {
    // console.log('-- Using Fallback Forge AES Key Generation --');
    const key = forge.util.bytesToHex(forge.random.getBytesSync(32));
    return {
      kty: 'oct',
      alg: 'A256GCM',
      ext: true,
      key_ops: ['encrypt', 'decrypt'],
      k: _hexToB64Url(key),
    };
  }
}

/**
 * Generate RSA keypair JWK with 2048 bits and exponent 0x10001
 *
 * @returns Object
 */
export async function generateKeyPairJWK () {
  // NOTE: Safari has crypto.webkitSubtle, but it does not support RSA-OAEP-SHA256
  const subtle = window.crypto && window.crypto.subtle;

  if (subtle) {
    // console.log('-- Using Native RSA Generation --');

    const pair = await subtle.generateKey({
        name: 'RSA-OAEP',
        publicExponent: new Uint8Array([1, 0, 1]),
        modulusLength: 2048,
        hash: 'SHA-256'
      },
      true,
      ['encrypt', 'decrypt']
    );

    return {
      publicKey: await subtle.exportKey('jwk', pair.publicKey),
      privateKey: await subtle.exportKey('jwk', pair.privateKey)
    };
  } else {
    // console.log('-- Using Forge RSA Generation --');

    const pair = forge.pki.rsa.generateKeyPair({bits: 2048, e: 0x10001});
    const privateKey = {
      alg: 'RSA-OAEP-256',
      kty: 'RSA',
      key_ops: ['decrypt'],
      ext: true,
      d: _bigIntToB64Url(pair.privateKey.d),
      dp: _bigIntToB64Url(pair.privateKey.dP),
      dq: _bigIntToB64Url(pair.privateKey.dQ),
      e: _bigIntToB64Url(pair.privateKey.e),
      n: _bigIntToB64Url(pair.privateKey.n),
      p: _bigIntToB64Url(pair.privateKey.p),
      q: _bigIntToB64Url(pair.privateKey.q),
      qi: _bigIntToB64Url(pair.privateKey.qInv)
    };

    const publicKey = {
      alg: 'RSA-OAEP-256',
      kty: 'RSA',
      key_ops: ['encrypt'],
      e: _bigIntToB64Url(pair.publicKey.e),
      n: _bigIntToB64Url(pair.publicKey.n),
    };

    return {privateKey, publicKey};
  }
}


// ~~~~~~~~~~~~~~~~ //
// Helper Functions //
// ~~~~~~~~~~~~~~~~ //

/**
 * Combine email and raw salt into usable salt
 *
 * @param rawSalt
 * @param rawEmail
 * @returns {Promise}
 */
function _hkdfSalt (rawSalt, rawEmail) {
  return new Promise(resolve => {
    const hkdf = new HKDF('sha256', rawSalt, rawEmail);
    hkdf.derive('', DEFAULT_BYTE_LENGTH, buffer => resolve(buffer.toString('hex')));
  })
}

/**
 * Convert a JSBN BigInteger to a URL-safe version of base64 encoding. This
 * should only be used for encoding JWKs
 *
 * @param n BigInteger
 * @returns {string}
 */
function _bigIntToB64Url (n) {
  return _hexToB64Url(n.toString(16));
}

function _hexToB64Url (h) {
  const bytes = forge.util.hexToBytes(h);
  return btoa(bytes)
    .replace(/=/g, '')
    .replace(/\+/g, '-')
    .replace(/\//g, '_');
}

function _b64UrlToBigInt (s) {
  return new forge.jsbn.BigInteger(_b64UrlToHex(s), 16);
}

function _b64UrlToHex (s) {
  const b64 = s.replace(/-/g, '+').replace(/_/g, '/');
  return forge.util.bytesToHex(atob(b64));
}

/**
 * Derive key from password
 *
 * @param passphrase
 * @param salt hex representation of salt
 */
async function _pbkdf2Passphrase (passphrase, salt) {
  if (window.crypto && window.crypto.subtle) {
    // console.log('-- Using native PBKDF2 --');

    const k = await window.crypto.subtle.importKey(
      'raw',
      Buffer.from(passphrase, 'utf8'),
      {name: 'PBKDF2'},
      true,
      ['deriveBits']
    );

    const algo = {
      name: 'PBKDF2',
      salt: new Buffer(salt, 'hex'),
      iterations: DEFAULT_PBKDF2_ITERATIONS,
      hash: 'SHA-256'
    };

    const derivedKeyRaw = await window.crypto.subtle.deriveBits(algo, k, DEFAULT_BYTE_LENGTH * 8);
    return new Buffer(derivedKeyRaw).toString('hex');
  } else {
    // console.log('-- Using Forge PBKDF2 --');
    const derivedKeyRaw = forge.pkcs5.pbkdf2(
      passphrase,
      forge.util.hexToBytes(salt),
      DEFAULT_PBKDF2_ITERATIONS,
      DEFAULT_BYTE_LENGTH,
      forge.md.sha256.create()
    );

    return forge.util.bytesToHex(derivedKeyRaw);
  }
}<|MERGE_RESOLUTION|>--- conflicted
+++ resolved
@@ -1,13 +1,6 @@
 import HKDF from 'hkdf';
 import srp from 'srp-js';
-<<<<<<< HEAD
-import initForge from 'node-forge';
-
-// Initialize Forge
-const forge = initForge();
-=======
 import * as forge from 'node-forge';
->>>>>>> 187bbd53
 
 const DEFAULT_BYTE_LENGTH = 32;
 const DEFAULT_PBKDF2_ITERATIONS = 1E5; // 100,000
