--- conflicted
+++ resolved
@@ -7,15 +7,9 @@
 import Logger from './logger';
 import {trackEvent} from '../analytics/index';
 
-<<<<<<< HEAD
 export const START_DELAY = 1E3;
 export const PULL_PERIOD = 15E3;
 export const PUSH_PERIOD = 10E3;
-=======
-export const FULL_SYNC_INTERVAL = 30E3;
-export const PUSH_DEBOUNCE_TIME = 15E3;
-export const START_DELAY = 1E3;
->>>>>>> 8efd8fc4
 
 const WHITE_LIST = {
   [models.workspace.type]: true,
@@ -32,11 +26,7 @@
 const resourceGroupCache = {};
 const resourceGroupSymmetricKeysCache = {};
 let _pullChangesInterval = null;
-<<<<<<< HEAD
 let _pushChangesInterval = null;
-=======
-let _pushChangesTimeout = null;
->>>>>>> 8efd8fc4
 let _isInitialized = false;
 
 export async function init () {
@@ -68,18 +58,11 @@
   });
 
   await misc.delay(START_DELAY);
-<<<<<<< HEAD
   await push();
   await pull();
 
   _pullChangesInterval = setInterval(pull, PULL_PERIOD);
   _pushChangesInterval = setInterval(push, PUSH_PERIOD);
-=======
-  await pushActiveDirtyResources();
-  await pull();
-
-  _pullChangesInterval = setInterval(pull, FULL_SYNC_INTERVAL);
->>>>>>> 8efd8fc4
 
   logger.debug('Initialized');
 }
@@ -88,11 +71,7 @@
 export function _testReset () {
   _isInitialized = false;
   clearInterval(_pullChangesInterval);
-<<<<<<< HEAD
   clearInterval(_pushChangesInterval);
-=======
-  clearTimeout(_pushChangesTimeout);
->>>>>>> 8efd8fc4
 }
 
 /**
@@ -111,7 +90,6 @@
   });
 }
 
-<<<<<<< HEAD
 /**
  * This is a function to clean up Workspaces that might have had more than one
  * ResourceGroup created for them. This function should be called on init (or maybe
@@ -152,12 +130,6 @@
 }
 
 export async function push (resourceGroupId = null) {
-=======
-export async function pushActiveDirtyResources (resourceGroupId = null) {
-  // Just in case we called it directly...
-  clearTimeout(_pushChangesTimeout);
-
->>>>>>> 8efd8fc4
   if (!session.isLoggedIn()) {
     return;
   }
@@ -716,27 +688,18 @@
   }
 
   // Make sure Workspace is first, because the loop below depends on it
-<<<<<<< HEAD
   const modelTypes = Object.keys(WHITE_LIST).sort(
     (a, b) => a.type === models.workspace.type ? 1 : -1
   );
 
   let created = 0;
-=======
-  const modelTypes = Object.keys(WHITE_LIST)
-    .sort((a, b) => a.type === models.workspace.type ? 1 : -1);
-
->>>>>>> 8efd8fc4
   for (const type of modelTypes) {
     for (const doc of await db.all(type)) {
       const resource = await store.getResourceByDocId(doc._id);
       if (!resource) {
         try {
           activeResourceMap[doc._id] = await createResourceForDoc(doc);
-<<<<<<< HEAD
           created++;
-=======
->>>>>>> 8efd8fc4
         } catch (e) {
           logger.error(`Failed to create resource for ${doc._id}`, e, {doc});
         }
